--- conflicted
+++ resolved
@@ -30,11 +30,7 @@
 <p><pre>
 
 Shell - Apache Accumulo Interactive Shell
-<<<<<<< HEAD
-- version: 1.6.0-SNAPSHOT
-=======
 - version: 1.5.0
->>>>>>> 84a24bab
 - instance id: 863fc0d1-3623-4b6c-8c23-7d4fdb1c8a49
 - 
 - type 'help' for a list of available commands
