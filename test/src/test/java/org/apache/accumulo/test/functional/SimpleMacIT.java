--- conflicted
+++ resolved
@@ -52,19 +52,6 @@
   public static synchronized void setUp() throws Exception {
     if (getInstanceOneConnector() == null && cluster == null) {
       log.info("No shared instance available, falling back to creating MAC");
-<<<<<<< HEAD
-      folder = createSharedTestDir(SimpleMacIT.class.getName());
-      MiniAccumuloConfigImpl cfg = new MiniAccumuloConfigImpl(folder, ROOT_PASSWORD);
-      cfg.setNativeLibPaths(NativeMapIT.nativeMapLocation().getAbsolutePath());
-      cfg.setProperty(Property.TSERV_NATIVEMAP_ENABLED, Boolean.TRUE.toString());
-      configureForEnvironment(cfg, createSharedTestDir(SimpleMacIT.class.getName() + "-ssl"));
-      cluster = new MiniAccumuloClusterImpl(cfg);
-      cluster.start();
-      Runtime.getRuntime().addShutdownHook(new Thread() {
-        @Override
-        public void run() {
-          cleanUp(cluster);
-=======
       createMiniAccumulo();
       Exception lastException = null;
       for (int i = 0; i < 3; i++) {
@@ -84,7 +71,6 @@
           log.warn("Failed to start MiniAccumuloCluster, assumably due to ZooKeeper issues", lastException);
           Thread.sleep(3000);
           createMiniAccumulo();
->>>>>>> 0348e3ea
         }
       }
 
@@ -97,7 +83,7 @@
     MiniAccumuloConfigImpl cfg = new MiniAccumuloConfigImpl(folder, ROOT_PASSWORD);
     cfg.setNativeLibPaths(NativeMapIT.nativeMapLocation().getAbsolutePath());
     cfg.setProperty(Property.TSERV_NATIVEMAP_ENABLED, Boolean.TRUE.toString());
-    configureForEnvironment(cfg, SimpleMacIT.class, createSharedTestDir(SimpleMacIT.class.getName() + "-ssl"));
+    configureForEnvironment(cfg, createSharedTestDir(SimpleMacIT.class.getName() + "-ssl"));
     cluster = new MiniAccumuloClusterImpl(cfg);
   }
 
