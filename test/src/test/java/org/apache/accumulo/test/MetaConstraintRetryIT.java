--- conflicted
+++ resolved
@@ -43,14 +43,9 @@
 
     getConnector().securityOperations().grantTablePermission("root", MetadataTable.NAME, TablePermission.WRITE);
 
-<<<<<<< HEAD
     Credentials credentials = new Credentials(getPrincipal(), getToken());
-    Writer w = new Writer(super.getConnector().getInstance(), credentials, MetadataTable.ID);
-=======
-    Credentials credentials = new Credentials("root", new PasswordToken(ROOT_PASSWORD));
-    ClientContext context = new ClientContext(getConnector().getInstance(), credentials, getClientConfig());
+    ClientContext context = new ClientContext(getConnector().getInstance(), credentials, cluster.getClientConfig());
     Writer w = new Writer(context, MetadataTable.ID);
->>>>>>> 42c25faa
     KeyExtent extent = new KeyExtent(new Text("5"), null, null);
 
     Mutation m = new Mutation(extent.getMetadataEntry());
