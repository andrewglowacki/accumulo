/*
 * Licensed to the Apache Software Foundation (ASF) under one or more
 * contributor license agreements.  See the NOTICE file distributed with
 * this work for additional information regarding copyright ownership.
 * The ASF licenses this file to You under the Apache License, Version 2.0
 * (the "License"); you may not use this file except in compliance with
 * the License.  You may obtain a copy of the License at
 *
 *     http://www.apache.org/licenses/LICENSE-2.0
 *
 * Unless required by applicable law or agreed to in writing, software
 * distributed under the License is distributed on an "AS IS" BASIS,
 * WITHOUT WARRANTIES OR CONDITIONS OF ANY KIND, either express or implied.
 * See the License for the specific language governing permissions and
 * limitations under the License.
 */
package org.apache.accumulo.fate.zookeeper;

import java.io.File;
import java.lang.reflect.Field;
import java.util.Collections;
import java.util.List;

import org.apache.accumulo.fate.zookeeper.ZooLock.AsyncLockWatcher;
import org.apache.accumulo.fate.zookeeper.ZooLock.LockLossReason;
import org.apache.accumulo.minicluster.MiniAccumuloCluster;
import org.apache.log4j.Level;
import org.apache.log4j.Logger;
import org.apache.zookeeper.CreateMode;
import org.apache.zookeeper.WatchedEvent;
import org.apache.zookeeper.Watcher;
import org.apache.zookeeper.Watcher.Event.KeeperState;
import org.apache.zookeeper.ZooDefs;
import org.apache.zookeeper.ZooKeeper;
import org.junit.AfterClass;
import org.junit.Assert;
import org.junit.BeforeClass;
import org.junit.Test;
import org.junit.rules.TemporaryFolder;

/**
 * 
 */
public class ZooLockTest {

  public static TemporaryFolder folder = new TemporaryFolder(new File(System.getProperty("user.dir") + "/target"));

  private static MiniAccumuloCluster accumulo;

<<<<<<< HEAD
=======
  static class ConnectedWatcher implements Watcher {
    volatile boolean connected = false;

    @Override
    public synchronized void process(WatchedEvent event) {
      if (event.getState() == KeeperState.SyncConnected) { // For ZK >3.4.... || event.getState() == KeeperState.ConnectedReadOnly) {
        connected = true;
      } else {
        connected = false;
      }
    }

    public synchronized boolean isConnected() {
      return connected;
    }
  }

>>>>>>> 65782b50
  static class TestALW implements AsyncLockWatcher {

    LockLossReason reason = null;
    boolean locked = false;
    Exception exception = null;
    int changes = 0;

    @Override
    public synchronized void lostLock(LockLossReason reason) {
      this.reason = reason;
      changes++;
      this.notifyAll();
    }

    @Override
    public synchronized void acquiredLock() {
      this.locked = true;
      changes++;
      this.notifyAll();
    }

    @Override
    public synchronized void failedToAcquireLock(Exception e) {
      this.exception = e;
      changes++;
      this.notifyAll();
    }

    public synchronized void waitForChanges(int numExpected) throws InterruptedException {
      while (changes < numExpected) {
        this.wait();
      }
    }

    @Override
    public synchronized void unableToMonitorLockNode(Throwable e) {
      changes++;
      this.notifyAll();
    }
  }

  @BeforeClass
  public static void setupMiniCluster() throws Exception {

    folder.create();

    Logger.getLogger("org.apache.zookeeper").setLevel(Level.ERROR);

    accumulo = new MiniAccumuloCluster(folder.getRoot(), "superSecret");

    accumulo.start();

  }

  private static int pdCount = 0;

  @Test(timeout = 10000)
  public void testDeleteParent() throws Exception {
<<<<<<< HEAD
    accumulo.getZooKeepers();

=======
>>>>>>> 65782b50
    String parent = "/zltest-" + this.hashCode() + "-l" + pdCount++;

    ZooLock zl = new ZooLock(accumulo.getZooKeepers(), 30000, "digest", "secret".getBytes(), parent);

    Assert.assertFalse(zl.isLocked());

    ZooReaderWriter zk = ZooReaderWriter.getInstance(accumulo.getZooKeepers(), 30000, "digest", "secret".getBytes());

    // intentionally created parent after lock
    zk.mkdirs(parent);

    zk.delete(parent, -1);

    zk.mkdirs(parent);

    TestALW lw = new TestALW();

    zl.lockAsync(lw, "test1".getBytes());

    lw.waitForChanges(1);

    Assert.assertTrue(lw.locked);
    Assert.assertTrue(zl.isLocked());
    Assert.assertNull(lw.exception);
    Assert.assertNull(lw.reason);

    zl.unlock();
  }

  @Test(timeout = 10000)
  public void testNoParent() throws Exception {
<<<<<<< HEAD
    accumulo.getZooKeepers();

=======
>>>>>>> 65782b50
    String parent = "/zltest-" + this.hashCode() + "-l" + pdCount++;

    ZooLock zl = new ZooLock(accumulo.getZooKeepers(), 30000, "digest", "secret".getBytes(), parent);

    Assert.assertFalse(zl.isLocked());

    TestALW lw = new TestALW();

    zl.lockAsync(lw, "test1".getBytes());

    lw.waitForChanges(1);

    Assert.assertFalse(lw.locked);
    Assert.assertFalse(zl.isLocked());
    Assert.assertNotNull(lw.exception);
    Assert.assertNull(lw.reason);
  }

  @Test(timeout = 10000)
  public void testDeleteLock() throws Exception {
<<<<<<< HEAD
    accumulo.getZooKeepers();

=======
>>>>>>> 65782b50
    String parent = "/zltest-" + this.hashCode() + "-l" + pdCount++;

    ZooReaderWriter zk = ZooReaderWriter.getInstance(accumulo.getZooKeepers(), 30000, "digest", "secret".getBytes());
    zk.mkdirs(parent);

    ZooLock zl = new ZooLock(accumulo.getZooKeepers(), 30000, "digest", "secret".getBytes(), parent);

    Assert.assertFalse(zl.isLocked());

    TestALW lw = new TestALW();

    zl.lockAsync(lw, "test1".getBytes());

    lw.waitForChanges(1);

    Assert.assertTrue(lw.locked);
    Assert.assertTrue(zl.isLocked());
    Assert.assertNull(lw.exception);
    Assert.assertNull(lw.reason);

    zk.delete(zl.getLockPath(), -1);

    lw.waitForChanges(2);

    Assert.assertEquals(LockLossReason.LOCK_DELETED, lw.reason);
    Assert.assertNull(lw.exception);

  }

  @Test(timeout = 10000)
  public void testDeleteWaiting() throws Exception {
<<<<<<< HEAD
    accumulo.getZooKeepers();

=======
>>>>>>> 65782b50
    String parent = "/zltest-" + this.hashCode() + "-l" + pdCount++;

    ZooReaderWriter zk = ZooReaderWriter.getInstance(accumulo.getZooKeepers(), 30000, "digest", "secret".getBytes());
    zk.mkdirs(parent);

    ZooLock zl = new ZooLock(accumulo.getZooKeepers(), 30000, "digest", "secret".getBytes(), parent);

    Assert.assertFalse(zl.isLocked());

    TestALW lw = new TestALW();

    zl.lockAsync(lw, "test1".getBytes());

    lw.waitForChanges(1);

    Assert.assertTrue(lw.locked);
    Assert.assertTrue(zl.isLocked());
    Assert.assertNull(lw.exception);
    Assert.assertNull(lw.reason);

    ZooLock zl2 = new ZooLock(accumulo.getZooKeepers(), 30000, "digest", "secret".getBytes(), parent);

    TestALW lw2 = new TestALW();

    zl2.lockAsync(lw2, "test2".getBytes());

    Assert.assertFalse(lw2.locked);
    Assert.assertFalse(zl2.isLocked());

    ZooLock zl3 = new ZooLock(accumulo.getZooKeepers(), 30000, "digest", "secret".getBytes(), parent);

    TestALW lw3 = new TestALW();

    zl3.lockAsync(lw3, "test3".getBytes());

    List<String> children = zk.getChildren(parent);
    Collections.sort(children);

    zk.delete(parent + "/" + children.get(1), -1);

    lw2.waitForChanges(1);

    Assert.assertFalse(lw2.locked);
    Assert.assertNotNull(lw2.exception);
    Assert.assertNull(lw2.reason);

    zk.delete(parent + "/" + children.get(0), -1);

    lw.waitForChanges(2);

    Assert.assertEquals(LockLossReason.LOCK_DELETED, lw.reason);
    Assert.assertNull(lw.exception);

    lw3.waitForChanges(1);

    Assert.assertTrue(lw3.locked);
    Assert.assertTrue(zl3.isLocked());
    Assert.assertNull(lw3.exception);
    Assert.assertNull(lw3.reason);

    zl3.unlock();

  }

  @Test(timeout = 10000)
  public void testUnexpectedEvent() throws Exception {
<<<<<<< HEAD
    accumulo.getZooKeepers();

    String parent = "/zltest-" + this.hashCode() + "-l" + pdCount++;

    ZooKeeper zk = new ZooKeeper(accumulo.getZooKeepers(), 30000, null);
    zk.addAuthInfo("digest", "secret".getBytes());

=======
    String parent = "/zltest-" + this.hashCode() + "-l" + pdCount++;

    ConnectedWatcher watcher = new ConnectedWatcher();
    ZooKeeper zk = new ZooKeeper(accumulo.getZooKeepers(), 30000, watcher);
    zk.addAuthInfo("digest", "secret".getBytes());

    while (!watcher.isConnected()) {
      Thread.sleep(200);
    }
    
>>>>>>> 65782b50
    zk.create(parent, new byte[0], ZooDefs.Ids.OPEN_ACL_UNSAFE, CreateMode.PERSISTENT);

    ZooLock zl = new ZooLock(accumulo.getZooKeepers(), 30000, "digest", "secret".getBytes(), parent);

    Assert.assertFalse(zl.isLocked());

    // would not expect data to be set on this node, but it should not cause problems.....
    zk.setData(parent, "foo".getBytes(), -1);

    TestALW lw = new TestALW();

    zl.lockAsync(lw, "test1".getBytes());

    lw.waitForChanges(1);

    Assert.assertTrue(lw.locked);
    Assert.assertTrue(zl.isLocked());
    Assert.assertNull(lw.exception);
    Assert.assertNull(lw.reason);

    // would not expect data to be set on this node either
    zk.setData(zl.getLockPath(), "bar".getBytes(), -1);

    zk.delete(zl.getLockPath(), -1);

    lw.waitForChanges(2);

    Assert.assertEquals(LockLossReason.LOCK_DELETED, lw.reason);
    Assert.assertNull(lw.exception);

  }

  @Test(timeout = 10000)
  public void testTryLock() throws Exception {
    String parent = "/zltest-" + this.hashCode() + "-l" + pdCount++;

    ZooLock zl = new ZooLock(accumulo.getZooKeepers(), 1000, "digest", "secret".getBytes(), parent);
<<<<<<< HEAD

    ZooKeeper zk = new ZooKeeper(accumulo.getZooKeepers(), 1000, null);
    zk.addAuthInfo("digest", "secret".getBytes());

=======
    
    ConnectedWatcher watcher = new ConnectedWatcher();
    ZooKeeper zk = new ZooKeeper(accumulo.getZooKeepers(), 1000, watcher);
    zk.addAuthInfo("digest", "secret".getBytes());

    while (!watcher.isConnected()) {
      Thread.sleep(200);
    }
    
>>>>>>> 65782b50
    for (int i = 0; i < 10; i++) {
      zk.create(parent, new byte[0], ZooDefs.Ids.OPEN_ACL_UNSAFE, CreateMode.PERSISTENT);
      zk.delete(parent, -1);
    }

    zk.create(parent, new byte[0], ZooDefs.Ids.OPEN_ACL_UNSAFE, CreateMode.PERSISTENT);

    TestALW lw = new TestALW();

    boolean ret = zl.tryLock(lw, "test1".getBytes());

    Assert.assertTrue(ret);

    // make sure still watching parent even though a lot of events occurred for the parent
    synchronized (zl) {
      Field field = zl.getClass().getDeclaredField("watchingParent");
      field.setAccessible(true);
      Assert.assertTrue((Boolean) field.get(zl));
    }

    zl.unlock();
  }

  @Test(timeout = 10000)
  public void testChangeData() throws Exception {
    String parent = "/zltest-" + this.hashCode() + "-l" + pdCount++;
    ConnectedWatcher watcher = new ConnectedWatcher();
    ZooKeeper zk = new ZooKeeper(accumulo.getZooKeepers(), 1000, watcher);
    zk.addAuthInfo("digest", "secret".getBytes());

    while (!watcher.isConnected()) {
      Thread.sleep(200);
    }
    
    zk.create(parent, new byte[0], ZooDefs.Ids.OPEN_ACL_UNSAFE, CreateMode.PERSISTENT);

    ZooLock zl = new ZooLock(accumulo.getZooKeepers(), 1000, "digest", "secret".getBytes(), parent);

    TestALW lw = new TestALW();

    zl.lockAsync(lw, "test1".getBytes());
    Assert.assertEquals("test1", new String(zk.getData(zl.getLockPath(), null, null)));

    zl.replaceLockData("test2".getBytes());
    Assert.assertEquals("test2", new String(zk.getData(zl.getLockPath(), null, null)));
  }

  @AfterClass
  public static void tearDownMiniCluster() throws Exception {
    accumulo.stop();
    folder.delete();
  }

}<|MERGE_RESOLUTION|>--- conflicted
+++ resolved
@@ -47,8 +47,6 @@
 
   private static MiniAccumuloCluster accumulo;
 
-<<<<<<< HEAD
-=======
   static class ConnectedWatcher implements Watcher {
     volatile boolean connected = false;
 
@@ -66,7 +64,6 @@
     }
   }
 
->>>>>>> 65782b50
   static class TestALW implements AsyncLockWatcher {
 
     LockLossReason reason = null;
@@ -125,11 +122,6 @@
 
   @Test(timeout = 10000)
   public void testDeleteParent() throws Exception {
-<<<<<<< HEAD
-    accumulo.getZooKeepers();
-
-=======
->>>>>>> 65782b50
     String parent = "/zltest-" + this.hashCode() + "-l" + pdCount++;
 
     ZooLock zl = new ZooLock(accumulo.getZooKeepers(), 30000, "digest", "secret".getBytes(), parent);
@@ -161,11 +153,6 @@
 
   @Test(timeout = 10000)
   public void testNoParent() throws Exception {
-<<<<<<< HEAD
-    accumulo.getZooKeepers();
-
-=======
->>>>>>> 65782b50
     String parent = "/zltest-" + this.hashCode() + "-l" + pdCount++;
 
     ZooLock zl = new ZooLock(accumulo.getZooKeepers(), 30000, "digest", "secret".getBytes(), parent);
@@ -186,11 +173,6 @@
 
   @Test(timeout = 10000)
   public void testDeleteLock() throws Exception {
-<<<<<<< HEAD
-    accumulo.getZooKeepers();
-
-=======
->>>>>>> 65782b50
     String parent = "/zltest-" + this.hashCode() + "-l" + pdCount++;
 
     ZooReaderWriter zk = ZooReaderWriter.getInstance(accumulo.getZooKeepers(), 30000, "digest", "secret".getBytes());
@@ -222,11 +204,6 @@
 
   @Test(timeout = 10000)
   public void testDeleteWaiting() throws Exception {
-<<<<<<< HEAD
-    accumulo.getZooKeepers();
-
-=======
->>>>>>> 65782b50
     String parent = "/zltest-" + this.hashCode() + "-l" + pdCount++;
 
     ZooReaderWriter zk = ZooReaderWriter.getInstance(accumulo.getZooKeepers(), 30000, "digest", "secret".getBytes());
@@ -293,15 +270,6 @@
 
   @Test(timeout = 10000)
   public void testUnexpectedEvent() throws Exception {
-<<<<<<< HEAD
-    accumulo.getZooKeepers();
-
-    String parent = "/zltest-" + this.hashCode() + "-l" + pdCount++;
-
-    ZooKeeper zk = new ZooKeeper(accumulo.getZooKeepers(), 30000, null);
-    zk.addAuthInfo("digest", "secret".getBytes());
-
-=======
     String parent = "/zltest-" + this.hashCode() + "-l" + pdCount++;
 
     ConnectedWatcher watcher = new ConnectedWatcher();
@@ -312,7 +280,6 @@
       Thread.sleep(200);
     }
     
->>>>>>> 65782b50
     zk.create(parent, new byte[0], ZooDefs.Ids.OPEN_ACL_UNSAFE, CreateMode.PERSISTENT);
 
     ZooLock zl = new ZooLock(accumulo.getZooKeepers(), 30000, "digest", "secret".getBytes(), parent);
@@ -350,12 +317,6 @@
     String parent = "/zltest-" + this.hashCode() + "-l" + pdCount++;
 
     ZooLock zl = new ZooLock(accumulo.getZooKeepers(), 1000, "digest", "secret".getBytes(), parent);
-<<<<<<< HEAD
-
-    ZooKeeper zk = new ZooKeeper(accumulo.getZooKeepers(), 1000, null);
-    zk.addAuthInfo("digest", "secret".getBytes());
-
-=======
     
     ConnectedWatcher watcher = new ConnectedWatcher();
     ZooKeeper zk = new ZooKeeper(accumulo.getZooKeepers(), 1000, watcher);
@@ -365,7 +326,6 @@
       Thread.sleep(200);
     }
     
->>>>>>> 65782b50
     for (int i = 0; i < 10; i++) {
       zk.create(parent, new byte[0], ZooDefs.Ids.OPEN_ACL_UNSAFE, CreateMode.PERSISTENT);
       zk.delete(parent, -1);
