--- conflicted
+++ resolved
@@ -165,12 +165,12 @@
         && counts.size() == tsevers;
   }
 
-<<<<<<< HEAD
-  private Table<String,String,MutableInt> getCounts(Connector conn, String tablename) throws TableNotFoundException {
+  private Table<String,String,MutableInt> getCounts(Connector conn, String tablename)
+      throws TableNotFoundException {
     try (Scanner s = conn.createScanner(MetadataTable.NAME, Authorizations.EMPTY)) {
       s.fetchColumnFamily(MetadataSchema.TabletsSection.CurrentLocationColumnFamily.NAME);
-      org.apache.accumulo.core.client.impl.Table.ID tableId = org.apache.accumulo.core.client.impl.Table.ID.of(conn.tableOperations().tableIdMap()
-          .get(tablename));
+      org.apache.accumulo.core.client.impl.Table.ID tableId = org.apache.accumulo.core.client.impl.Table.ID
+          .of(conn.tableOperations().tableIdMap().get(tablename));
       s.setRange(MetadataSchema.TabletsSection.getRange(tableId));
 
       Table<String,String,MutableInt> groupLocationCounts = HashBasedTable.create();
@@ -182,7 +182,8 @@
         } else {
           group = group.substring(tableId.canonicalID().length() + 1).substring(0, 2);
         }
-        String loc = new TServerInstance(entry.getValue(), entry.getKey().getColumnQualifier()).toString();
+        String loc = new TServerInstance(entry.getValue(), entry.getKey().getColumnQualifier())
+            .toString();
 
         MutableInt count = groupLocationCounts.get(group, loc);
         if (count == null) {
@@ -193,34 +194,6 @@
         count.increment();
       }
       return groupLocationCounts;
-=======
-  private Table<String,String,MutableInt> getCounts(Connector conn, String tablename)
-      throws TableNotFoundException {
-    Scanner s = conn.createScanner(MetadataTable.NAME, Authorizations.EMPTY);
-    s.fetchColumnFamily(MetadataSchema.TabletsSection.CurrentLocationColumnFamily.NAME);
-    String tableId = conn.tableOperations().tableIdMap().get(tablename);
-    s.setRange(MetadataSchema.TabletsSection.getRange(tableId));
-
-    Table<String,String,MutableInt> groupLocationCounts = HashBasedTable.create();
-
-    for (Entry<Key,Value> entry : s) {
-      String group = entry.getKey().getRow().toString();
-      if (group.endsWith("<")) {
-        group = "03";
-      } else {
-        group = group.substring(tableId.length() + 1).substring(0, 2);
-      }
-      String loc = new TServerInstance(entry.getValue(), entry.getKey().getColumnQualifier())
-          .toString();
-
-      MutableInt count = groupLocationCounts.get(group, loc);
-      if (count == null) {
-        count = new MutableInt(0);
-        groupLocationCounts.put(group, loc, count);
-      }
-
-      count.increment();
->>>>>>> f4f43feb
     }
   }
 }