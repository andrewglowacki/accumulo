--- conflicted
+++ resolved
@@ -16,12 +16,8 @@
  */
 package org.apache.accumulo.test.randomwalk.image;
 
-<<<<<<< HEAD
-import java.nio.charset.StandardCharsets;
-=======
-import static com.google.common.base.Charsets.UTF_8;
+import static java.nio.charset.StandardCharsets.UTF_8;
 
->>>>>>> 9b20a9d4
 import java.security.MessageDigest;
 import java.util.Properties;
 import java.util.Random;
@@ -67,11 +63,7 @@
     m.put(CONTENT_COLUMN_FAMILY, IMAGE_COLUMN_QUALIFIER, new Value(imageBytes));
     
     // store size
-<<<<<<< HEAD
-    m.put(META_COLUMN_FAMILY, new Text("size"), new Value(String.format("%d", numBytes).getBytes(StandardCharsets.UTF_8)));
-=======
     m.put(META_COLUMN_FAMILY, new Text("size"), new Value(String.format("%d", numBytes).getBytes(UTF_8)));
->>>>>>> 9b20a9d4
     
     // store hash
     MessageDigest alg = MessageDigest.getInstance("SHA-1");
@@ -85,11 +77,7 @@
     state.set("totalWrites", totalWrites);
     
     // set count
-<<<<<<< HEAD
-    m.put(META_COLUMN_FAMILY, COUNT_COLUMN_QUALIFIER, new Value(String.format("%d", totalWrites).getBytes(StandardCharsets.UTF_8)));
-=======
     m.put(META_COLUMN_FAMILY, COUNT_COLUMN_QUALIFIER, new Value(String.format("%d", totalWrites).getBytes(UTF_8)));
->>>>>>> 9b20a9d4
     
     // add mutation
     imagesBW.addMutation(m);
@@ -97,11 +85,7 @@
     // now add mutation to index
     Text row = new Text(hash);
     m = new Mutation(row);
-<<<<<<< HEAD
-    m.put(META_COLUMN_FAMILY, UUID_COLUMN_QUALIFIER, new Value(uuid.getBytes(StandardCharsets.UTF_8)));
-=======
     m.put(META_COLUMN_FAMILY, UUID_COLUMN_QUALIFIER, new Value(uuid.getBytes(UTF_8)));
->>>>>>> 9b20a9d4
     
     indexBW.addMutation(m);
     
