/*
 * Licensed to the Apache Software Foundation (ASF) under one or more
 * contributor license agreements.  See the NOTICE file distributed with
 * this work for additional information regarding copyright ownership.
 * The ASF licenses this file to You under the Apache License, Version 2.0
 * (the "License"); you may not use this file except in compliance with
 * the License.  You may obtain a copy of the License at
 *
 *     http://www.apache.org/licenses/LICENSE-2.0
 *
 * Unless required by applicable law or agreed to in writing, software
 * distributed under the License is distributed on an "AS IS" BASIS,
 * WITHOUT WARRANTIES OR CONDITIONS OF ANY KIND, either express or implied.
 * See the License for the specific language governing permissions and
 * limitations under the License.
 */
package org.apache.accumulo.test.replication;

import java.util.EnumSet;
import java.util.HashMap;
import java.util.Map;
import java.util.Map.Entry;

import org.apache.accumulo.cluster.ClusterUser;
import org.apache.accumulo.core.client.BatchWriter;
import org.apache.accumulo.core.client.Connector;
import org.apache.accumulo.core.client.Scanner;
import org.apache.accumulo.core.client.admin.TableOperations;
import org.apache.accumulo.core.client.impl.Table;
import org.apache.accumulo.core.conf.Property;
import org.apache.accumulo.core.data.Key;
import org.apache.accumulo.core.data.Mutation;
import org.apache.accumulo.core.data.Value;
import org.apache.accumulo.core.iterators.IteratorUtil.IteratorScope;
import org.apache.accumulo.core.metadata.MetadataTable;
import org.apache.accumulo.core.metadata.schema.MetadataSchema;
import org.apache.accumulo.core.protobuf.ProtobufUtil;
import org.apache.accumulo.core.replication.ReplicationSchema.StatusSection;
import org.apache.accumulo.core.replication.ReplicationTable;
import org.apache.accumulo.core.security.TablePermission;
import org.apache.accumulo.harness.SharedMiniClusterBase;
import org.apache.accumulo.server.replication.StatusUtil;
import org.apache.accumulo.server.replication.proto.Replication.Status;
import org.apache.accumulo.server.util.ReplicationTableUtil;
import org.junit.AfterClass;
import org.junit.Assert;
import org.junit.BeforeClass;
import org.junit.Test;

import com.google.common.collect.Iterables;

public class StatusCombinerMacIT extends SharedMiniClusterBase {

  @Override
  public int defaultTimeoutSeconds() {
    return 60;
  }

  @BeforeClass
  public static void setup() throws Exception {
    SharedMiniClusterBase.startMiniCluster();
  }

  @AfterClass
  public static void teardown() throws Exception {
    SharedMiniClusterBase.stopMiniCluster();
  }

  @Test
  public void testCombinerSetOnMetadata() throws Exception {
    TableOperations tops = getConnector().tableOperations();
    Map<String,EnumSet<IteratorScope>> iterators = tops.listIterators(MetadataTable.NAME);

    Assert.assertTrue(iterators.containsKey(ReplicationTableUtil.COMBINER_NAME));
    EnumSet<IteratorScope> scopes = iterators.get(ReplicationTableUtil.COMBINER_NAME);
    Assert.assertEquals(3, scopes.size());
    Assert.assertTrue(scopes.contains(IteratorScope.scan));
    Assert.assertTrue(scopes.contains(IteratorScope.minc));
    Assert.assertTrue(scopes.contains(IteratorScope.majc));

    Iterable<Entry<String,String>> propIter = tops.getProperties(MetadataTable.NAME);
    HashMap<String,String> properties = new HashMap<>();
    for (Entry<String,String> entry : propIter) {
      properties.put(entry.getKey(), entry.getValue());
    }

    for (IteratorScope scope : scopes) {
      String key = Property.TABLE_ITERATOR_PREFIX.getKey() + scope.name() + "."
          + ReplicationTableUtil.COMBINER_NAME + ".opt.columns";
      Assert.assertTrue("Properties did not contain key : " + key, properties.containsKey(key));
      Assert.assertEquals(MetadataSchema.ReplicationSection.COLF.toString(), properties.get(key));
    }
  }

  @Test
  public void test() throws Exception {
    Connector conn = getConnector();
    ClusterUser user = getAdminUser();

    ReplicationTable.setOnline(conn);
    conn.securityOperations().grantTablePermission(user.getPrincipal(), ReplicationTable.NAME,
        TablePermission.WRITE);
    BatchWriter bw = ReplicationTable.getBatchWriter(conn);
    long createTime = System.currentTimeMillis();
    try {
<<<<<<< HEAD
      Mutation m = new Mutation("file:/accumulo/wal/HW10447.local+56808/93cdc17e-7521-44fa-87b5-37f45bcb92d3");
      StatusSection.add(m, Table.ID.of("1"), StatusUtil.fileCreatedValue(createTime));
=======
      Mutation m = new Mutation(
          "file:/accumulo/wal/HW10447.local+56808/93cdc17e-7521-44fa-87b5-37f45bcb92d3");
      StatusSection.add(m, "1", StatusUtil.fileCreatedValue(createTime));
>>>>>>> f4f43feb
      bw.addMutation(m);
    } finally {
      bw.close();
    }

<<<<<<< HEAD
    Entry<Key,Value> entry;
    try (Scanner s = ReplicationTable.getScanner(conn)) {
      entry = Iterables.getOnlyElement(s);
      Assert.assertEquals(StatusUtil.fileCreatedValue(createTime), entry.getValue());

      bw = ReplicationTable.getBatchWriter(conn);
      try {
        Mutation m = new Mutation("file:/accumulo/wal/HW10447.local+56808/93cdc17e-7521-44fa-87b5-37f45bcb92d3");
        StatusSection.add(m, Table.ID.of("1"), ProtobufUtil.toValue(StatusUtil.replicated(Long.MAX_VALUE)));
        bw.addMutation(m);
      } finally {
        bw.close();
      }
=======
    Scanner s = ReplicationTable.getScanner(conn);
    Entry<Key,Value> entry = Iterables.getOnlyElement(s);
    Assert.assertEquals(StatusUtil.fileCreatedValue(createTime), entry.getValue());

    bw = ReplicationTable.getBatchWriter(conn);
    try {
      Mutation m = new Mutation(
          "file:/accumulo/wal/HW10447.local+56808/93cdc17e-7521-44fa-87b5-37f45bcb92d3");
      StatusSection.add(m, "1", ProtobufUtil.toValue(StatusUtil.replicated(Long.MAX_VALUE)));
      bw.addMutation(m);
    } finally {
      bw.close();
>>>>>>> f4f43feb
    }

    try (Scanner s = ReplicationTable.getScanner(conn)) {
      entry = Iterables.getOnlyElement(s);
      Status stat = Status.parseFrom(entry.getValue().get());
      Assert.assertEquals(Long.MAX_VALUE, stat.getBegin());
    }
  }

}<|MERGE_RESOLUTION|>--- conflicted
+++ resolved
@@ -103,20 +103,14 @@
     BatchWriter bw = ReplicationTable.getBatchWriter(conn);
     long createTime = System.currentTimeMillis();
     try {
-<<<<<<< HEAD
-      Mutation m = new Mutation("file:/accumulo/wal/HW10447.local+56808/93cdc17e-7521-44fa-87b5-37f45bcb92d3");
-      StatusSection.add(m, Table.ID.of("1"), StatusUtil.fileCreatedValue(createTime));
-=======
       Mutation m = new Mutation(
           "file:/accumulo/wal/HW10447.local+56808/93cdc17e-7521-44fa-87b5-37f45bcb92d3");
-      StatusSection.add(m, "1", StatusUtil.fileCreatedValue(createTime));
->>>>>>> f4f43feb
+      StatusSection.add(m, Table.ID.of("1"), StatusUtil.fileCreatedValue(createTime));
       bw.addMutation(m);
     } finally {
       bw.close();
     }
 
-<<<<<<< HEAD
     Entry<Key,Value> entry;
     try (Scanner s = ReplicationTable.getScanner(conn)) {
       entry = Iterables.getOnlyElement(s);
@@ -124,26 +118,14 @@
 
       bw = ReplicationTable.getBatchWriter(conn);
       try {
-        Mutation m = new Mutation("file:/accumulo/wal/HW10447.local+56808/93cdc17e-7521-44fa-87b5-37f45bcb92d3");
-        StatusSection.add(m, Table.ID.of("1"), ProtobufUtil.toValue(StatusUtil.replicated(Long.MAX_VALUE)));
+        Mutation m = new Mutation(
+            "file:/accumulo/wal/HW10447.local+56808/93cdc17e-7521-44fa-87b5-37f45bcb92d3");
+        StatusSection.add(m, Table.ID.of("1"),
+            ProtobufUtil.toValue(StatusUtil.replicated(Long.MAX_VALUE)));
         bw.addMutation(m);
       } finally {
         bw.close();
       }
-=======
-    Scanner s = ReplicationTable.getScanner(conn);
-    Entry<Key,Value> entry = Iterables.getOnlyElement(s);
-    Assert.assertEquals(StatusUtil.fileCreatedValue(createTime), entry.getValue());
-
-    bw = ReplicationTable.getBatchWriter(conn);
-    try {
-      Mutation m = new Mutation(
-          "file:/accumulo/wal/HW10447.local+56808/93cdc17e-7521-44fa-87b5-37f45bcb92d3");
-      StatusSection.add(m, "1", ProtobufUtil.toValue(StatusUtil.replicated(Long.MAX_VALUE)));
-      bw.addMutation(m);
-    } finally {
-      bw.close();
->>>>>>> f4f43feb
     }
 
     try (Scanner s = ReplicationTable.getScanner(conn)) {
