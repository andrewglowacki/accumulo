--- conflicted
+++ resolved
@@ -121,13 +121,8 @@
 
   @Test
   public void createWorkForFilesNeedingIt() throws Exception {
-<<<<<<< HEAD
-    ReplicationTarget target1 = new ReplicationTarget("cluster1", "table1", Table.ID.of("1")), target2 = new ReplicationTarget("cluster1", "table2",
-        Table.ID.of("2"));
-=======
-    ReplicationTarget target1 = new ReplicationTarget("cluster1", "table1", "1"),
-        target2 = new ReplicationTarget("cluster1", "table2", "2");
->>>>>>> f4f43feb
+    ReplicationTarget target1 = new ReplicationTarget("cluster1", "table1", Table.ID.of("1")),
+        target2 = new ReplicationTarget("cluster1", "table2", Table.ID.of("2"));
     Text serializedTarget1 = target1.toText(), serializedTarget2 = target2.toText();
     String keyTarget1 = target1.getPeerName() + DistributedWorkQueueWorkAssignerHelper.KEY_SEPARATOR
         + target1.getRemoteIdentifier() + DistributedWorkQueueWorkAssignerHelper.KEY_SEPARATOR
@@ -187,13 +182,8 @@
 
   @Test
   public void doNotCreateWorkForFilesNotNeedingIt() throws Exception {
-<<<<<<< HEAD
-    ReplicationTarget target1 = new ReplicationTarget("cluster1", "table1", Table.ID.of("1")), target2 = new ReplicationTarget("cluster1", "table2",
-        Table.ID.of("2"));
-=======
-    ReplicationTarget target1 = new ReplicationTarget("cluster1", "table1", "1"),
-        target2 = new ReplicationTarget("cluster1", "table2", "2");
->>>>>>> f4f43feb
+    ReplicationTarget target1 = new ReplicationTarget("cluster1", "table1", Table.ID.of("1")),
+        target2 = new ReplicationTarget("cluster1", "table2", Table.ID.of("2"));
     Text serializedTarget1 = target1.toText(), serializedTarget2 = target2.toText();
 
     // Create two mutations, both of which need replication work done
@@ -230,14 +220,9 @@
 
     assigner.setQueuedWork(queuedWork);
 
-<<<<<<< HEAD
     ReplicationTarget target = new ReplicationTarget("cluster1", "table1", Table.ID.of("1"));
-    String serializedTarget = target.getPeerName() + DistributedWorkQueueWorkAssignerHelper.KEY_SEPARATOR + target.getRemoteIdentifier()
-=======
-    ReplicationTarget target = new ReplicationTarget("cluster1", "table1", "1");
     String serializedTarget = target.getPeerName()
         + DistributedWorkQueueWorkAssignerHelper.KEY_SEPARATOR + target.getRemoteIdentifier()
->>>>>>> f4f43feb
         + DistributedWorkQueueWorkAssignerHelper.KEY_SEPARATOR + target.getSourceTableId();
 
     queuedWork.add("wal1|" + serializedTarget.toString());
