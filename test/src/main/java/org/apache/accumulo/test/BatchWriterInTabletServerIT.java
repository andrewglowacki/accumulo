/*
 * Licensed to the Apache Software Foundation (ASF) under one or more
 * contributor license agreements.  See the NOTICE file distributed with
 * this work for additional information regarding copyright ownership.
 * The ASF licenses this file to You under the Apache License, Version 2.0
 * (the "License"); you may not use this file except in compliance with
 * the License.  You may obtain a copy of the License at
 *
 *     http://www.apache.org/licenses/LICENSE-2.0
 *
 * Unless required by applicable law or agreed to in writing, software
 * distributed under the License is distributed on an "AS IS" BASIS,
 * WITHOUT WARRANTIES OR CONDITIONS OF ANY KIND, either express or implied.
 * See the License for the specific language governing permissions and
 * limitations under the License.
 */
package org.apache.accumulo.test;

import static org.junit.Assert.assertEquals;
import static org.junit.Assert.assertTrue;

import java.util.Map;

import org.apache.accumulo.core.client.BatchWriter;
import org.apache.accumulo.core.client.BatchWriterConfig;
import org.apache.accumulo.core.client.Connector;
import org.apache.accumulo.core.client.IteratorSetting;
import org.apache.accumulo.core.client.Scanner;
import org.apache.accumulo.core.data.Key;
import org.apache.accumulo.core.data.Mutation;
import org.apache.accumulo.core.data.PartialKey;
import org.apache.accumulo.core.data.Value;
import org.apache.accumulo.core.iterators.LongCombiner;
import org.apache.accumulo.core.iterators.user.SummingCombiner;
import org.apache.accumulo.core.security.Authorizations;
import org.apache.accumulo.harness.AccumuloClusterHarness;
import org.apache.hadoop.io.Text;
import org.apache.log4j.Logger;
import org.junit.Test;

import com.google.common.collect.Iterators;

/**
 * Test writing to another table from inside an iterator.
 *
 * @see BatchWriterIterator
 */
public class BatchWriterInTabletServerIT extends AccumuloClusterHarness {
  private static final Logger log = Logger.getLogger(BatchWriterInTabletServerIT.class);

  @Override
  public boolean canRunTest(ClusterType type) {
    return ClusterType.MINI == type;
  }

  /**
   * This test should succeed.
   */
  @Test
  public void testNormalWrite() throws Exception {
    String[] uniqueNames = getUniqueNames(2);
    String t1 = uniqueNames[0], t2 = uniqueNames[1];
    Connector c = getConnector();
    int numEntriesToWritePerEntry = 50;
    IteratorSetting itset = BatchWriterIterator.iteratorSetting(6, 0, 15, 1000,
        numEntriesToWritePerEntry, t2, c, getAdminToken(), false, false);
    test(t1, t2, c, itset, numEntriesToWritePerEntry);
  }

  /**
   * Fixed by ACCUMULO-4229.
   * <p>
   * This tests a situation that a client which shares a LocatorCache with the tablet server may
   * fall into. Before the problem was fixed, adding a split after the Locator cache falls out of
   * sync caused the BatchWriter to continuously attempt to write to an old, closed tablet. It would
   * do so for 15 seconds until a timeout on the BatchWriter.
   */
  @Test
  public void testClearLocatorAndSplitWrite() throws Exception {
    String[] uniqueNames = getUniqueNames(2);
    String t1 = uniqueNames[0], t2 = uniqueNames[1];
    Connector c = getConnector();
    int numEntriesToWritePerEntry = 50;
    IteratorSetting itset = BatchWriterIterator.iteratorSetting(6, 0, 15, 1000,
        numEntriesToWritePerEntry, t2, c, getAdminToken(), true, true);
    test(t1, t2, c, itset, numEntriesToWritePerEntry);
  }

  private void test(String t1, String t2, Connector c, IteratorSetting itset,
      int numEntriesToWritePerEntry) throws Exception {
    // Write an entry to t1
    c.tableOperations().create(t1);
    Key k = new Key(new Text("row"), new Text("cf"), new Text("cq"));
    Value v = new Value("1".getBytes());
    {
      BatchWriterConfig config = new BatchWriterConfig();
      config.setMaxMemory(0);
      BatchWriter writer = c.createBatchWriter(t1, config);
      Mutation m = new Mutation(k.getRow());
      m.put(k.getColumnFamily(), k.getColumnQualifier(), v);
      writer.addMutation(m);
      writer.close();
    }

    // Create t2 with a combiner to count entries written to it
    c.tableOperations().create(t2);
    IteratorSetting summer = new IteratorSetting(2, "summer", SummingCombiner.class);
    LongCombiner.setEncodingType(summer, LongCombiner.Type.STRING);
    LongCombiner.setCombineAllColumns(summer, true);
    c.tableOperations().attachIterator(t2, summer);

    Map.Entry<Key,Value> actual;
<<<<<<< HEAD
    try (Scanner scanner = c.createScanner(t1, Authorizations.EMPTY)) {
      // Scan t1 with an iterator that writes to table t2
      scanner.addScanIterator(itset);
      actual = Iterators.getOnlyElement(scanner.iterator());
      Assert.assertTrue(actual.getKey().equals(k, PartialKey.ROW_COLFAM_COLQUAL));
      Assert.assertEquals(BatchWriterIterator.SUCCESS_VALUE, actual.getValue());
    }

    try (Scanner scanner = c.createScanner(t2, Authorizations.EMPTY)) {
      // ensure entries correctly wrote to table t2
      actual = Iterators.getOnlyElement(scanner.iterator());
      log.debug("t2 entry is " + actual.getKey().toStringNoTime() + " -> " + actual.getValue());
      Assert.assertTrue(actual.getKey().equals(k, PartialKey.ROW_COLFAM_COLQUAL));
      Assert.assertEquals(numEntriesToWritePerEntry,
          Integer.parseInt(actual.getValue().toString()));
    }
=======
    // Scan t1 with an iterator that writes to table t2
    Scanner scanner = c.createScanner(t1, Authorizations.EMPTY);
    scanner.addScanIterator(itset);
    actual = Iterators.getOnlyElement(scanner.iterator());
    assertTrue(actual.getKey().equals(k, PartialKey.ROW_COLFAM_COLQUAL));
    assertEquals(BatchWriterIterator.SUCCESS_VALUE, actual.getValue());
    scanner.close();

    // ensure entries correctly wrote to table t2
    scanner = c.createScanner(t2, Authorizations.EMPTY);
    actual = Iterators.getOnlyElement(scanner.iterator());
    log.debug("t2 entry is " + actual.getKey().toStringNoTime() + " -> " + actual.getValue());
    assertTrue(actual.getKey().equals(k, PartialKey.ROW_COLFAM_COLQUAL));
    assertEquals(numEntriesToWritePerEntry, Integer.parseInt(actual.getValue().toString()));
    scanner.close();
>>>>>>> 851c2d13

    c.tableOperations().delete(t1);
    c.tableOperations().delete(t2);
  }
}<|MERGE_RESOLUTION|>--- conflicted
+++ resolved
@@ -110,40 +110,21 @@
     c.tableOperations().attachIterator(t2, summer);
 
     Map.Entry<Key,Value> actual;
-<<<<<<< HEAD
     try (Scanner scanner = c.createScanner(t1, Authorizations.EMPTY)) {
       // Scan t1 with an iterator that writes to table t2
       scanner.addScanIterator(itset);
       actual = Iterators.getOnlyElement(scanner.iterator());
-      Assert.assertTrue(actual.getKey().equals(k, PartialKey.ROW_COLFAM_COLQUAL));
-      Assert.assertEquals(BatchWriterIterator.SUCCESS_VALUE, actual.getValue());
+      assertTrue(actual.getKey().equals(k, PartialKey.ROW_COLFAM_COLQUAL));
+      assertEquals(BatchWriterIterator.SUCCESS_VALUE, actual.getValue());
     }
 
     try (Scanner scanner = c.createScanner(t2, Authorizations.EMPTY)) {
       // ensure entries correctly wrote to table t2
       actual = Iterators.getOnlyElement(scanner.iterator());
       log.debug("t2 entry is " + actual.getKey().toStringNoTime() + " -> " + actual.getValue());
-      Assert.assertTrue(actual.getKey().equals(k, PartialKey.ROW_COLFAM_COLQUAL));
-      Assert.assertEquals(numEntriesToWritePerEntry,
-          Integer.parseInt(actual.getValue().toString()));
+      assertTrue(actual.getKey().equals(k, PartialKey.ROW_COLFAM_COLQUAL));
+      assertEquals(numEntriesToWritePerEntry, Integer.parseInt(actual.getValue().toString()));
     }
-=======
-    // Scan t1 with an iterator that writes to table t2
-    Scanner scanner = c.createScanner(t1, Authorizations.EMPTY);
-    scanner.addScanIterator(itset);
-    actual = Iterators.getOnlyElement(scanner.iterator());
-    assertTrue(actual.getKey().equals(k, PartialKey.ROW_COLFAM_COLQUAL));
-    assertEquals(BatchWriterIterator.SUCCESS_VALUE, actual.getValue());
-    scanner.close();
-
-    // ensure entries correctly wrote to table t2
-    scanner = c.createScanner(t2, Authorizations.EMPTY);
-    actual = Iterators.getOnlyElement(scanner.iterator());
-    log.debug("t2 entry is " + actual.getKey().toStringNoTime() + " -> " + actual.getValue());
-    assertTrue(actual.getKey().equals(k, PartialKey.ROW_COLFAM_COLQUAL));
-    assertEquals(numEntriesToWritePerEntry, Integer.parseInt(actual.getValue().toString()));
-    scanner.close();
->>>>>>> 851c2d13
 
     c.tableOperations().delete(t1);
     c.tableOperations().delete(t2);
