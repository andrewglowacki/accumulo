--- conflicted
+++ resolved
@@ -90,22 +90,13 @@
     Iterators.size(c.createScanner(tableName, Authorizations.EMPTY).iterator());
 
     // ensure that the recovery was not a merging minor compaction
-<<<<<<< HEAD
     try (Scanner s = c.createScanner(MetadataTable.NAME, Authorizations.EMPTY)) {
       s.fetchColumnFamily(MetadataSchema.TabletsSection.DataFileColumnFamily.NAME);
       for (Entry<Key,Value> entry : s) {
         String filename = entry.getKey().getColumnQualifier().toString();
         String parts[] = filename.split("/");
-        Assert.assertFalse(parts[parts.length - 1].startsWith("M"));
+        assertFalse(parts[parts.length - 1].startsWith("M"));
       }
-=======
-    Scanner s = c.createScanner(MetadataTable.NAME, Authorizations.EMPTY);
-    s.fetchColumnFamily(MetadataSchema.TabletsSection.DataFileColumnFamily.NAME);
-    for (Entry<Key,Value> entry : s) {
-      String filename = entry.getKey().getColumnQualifier().toString();
-      String parts[] = filename.split("/");
-      assertFalse(parts[parts.length - 1].startsWith("M"));
->>>>>>> 851c2d13
     }
   }
 
