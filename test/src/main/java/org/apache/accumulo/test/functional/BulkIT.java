/*
 * Licensed to the Apache Software Foundation (ASF) under one or more
 * contributor license agreements.  See the NOTICE file distributed with
 * this work for additional information regarding copyright ownership.
 * The ASF licenses this file to You under the Apache License, Version 2.0
 * (the "License"); you may not use this file except in compliance with
 * the License.  You may obtain a copy of the License at
 *
 *     http://www.apache.org/licenses/LICENSE-2.0
 *
 * Unless required by applicable law or agreed to in writing, software
 * distributed under the License is distributed on an "AS IS" BASIS,
 * WITHOUT WARRANTIES OR CONDITIONS OF ANY KIND, either express or implied.
 * See the License for the specific language governing permissions and
 * limitations under the License.
 */
package org.apache.accumulo.test.functional;

import java.io.IOException;

import org.apache.accumulo.core.cli.BatchWriterOpts;
import org.apache.accumulo.core.cli.ScannerOpts;
import org.apache.accumulo.core.client.AccumuloClient;
import org.apache.accumulo.core.client.AccumuloException;
import org.apache.accumulo.core.client.AccumuloSecurityException;
import org.apache.accumulo.core.client.TableNotFoundException;
import org.apache.accumulo.core.clientImpl.ClientInfo;
import org.apache.accumulo.core.util.CachedConfiguration;
import org.apache.accumulo.harness.AccumuloClusterHarness;
import org.apache.accumulo.test.TestIngest;
import org.apache.accumulo.test.TestIngest.Opts;
import org.apache.accumulo.test.VerifyIngest;
import org.apache.hadoop.conf.Configuration;
import org.apache.hadoop.fs.FileSystem;
import org.apache.hadoop.fs.Path;
import org.junit.After;
import org.junit.Before;
import org.junit.Test;

public class BulkIT extends AccumuloClusterHarness {

  private static final int N = 100000;
  private static final int COUNT = 5;
  private static final BatchWriterOpts BWOPTS = new BatchWriterOpts();
  private static final ScannerOpts SOPTS = new ScannerOpts();

  @Override
  protected int defaultTimeoutSeconds() {
    return 4 * 60;
  }

  private Configuration origConf;

  @Before
  public void saveConf() {
    origConf = CachedConfiguration.getInstance();
  }

  @After
  public void restoreConf() {
    if (origConf != null) {
      CachedConfiguration.setInstance(origConf);
    }
  }

  @Test
  public void test() throws Exception {
    try (AccumuloClient client = createAccumuloClient()) {
      runTest(client, getClientInfo(), getCluster().getFileSystem(),
          getCluster().getTemporaryPath(), getUniqueNames(1)[0], this.getClass().getName(),
          testName.getMethodName(), false);
    }
  }

  @Test
  public void testOld() throws Exception {
    try (AccumuloClient client = createAccumuloClient()) {
      runTest(client, getClientInfo(), getCluster().getFileSystem(),
          getCluster().getTemporaryPath(), getUniqueNames(1)[0], this.getClass().getName(),
          testName.getMethodName(), true);
    }
  }

  static void runTest(AccumuloClient c, ClientInfo info, FileSystem fs, Path basePath,
      String tableName, String filePrefix, String dirSuffix, boolean useOld) throws Exception {
    c.tableOperations().create(tableName);

    Path base = new Path(basePath, "testBulkFail_" + dirSuffix);
    fs.delete(base, true);
    fs.mkdirs(base);
    Path bulkFailures = new Path(base, "failures");
    Path files = new Path(base, "files");
    fs.mkdirs(bulkFailures);
    fs.mkdirs(files);

    Opts opts = new Opts();
    opts.timestamp = 1;
    opts.random = 56;
    opts.rows = N;
    opts.cols = 1;
    opts.setTableName(tableName);
    opts.setClientProperties(info.getProperties());
    opts.conf = new Configuration(false);
    opts.fs = fs;
    String fileFormat = filePrefix + "rf%02d";
    for (int i = 0; i < COUNT; i++) {
      opts.outputFile = new Path(files, String.format(fileFormat, i)).toString();
      opts.startRow = N * i;
      TestIngest.ingest(c, fs, opts, BWOPTS);
    }
    opts.outputFile = new Path(files, String.format(fileFormat, N)).toString();
    opts.startRow = N;
    opts.rows = 1;
    // create an rfile with one entry, there was a bug with this:
    TestIngest.ingest(c, fs, opts, BWOPTS);

    bulkLoad(c, tableName, bulkFailures, files, useOld);
    VerifyIngest.Opts vopts = new VerifyIngest.Opts();
    vopts.setTableName(tableName);
    vopts.random = 56;
    vopts.setClientProperties(info.getProperties());
    for (int i = 0; i < COUNT; i++) {
      vopts.startRow = i * N;
      vopts.rows = N;
      VerifyIngest.verifyIngest(c, vopts, SOPTS);
    }
    vopts.startRow = N;
    vopts.rows = 1;
    VerifyIngest.verifyIngest(c, vopts, SOPTS);
  }
<<<<<<< HEAD

  @SuppressWarnings("deprecation")
  private static void bulkLoad(AccumuloClient c, String tableName, Path bulkFailures, Path files,
      boolean useOld)
      throws TableNotFoundException, IOException, AccumuloException, AccumuloSecurityException {
    // Make sure the server can modify the files
    if (useOld) {
      c.tableOperations().importDirectory(tableName, files.toString(), bulkFailures.toString(),
          false);
    } else {
      c.tableOperations().importDirectory(files.toString()).to(tableName).load();
    }

  }

=======
>>>>>>> 2c2840b1
}<|MERGE_RESOLUTION|>--- conflicted
+++ resolved
@@ -128,7 +128,6 @@
     vopts.rows = 1;
     VerifyIngest.verifyIngest(c, vopts, SOPTS);
   }
-<<<<<<< HEAD
 
   @SuppressWarnings("deprecation")
   private static void bulkLoad(AccumuloClient c, String tableName, Path bulkFailures, Path files,
@@ -141,9 +140,5 @@
     } else {
       c.tableOperations().importDirectory(files.toString()).to(tableName).load();
     }
-
   }
-
-=======
->>>>>>> 2c2840b1
 }