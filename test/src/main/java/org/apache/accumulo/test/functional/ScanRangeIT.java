/*
 * Licensed to the Apache Software Foundation (ASF) under one or more
 * contributor license agreements.  See the NOTICE file distributed with
 * this work for additional information regarding copyright ownership.
 * The ASF licenses this file to You under the Apache License, Version 2.0
 * (the "License"); you may not use this file except in compliance with
 * the License.  You may obtain a copy of the License at
 *
 *     http://www.apache.org/licenses/LICENSE-2.0
 *
 * Unless required by applicable law or agreed to in writing, software
 * distributed under the License is distributed on an "AS IS" BASIS,
 * WITHOUT WARRANTIES OR CONDITIONS OF ANY KIND, either express or implied.
 * See the License for the specific language governing permissions and
 * limitations under the License.
 */
package org.apache.accumulo.test.functional;

import static java.nio.charset.StandardCharsets.UTF_8;

import java.util.Map.Entry;
import java.util.TreeSet;

import org.apache.accumulo.core.client.BatchWriter;
import org.apache.accumulo.core.client.BatchWriterConfig;
import org.apache.accumulo.core.client.Connector;
import org.apache.accumulo.core.client.Scanner;
import org.apache.accumulo.core.data.Key;
import org.apache.accumulo.core.data.Mutation;
import org.apache.accumulo.core.data.Range;
import org.apache.accumulo.core.data.Value;
import org.apache.accumulo.core.security.Authorizations;
import org.apache.accumulo.harness.AccumuloClusterHarness;
import org.apache.hadoop.io.Text;
import org.junit.Test;

public class ScanRangeIT extends AccumuloClusterHarness {

  @Override
  protected int defaultTimeoutSeconds() {
    return 2 * 60;
  }

  private static final int TS_LIMIT = 1;
  private static final int CQ_LIMIT = 5;
  private static final int CF_LIMIT = 5;
  private static final int ROW_LIMIT = 100;

  @Test
  public void run() throws Exception {
    Connector c = getConnector();
    String[] tableNames = getUniqueNames(2);
    String table1 = tableNames[0];
    c.tableOperations().create(table1);
    String table2 = tableNames[1];
    c.tableOperations().create(table2);
    TreeSet<Text> splitRows = new TreeSet<>();
    int splits = 3;
    for (int i = (ROW_LIMIT / splits); i < ROW_LIMIT; i += (ROW_LIMIT / splits))
      splitRows.add(createRow(i));
    c.tableOperations().addSplits(table2, splitRows);

    insertData(c, table1);
    scanTable(c, table1);

    insertData(c, table2);
    scanTable(c, table2);
  }

  private void scanTable(Connector c, String table) throws Exception {
    scanRange(c, table, new IntKey(0, 0, 0, 0), new IntKey(1, 0, 0, 0));

    scanRange(c, table, new IntKey(0, 0, 0, 0),
        new IntKey(ROW_LIMIT - 1, CF_LIMIT - 1, CQ_LIMIT - 1, 0));

    scanRange(c, table, null, null);

    for (int i = 0; i < ROW_LIMIT; i += (ROW_LIMIT / 3)) {
      for (int j = 0; j < CF_LIMIT; j += (CF_LIMIT / 2)) {
        for (int k = 1; k < CQ_LIMIT; k += (CQ_LIMIT / 2)) {
          scanRange(c, table, null, new IntKey(i, j, k, 0));
          scanRange(c, table, new IntKey(0, 0, 0, 0), new IntKey(i, j, k, 0));

          scanRange(c, table, new IntKey(i, j, k, 0),
              new IntKey(ROW_LIMIT - 1, CF_LIMIT - 1, CQ_LIMIT - 1, 0));

          scanRange(c, table, new IntKey(i, j, k, 0), null);

        }
      }
    }

    for (int i = 0; i < ROW_LIMIT; i++) {
      scanRange(c, table, new IntKey(i, 0, 0, 0), new IntKey(i, CF_LIMIT - 1, CQ_LIMIT - 1, 0));

      if (i > 0 && i < ROW_LIMIT - 1) {
        scanRange(c, table, new IntKey(i - 1, 0, 0, 0),
            new IntKey(i + 1, CF_LIMIT - 1, CQ_LIMIT - 1, 0));
      }
    }

  }

  private static class IntKey {
    private int row;
    private int cf;
    private int cq;
    private long ts;

    IntKey(IntKey ik) {
      this.row = ik.row;
      this.cf = ik.cf;
      this.cq = ik.cq;
      this.ts = ik.ts;
    }

    IntKey(int row, int cf, int cq, long ts) {
      this.row = row;
      this.cf = cf;
      this.cq = cq;
      this.ts = ts;
    }

    Key createKey() {
      Text trow = createRow(row);
      Text tcf = createCF(cf);
      Text tcq = createCQ(cq);

      return new Key(trow, tcf, tcq, ts);
    }

    IntKey increment() {

      IntKey ik = new IntKey(this);

      ik.ts++;
      if (ik.ts >= TS_LIMIT) {
        ik.ts = 0;
        ik.cq++;
        if (ik.cq >= CQ_LIMIT) {
          ik.cq = 0;
          ik.cf++;
          if (ik.cf >= CF_LIMIT) {
            ik.cf = 0;
            ik.row++;
          }
        }
      }

      return ik;
    }

  }

  private void scanRange(Connector c, String table, IntKey ik1, IntKey ik2) throws Exception {
    scanRange(c, table, ik1, false, ik2, false);
    scanRange(c, table, ik1, false, ik2, true);
    scanRange(c, table, ik1, true, ik2, false);
    scanRange(c, table, ik1, true, ik2, true);
  }

<<<<<<< HEAD
  private void scanRange(Connector c, String table, IntKey ik1, boolean inclusive1, IntKey ik2, boolean inclusive2) throws Exception {
    try (Scanner scanner = c.createScanner(table, Authorizations.EMPTY)) {
=======
  private void scanRange(Connector c, String table, IntKey ik1, boolean inclusive1, IntKey ik2,
      boolean inclusive2) throws Exception {
    Scanner scanner = c.createScanner(table, Authorizations.EMPTY);
>>>>>>> f4f43feb

      Key key1 = null;
      Key key2 = null;

      IntKey expectedIntKey;
      IntKey expectedEndIntKey;

      if (ik1 != null) {
        key1 = ik1.createKey();
        expectedIntKey = ik1;

        if (!inclusive1) {
          expectedIntKey = expectedIntKey.increment();
        }
      } else {
        expectedIntKey = new IntKey(0, 0, 0, 0);
      }

      if (ik2 != null) {
        key2 = ik2.createKey();
        expectedEndIntKey = ik2;

        if (inclusive2) {
          expectedEndIntKey = expectedEndIntKey.increment();
        }
      } else {
        expectedEndIntKey = new IntKey(ROW_LIMIT, 0, 0, 0);
      }

      Range range = new Range(key1, inclusive1, key2, inclusive2);

      scanner.setRange(range);

      for (Entry<Key,Value> entry : scanner) {

        Key expectedKey = expectedIntKey.createKey();
        if (!expectedKey.equals(entry.getKey())) {
          throw new Exception(" " + expectedKey + " != " + entry.getKey());
        }

        expectedIntKey = expectedIntKey.increment();
      }

<<<<<<< HEAD
      if (!expectedIntKey.createKey().equals(expectedEndIntKey.createKey())) {
        throw new Exception(" " + expectedIntKey.createKey() + " != " + expectedEndIntKey.createKey());
      }
=======
    if (!expectedIntKey.createKey().equals(expectedEndIntKey.createKey())) {
      throw new Exception(
          " " + expectedIntKey.createKey() + " != " + expectedEndIntKey.createKey());
>>>>>>> f4f43feb
    }
  }

  private static Text createCF(int cf) {
    Text tcf = new Text(String.format("cf_%03d", cf));
    return tcf;
  }

  private static Text createCQ(int cf) {
    Text tcf = new Text(String.format("cq_%03d", cf));
    return tcf;
  }

  private static Text createRow(int row) {
    Text trow = new Text(String.format("r_%06d", row));
    return trow;
  }

  private void insertData(Connector c, String table) throws Exception {

    BatchWriter bw = c.createBatchWriter(table, new BatchWriterConfig());

    for (int i = 0; i < ROW_LIMIT; i++) {
      Mutation m = new Mutation(createRow(i));

      for (int j = 0; j < CF_LIMIT; j++) {
        for (int k = 0; k < CQ_LIMIT; k++) {
          for (int t = 0; t < TS_LIMIT; t++) {
            m.put(createCF(j), createCQ(k), t,
                new Value(String.format("%06d_%03d_%03d_%03d", i, j, k, t).getBytes(UTF_8)));
          }
        }
      }

      bw.addMutation(m);
    }

    bw.close();
  }
}<|MERGE_RESOLUTION|>--- conflicted
+++ resolved
@@ -159,14 +159,9 @@
     scanRange(c, table, ik1, true, ik2, true);
   }
 
-<<<<<<< HEAD
-  private void scanRange(Connector c, String table, IntKey ik1, boolean inclusive1, IntKey ik2, boolean inclusive2) throws Exception {
-    try (Scanner scanner = c.createScanner(table, Authorizations.EMPTY)) {
-=======
   private void scanRange(Connector c, String table, IntKey ik1, boolean inclusive1, IntKey ik2,
       boolean inclusive2) throws Exception {
-    Scanner scanner = c.createScanner(table, Authorizations.EMPTY);
->>>>>>> f4f43feb
+    try (Scanner scanner = c.createScanner(table, Authorizations.EMPTY)) {
 
       Key key1 = null;
       Key key2 = null;
@@ -210,15 +205,10 @@
         expectedIntKey = expectedIntKey.increment();
       }
 
-<<<<<<< HEAD
       if (!expectedIntKey.createKey().equals(expectedEndIntKey.createKey())) {
-        throw new Exception(" " + expectedIntKey.createKey() + " != " + expectedEndIntKey.createKey());
-      }
-=======
-    if (!expectedIntKey.createKey().equals(expectedEndIntKey.createKey())) {
-      throw new Exception(
-          " " + expectedIntKey.createKey() + " != " + expectedEndIntKey.createKey());
->>>>>>> f4f43feb
+        throw new Exception(
+            " " + expectedIntKey.createKey() + " != " + expectedEndIntKey.createKey());
+      }
     }
   }
 
