/*
 * Licensed to the Apache Software Foundation (ASF) under one or more
 * contributor license agreements.  See the NOTICE file distributed with
 * this work for additional information regarding copyright ownership.
 * The ASF licenses this file to You under the Apache License, Version 2.0
 * (the "License"); you may not use this file except in compliance with
 * the License.  You may obtain a copy of the License at
 *
 *     http://www.apache.org/licenses/LICENSE-2.0
 *
 * Unless required by applicable law or agreed to in writing, software
 * distributed under the License is distributed on an "AS IS" BASIS,
 * WITHOUT WARRANTIES OR CONDITIONS OF ANY KIND, either express or implied.
 * See the License for the specific language governing permissions and
 * limitations under the License.
 */

package org.apache.accumulo.test;

import static org.junit.Assert.assertEquals;
import static org.junit.Assert.assertFalse;
import static org.junit.Assert.assertTrue;

import java.util.Iterator;
import java.util.Map.Entry;

import org.apache.accumulo.core.client.Accumulo;
import org.apache.accumulo.core.client.AccumuloClient;
import org.apache.accumulo.core.client.BatchWriter;
import org.apache.accumulo.core.client.IteratorSetting;
import org.apache.accumulo.core.client.MutationsRejectedException;
import org.apache.accumulo.core.client.Scanner;
import org.apache.accumulo.core.data.Key;
import org.apache.accumulo.core.data.Mutation;
import org.apache.accumulo.core.data.Value;
import org.apache.accumulo.core.iterators.user.IntersectingIterator;
import org.apache.accumulo.core.security.Authorizations;
import org.apache.accumulo.harness.AccumuloClusterHarness;
import org.apache.hadoop.io.Text;
import org.junit.Test;

public class IsolationAndDeepCopyIT extends AccumuloClusterHarness {

  @Test
  public void testBugFix() throws Exception {
    // test bug fox for ACCUMULO-3977

    String table = super.getUniqueNames(1)[0];
<<<<<<< HEAD
    try (AccumuloClient client = Accumulo.newClient().from(getClientProps()).build()) {

      client.tableOperations().create(table);

      try (BatchWriter bw = client.createBatchWriter(table)) {
        addDocument(bw, "000A", "dog", "cat", "hamster", "iguana", "the");
        addDocument(bw, "000B", "java", "perl", "C++", "pascal", "the");
        addDocument(bw, "000C", "chrome", "firefox", "safari", "opera", "the");
        addDocument(bw, "000D", "logarithmic", "quadratic", "linear", "exponential", "the");
      }

      // its a bug when using rfiles, so flush
      client.tableOperations().flush(table, null, null, true);

      IteratorSetting iterCfg = new IteratorSetting(30, "ayeaye",
          IntersectingIterator.class.getName());
      IntersectingIterator.setColumnFamilies(iterCfg,
          new Text[] {new Text("the"), new Text("hamster")});

      try (Scanner scanner = client.createScanner(table, Authorizations.EMPTY)) {
        scanner.enableIsolation();
        scanner.addScanIterator(iterCfg);

        for (int i = 0; i < 100; i++) {
          Iterator<Entry<Key,Value>> iter = scanner.iterator();
          assertTrue(iter.hasNext());
          assertEquals("000A", iter.next().getKey().getColumnQualifierData().toString());
          assertFalse(iter.hasNext());
        }
      }
=======
    Connector conn = getConnector();

    conn.tableOperations().create(table);

    BatchWriter bw = conn.createBatchWriter(table, new BatchWriterConfig());

    addDocument(bw, "000A", "dog", "cat", "hamster", "iguana", "the");
    addDocument(bw, "000B", "java", "perl", "C++", "pascal", "the");
    addDocument(bw, "000C", "chrome", "firefox", "safari", "opera", "the");
    addDocument(bw, "000D", "logarithmic", "quadratic", "linear", "exponential", "the");

    bw.close();

    // its a bug when using rfiles, so flush
    conn.tableOperations().flush(table, null, null, true);

    IteratorSetting iterCfg =
        new IteratorSetting(30, "ayeaye", IntersectingIterator.class.getName());
    IntersectingIterator.setColumnFamilies(iterCfg,
        new Text[] {new Text("the"), new Text("hamster")});

    Scanner scanner = conn.createScanner(table, Authorizations.EMPTY);
    scanner.enableIsolation();
    scanner.addScanIterator(iterCfg);

    for (int i = 0; i < 100; i++) {
      Iterator<Entry<Key,Value>> iter = scanner.iterator();
      assertTrue(iter.hasNext());
      assertEquals("000A", iter.next().getKey().getColumnQualifierData().toString());
      assertFalse(iter.hasNext());
>>>>>>> 0a9837f3
    }
  }

  private void addDocument(BatchWriter bw, String docId, String... terms)
      throws MutationsRejectedException {
    Mutation m = new Mutation(String.format("%04d", docId.hashCode() % 10));
    for (String term : terms) {
      m.put(term, docId, "");
    }

    bw.addMutation(m);
  }
}<|MERGE_RESOLUTION|>--- conflicted
+++ resolved
@@ -46,7 +46,6 @@
     // test bug fox for ACCUMULO-3977
 
     String table = super.getUniqueNames(1)[0];
-<<<<<<< HEAD
     try (AccumuloClient client = Accumulo.newClient().from(getClientProps()).build()) {
 
       client.tableOperations().create(table);
@@ -61,8 +60,8 @@
       // its a bug when using rfiles, so flush
       client.tableOperations().flush(table, null, null, true);
 
-      IteratorSetting iterCfg = new IteratorSetting(30, "ayeaye",
-          IntersectingIterator.class.getName());
+      IteratorSetting iterCfg =
+          new IteratorSetting(30, "ayeaye", IntersectingIterator.class.getName());
       IntersectingIterator.setColumnFamilies(iterCfg,
           new Text[] {new Text("the"), new Text("hamster")});
 
@@ -77,38 +76,6 @@
           assertFalse(iter.hasNext());
         }
       }
-=======
-    Connector conn = getConnector();
-
-    conn.tableOperations().create(table);
-
-    BatchWriter bw = conn.createBatchWriter(table, new BatchWriterConfig());
-
-    addDocument(bw, "000A", "dog", "cat", "hamster", "iguana", "the");
-    addDocument(bw, "000B", "java", "perl", "C++", "pascal", "the");
-    addDocument(bw, "000C", "chrome", "firefox", "safari", "opera", "the");
-    addDocument(bw, "000D", "logarithmic", "quadratic", "linear", "exponential", "the");
-
-    bw.close();
-
-    // its a bug when using rfiles, so flush
-    conn.tableOperations().flush(table, null, null, true);
-
-    IteratorSetting iterCfg =
-        new IteratorSetting(30, "ayeaye", IntersectingIterator.class.getName());
-    IntersectingIterator.setColumnFamilies(iterCfg,
-        new Text[] {new Text("the"), new Text("hamster")});
-
-    Scanner scanner = conn.createScanner(table, Authorizations.EMPTY);
-    scanner.enableIsolation();
-    scanner.addScanIterator(iterCfg);
-
-    for (int i = 0; i < 100; i++) {
-      Iterator<Entry<Key,Value>> iter = scanner.iterator();
-      assertTrue(iter.hasNext());
-      assertEquals("000A", iter.next().getKey().getColumnQualifierData().toString());
-      assertFalse(iter.hasNext());
->>>>>>> 0a9837f3
     }
   }
 
