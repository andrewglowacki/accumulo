--- conflicted
+++ resolved
@@ -1742,13 +1742,8 @@
     ts.exec("tables", true, "thing2.thingy", false);
 
     // put constraints on a namespace
-<<<<<<< HEAD
     ts.exec("constraint -ns thing3 -a org.apache.accumulo.test.constraints.NumericValueConstraint",
         true);
-=======
-    ts.exec("constraint -ns thing3 -a"
-        + " org.apache.accumulo.examples.simple.constraints.NumericValueConstraint", true);
->>>>>>> b8c19f83
     ts.exec("createtable thing3.constrained", true);
     ts.exec("table thing3.constrained", true);
     ts.exec("constraint -d 1");
