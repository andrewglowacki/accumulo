/*
 * Licensed to the Apache Software Foundation (ASF) under one or more
 * contributor license agreements.  See the NOTICE file distributed with
 * this work for additional information regarding copyright ownership.
 * The ASF licenses this file to You under the Apache License, Version 2.0
 * (the "License"); you may not use this file except in compliance with
 * the License.  You may obtain a copy of the License at
 *
 *     http://www.apache.org/licenses/LICENSE-2.0
 *
 * Unless required by applicable law or agreed to in writing, software
 * distributed under the License is distributed on an "AS IS" BASIS,
 * WITHOUT WARRANTIES OR CONDITIONS OF ANY KIND, either express or implied.
 * See the License for the specific language governing permissions and
 * limitations under the License.
 */

package org.apache.accumulo.test;

import java.io.IOException;
import java.util.ArrayList;
import java.util.Arrays;
import java.util.Collection;
import java.util.Collections;
import java.util.Iterator;
import java.util.List;
import java.util.Map;
import java.util.Map.Entry;
import java.util.Set;
import java.util.TreeMap;

import org.apache.accumulo.core.client.AccumuloException;
import org.apache.accumulo.core.client.AccumuloSecurityException;
import org.apache.accumulo.core.client.BatchScanner;
import org.apache.accumulo.core.client.BatchWriter;
import org.apache.accumulo.core.client.BatchWriterConfig;
import org.apache.accumulo.core.client.ClientSideIteratorScanner;
import org.apache.accumulo.core.client.Connector;
import org.apache.accumulo.core.client.IsolatedScanner;
import org.apache.accumulo.core.client.IteratorSetting;
import org.apache.accumulo.core.client.MutationsRejectedException;
import org.apache.accumulo.core.client.SampleNotPresentException;
import org.apache.accumulo.core.client.Scanner;
import org.apache.accumulo.core.client.ScannerBase;
import org.apache.accumulo.core.client.TableNotFoundException;
import org.apache.accumulo.core.client.admin.CompactionConfig;
import org.apache.accumulo.core.client.admin.NewTableConfiguration;
import org.apache.accumulo.core.client.impl.Credentials;
import org.apache.accumulo.core.client.impl.OfflineScanner;
import org.apache.accumulo.core.client.impl.Table;
import org.apache.accumulo.core.client.sample.RowSampler;
import org.apache.accumulo.core.client.sample.SamplerConfiguration;
import org.apache.accumulo.core.data.ByteSequence;
import org.apache.accumulo.core.data.Key;
import org.apache.accumulo.core.data.Mutation;
import org.apache.accumulo.core.data.Range;
import org.apache.accumulo.core.data.Value;
import org.apache.accumulo.core.iterators.IteratorEnvironment;
import org.apache.accumulo.core.iterators.SortedKeyValueIterator;
import org.apache.accumulo.core.iterators.WrappingIterator;
import org.apache.accumulo.core.security.Authorizations;
import org.apache.accumulo.harness.AccumuloClusterHarness;
import org.junit.Assert;
import org.junit.Test;

import com.google.common.collect.ImmutableMap;
import com.google.common.collect.Iterables;

public class SampleIT extends AccumuloClusterHarness {

  private static final Map<String,String> OPTIONS_1 = ImmutableMap.of("hasher", "murmur3_32",
      "modulus", "1009");
  private static final Map<String,String> OPTIONS_2 = ImmutableMap.of("hasher", "murmur3_32",
      "modulus", "997");

  private static final SamplerConfiguration SC1 = new SamplerConfiguration(
      RowSampler.class.getName()).setOptions(OPTIONS_1);
  private static final SamplerConfiguration SC2 = new SamplerConfiguration(
      RowSampler.class.getName()).setOptions(OPTIONS_2);

  public static class IteratorThatUsesSample extends WrappingIterator {
    private SortedKeyValueIterator<Key,Value> sampleDC;
    private boolean hasTop;

    @Override
    public boolean hasTop() {
      return hasTop && super.hasTop();
    }

    @Override
    public void seek(Range range, Collection<ByteSequence> columnFamilies, boolean inclusive)
        throws IOException {

      int sampleCount = 0;
      sampleDC.seek(range, columnFamilies, inclusive);

      while (sampleDC.hasTop()) {
        sampleCount++;
        sampleDC.next();
      }

      if (sampleCount < 10) {
        hasTop = true;
        super.seek(range, columnFamilies, inclusive);
      } else {
        // its too much data
        hasTop = false;
      }
    }

    @Override
    public void init(SortedKeyValueIterator<Key,Value> source, Map<String,String> options,
        IteratorEnvironment env) throws IOException {
      super.init(source, options, env);

      IteratorEnvironment sampleEnv = env.cloneWithSamplingEnabled();

      sampleDC = source.deepCopy(sampleEnv);
    }
  }

  @Test
  public void testBasic() throws Exception {

    Connector conn = getConnector();
    String tableName = getUniqueNames(1)[0];
    String clone = tableName + "_clone";

    conn.tableOperations().create(tableName, new NewTableConfiguration().enableSampling(SC1));

    BatchWriter bw = conn.createBatchWriter(tableName, new BatchWriterConfig());

    TreeMap<Key,Value> expected = new TreeMap<>();
    String someRow = writeData(bw, SC1, expected);
    Assert.assertEquals(20, expected.size());

    Scanner scanner = conn.createScanner(tableName, Authorizations.EMPTY);
    Scanner isoScanner = new IsolatedScanner(conn.createScanner(tableName, Authorizations.EMPTY));
    Scanner csiScanner = new ClientSideIteratorScanner(
        conn.createScanner(tableName, Authorizations.EMPTY));
    scanner.setSamplerConfiguration(SC1);
    csiScanner.setSamplerConfiguration(SC1);
    isoScanner.setSamplerConfiguration(SC1);
    isoScanner.setBatchSize(10);

    BatchScanner bScanner = conn.createBatchScanner(tableName, Authorizations.EMPTY, 2);
    bScanner.setSamplerConfiguration(SC1);
    bScanner.setRanges(Arrays.asList(new Range()));

    check(expected, scanner, bScanner, isoScanner, csiScanner);

    conn.tableOperations().flush(tableName, null, null, true);

    Scanner oScanner = newOfflineScanner(conn, tableName, clone, SC1);
    check(expected, scanner, bScanner, isoScanner, csiScanner, oScanner);

    // ensure non sample data can be scanned after scanning sample data
    for (ScannerBase sb : Arrays.asList(scanner, bScanner, isoScanner, csiScanner, oScanner)) {
      sb.clearSamplerConfiguration();
      Assert.assertEquals(20000, Iterables.size(sb));
      sb.setSamplerConfiguration(SC1);
    }

    Iterator<Key> it = expected.keySet().iterator();
    while (it.hasNext()) {
      Key k = it.next();
      if (k.getRow().toString().equals(someRow)) {
        it.remove();
      }
    }

    expected.put(new Key(someRow, "cf1", "cq1", 8), new Value("42".getBytes()));
    expected.put(new Key(someRow, "cf1", "cq3", 8), new Value("suprise".getBytes()));

    Mutation m = new Mutation(someRow);

    m.put("cf1", "cq1", 8, "42");
    m.putDelete("cf1", "cq2", 8);
    m.put("cf1", "cq3", 8, "suprise");

    bw.addMutation(m);
    bw.close();

    check(expected, scanner, bScanner, isoScanner, csiScanner);

    conn.tableOperations().flush(tableName, null, null, true);

    oScanner = newOfflineScanner(conn, tableName, clone, SC1);
    check(expected, scanner, bScanner, isoScanner, csiScanner, oScanner);

    scanner.setRange(new Range(someRow));
    isoScanner.setRange(new Range(someRow));
    csiScanner.setRange(new Range(someRow));
    oScanner.setRange(new Range(someRow));
    bScanner.setRanges(Arrays.asList(new Range(someRow)));

    expected.clear();

    expected.put(new Key(someRow, "cf1", "cq1", 8), new Value("42".getBytes()));
    expected.put(new Key(someRow, "cf1", "cq3", 8), new Value("suprise".getBytes()));

    check(expected, scanner, bScanner, isoScanner, csiScanner, oScanner);
  }

  private Scanner newOfflineScanner(Connector conn, String tableName, String clone,
      SamplerConfiguration sc) throws Exception {
    if (conn.tableOperations().exists(clone)) {
      conn.tableOperations().delete(clone);
    }
    Map<String,String> em = Collections.emptyMap();
    Set<String> es = Collections.emptySet();
    conn.tableOperations().clone(tableName, clone, false, em, es);
    conn.tableOperations().offline(clone, true);
<<<<<<< HEAD
    Table.ID cloneID = Table.ID.of(conn.tableOperations().tableIdMap().get(clone));
    OfflineScanner oScanner = new OfflineScanner(conn.getInstance(), new Credentials(getAdminPrincipal(), getAdminToken()), cloneID, Authorizations.EMPTY);
=======
    String cloneID = conn.tableOperations().tableIdMap().get(clone);
    OfflineScanner oScanner = new OfflineScanner(conn.getInstance(),
        new Credentials(getAdminPrincipal(), getAdminToken()), cloneID, Authorizations.EMPTY);
>>>>>>> f4f43feb
    if (sc != null) {
      oScanner.setSamplerConfiguration(sc);
    }
    return oScanner;
  }

  private void updateExpected(SamplerConfiguration sc, TreeMap<Key,Value> expected) {
    expected.clear();

    RowSampler sampler = new RowSampler();
    sampler.init(sc);

    for (int i = 0; i < 10000; i++) {
      String row = String.format("r_%06d", i);

      Key k1 = new Key(row, "cf1", "cq1", 7);
      if (sampler.accept(k1)) {
        expected.put(k1, new Value(("" + i).getBytes()));
      }

      Key k2 = new Key(row, "cf1", "cq2", 7);
      if (sampler.accept(k2)) {
        expected.put(k2, new Value(("" + (100000000 - i)).getBytes()));
      }
    }
  }

  private String writeData(BatchWriter bw, SamplerConfiguration sc, TreeMap<Key,Value> expected)
      throws MutationsRejectedException {
    int count = 0;
    String someRow = null;

    RowSampler sampler = new RowSampler();
    sampler.init(sc);

    for (int i = 0; i < 10000; i++) {
      String row = String.format("r_%06d", i);
      Mutation m = new Mutation(row);

      m.put("cf1", "cq1", 7, "" + i);
      m.put("cf1", "cq2", 7, "" + (100000000 - i));

      bw.addMutation(m);

      Key k1 = new Key(row, "cf1", "cq1", 7);
      if (sampler.accept(k1)) {
        expected.put(k1, new Value(("" + i).getBytes()));
        count++;
        if (count == 5) {
          someRow = row;
        }
      }

      Key k2 = new Key(row, "cf1", "cq2", 7);
      if (sampler.accept(k2)) {
        expected.put(k2, new Value(("" + (100000000 - i)).getBytes()));
      }
    }

    bw.flush();

    return someRow;
  }

  private int countEntries(Iterable<Entry<Key,Value>> scanner) {

    int count = 0;
    Iterator<Entry<Key,Value>> iter = scanner.iterator();

    while (iter.hasNext()) {
      iter.next();
      count++;
    }

    return count;
  }

  private void setRange(Range range, List<? extends ScannerBase> scanners) {
    for (ScannerBase s : scanners) {
      if (s instanceof Scanner) {
        ((Scanner) s).setRange(range);
      } else {
        ((BatchScanner) s).setRanges(Collections.singleton(range));
      }

    }
  }

  @Test
  public void testIterator() throws Exception {
    Connector conn = getConnector();
    String tableName = getUniqueNames(1)[0];
    String clone = tableName + "_clone";

    conn.tableOperations().create(tableName, new NewTableConfiguration().enableSampling(SC1));

    BatchWriter bw = conn.createBatchWriter(tableName, new BatchWriterConfig());

    TreeMap<Key,Value> expected = new TreeMap<>();
    writeData(bw, SC1, expected);

    ArrayList<Key> keys = new ArrayList<>(expected.keySet());

    Range range1 = new Range(keys.get(6), true, keys.get(11), true);

<<<<<<< HEAD
    Scanner scanner = null;
    Scanner isoScanner = null;
    ClientSideIteratorScanner csiScanner = null;
    BatchScanner bScanner = null;
    Scanner oScanner = null;
    try {
      scanner = conn.createScanner(tableName, Authorizations.EMPTY);
      isoScanner = new IsolatedScanner(conn.createScanner(tableName, Authorizations.EMPTY));
      csiScanner = new ClientSideIteratorScanner(conn.createScanner(tableName, Authorizations.EMPTY));
      bScanner = conn.createBatchScanner(tableName, Authorizations.EMPTY, 2);
=======
    Scanner scanner = conn.createScanner(tableName, Authorizations.EMPTY);
    Scanner isoScanner = new IsolatedScanner(conn.createScanner(tableName, Authorizations.EMPTY));
    ClientSideIteratorScanner csiScanner = new ClientSideIteratorScanner(
        conn.createScanner(tableName, Authorizations.EMPTY));
    BatchScanner bScanner = conn.createBatchScanner(tableName, Authorizations.EMPTY, 2);
>>>>>>> f4f43feb

      csiScanner.setIteratorSamplerConfiguration(SC1);

      List<? extends ScannerBase> scanners = Arrays.asList(scanner, isoScanner, bScanner, csiScanner);

      for (ScannerBase s : scanners) {
        s.addScanIterator(new IteratorSetting(100, IteratorThatUsesSample.class));
      }

      // the iterator should see less than 10 entries in sample data, and return data
      setRange(range1, scanners);
      for (ScannerBase s : scanners) {
        Assert.assertEquals(2954, countEntries(s));
      }

      Range range2 = new Range(keys.get(5), true, keys.get(18), true);
      setRange(range2, scanners);

      // the iterator should see more than 10 entries in sample data, and return no data
      for (ScannerBase s : scanners) {
        Assert.assertEquals(0, countEntries(s));
      }

      // flush an rerun same test against files
      conn.tableOperations().flush(tableName, null, null, true);

      oScanner = newOfflineScanner(conn, tableName, clone, null);
      oScanner.addScanIterator(new IteratorSetting(100, IteratorThatUsesSample.class));
      scanners = Arrays.asList(scanner, isoScanner, bScanner, csiScanner, oScanner);

      setRange(range1, scanners);
      for (ScannerBase s : scanners) {
        Assert.assertEquals(2954, countEntries(s));
      }

      setRange(range2, scanners);
      for (ScannerBase s : scanners) {
        Assert.assertEquals(0, countEntries(s));
      }

      updateSamplingConfig(conn, tableName, SC2);

      csiScanner.setIteratorSamplerConfiguration(SC2);

      oScanner = newOfflineScanner(conn, tableName, clone, null);
      oScanner.addScanIterator(new IteratorSetting(100, IteratorThatUsesSample.class));
      scanners = Arrays.asList(scanner, isoScanner, bScanner, csiScanner, oScanner);

<<<<<<< HEAD
      for (ScannerBase s : scanners) {
        try {
          countEntries(s);
          Assert.fail("Expected SampleNotPresentException, but it did not happen : " + s.getClass().getSimpleName());
        } catch (SampleNotPresentException e) {
=======
    for (ScannerBase s : scanners) {
      try {
        countEntries(s);
        Assert.fail("Expected SampleNotPresentException, but it did not happen : "
            + s.getClass().getSimpleName());
      } catch (SampleNotPresentException e) {
>>>>>>> f4f43feb

        }
      }
    } finally {
      if (scanner != null) {
        scanner.close();
      }
      if (bScanner != null) {
        bScanner.close();
      }
      if (isoScanner != null) {
        isoScanner.close();
      }
      if (csiScanner != null) {
        csiScanner.close();
      }
      if (oScanner != null) {
        oScanner.close();
      }
    }
  }

  private void setSamplerConfig(SamplerConfiguration sc, ScannerBase... scanners) {
    for (ScannerBase s : scanners) {
      s.setSamplerConfiguration(sc);
    }
  }

  @Test
  public void testSampleNotPresent() throws Exception {

    Connector conn = getConnector();
    String tableName = getUniqueNames(1)[0];
    String clone = tableName + "_clone";

    conn.tableOperations().create(tableName);

    BatchWriter bw = conn.createBatchWriter(tableName, new BatchWriterConfig());

    TreeMap<Key,Value> expected = new TreeMap<>();
    writeData(bw, SC1, expected);

    Scanner scanner = conn.createScanner(tableName, Authorizations.EMPTY);
    Scanner isoScanner = new IsolatedScanner(conn.createScanner(tableName, Authorizations.EMPTY));
    isoScanner.setBatchSize(10);
    Scanner csiScanner = new ClientSideIteratorScanner(
        conn.createScanner(tableName, Authorizations.EMPTY));
    BatchScanner bScanner = conn.createBatchScanner(tableName, Authorizations.EMPTY, 2);
    bScanner.setRanges(Arrays.asList(new Range()));

    // ensure sample not present exception occurs when sampling is not configured
    assertSampleNotPresent(SC1, scanner, isoScanner, bScanner, csiScanner);

    conn.tableOperations().flush(tableName, null, null, true);

    Scanner oScanner = newOfflineScanner(conn, tableName, clone, SC1);
    assertSampleNotPresent(SC1, scanner, isoScanner, bScanner, csiScanner, oScanner);

    // configure sampling, however there exist an rfile w/o sample data... so should still see
    // sample not present exception

    updateSamplingConfig(conn, tableName, SC1);

    // create clone with new config
    oScanner = newOfflineScanner(conn, tableName, clone, SC1);

    assertSampleNotPresent(SC1, scanner, isoScanner, bScanner, csiScanner, oScanner);

    // create rfile with sample data present
    conn.tableOperations().compact(tableName, new CompactionConfig().setWait(true));

    // should be able to scan sample now
    oScanner = newOfflineScanner(conn, tableName, clone, SC1);
    setSamplerConfig(SC1, scanner, csiScanner, isoScanner, bScanner, oScanner);
    check(expected, scanner, isoScanner, bScanner, csiScanner, oScanner);

    // change sampling config
    updateSamplingConfig(conn, tableName, SC2);

    // create clone with new config
    oScanner = newOfflineScanner(conn, tableName, clone, SC2);

    // rfile should have different sample config than table, and scan should not work
    assertSampleNotPresent(SC2, scanner, isoScanner, bScanner, csiScanner, oScanner);

    // create rfile that has same sample data as table config
    conn.tableOperations().compact(tableName, new CompactionConfig().setWait(true));

    // should be able to scan sample now
    updateExpected(SC2, expected);
    oScanner = newOfflineScanner(conn, tableName, clone, SC2);
    setSamplerConfig(SC2, scanner, csiScanner, isoScanner, bScanner, oScanner);
    check(expected, scanner, isoScanner, bScanner, csiScanner, oScanner);
  }

  private void updateSamplingConfig(Connector conn, String tableName, SamplerConfiguration sc)
      throws TableNotFoundException, AccumuloException, AccumuloSecurityException {
    conn.tableOperations().setSamplerConfiguration(tableName, sc);
    // wait for for config change
    conn.tableOperations().offline(tableName, true);
    conn.tableOperations().online(tableName, true);
  }

  private void assertSampleNotPresent(SamplerConfiguration sc, ScannerBase... scanners) {

    for (ScannerBase scanner : scanners) {
      SamplerConfiguration csc = scanner.getSamplerConfiguration();

      scanner.setSamplerConfiguration(sc);

      try {
        for (Entry<Key,Value> entry : scanner) {
          entry.getKey();
        }
        Assert.fail("Expected SampleNotPresentException, but it did not happen : "
            + scanner.getClass().getSimpleName());
      } catch (SampleNotPresentException e) {

      }

      scanner.clearSamplerConfiguration();
      for (Entry<Key,Value> entry : scanner) {
        entry.getKey();
      }

      if (csc == null) {
        scanner.clearSamplerConfiguration();
      } else {
        scanner.setSamplerConfiguration(csc);
      }
    }
  }

  private void check(TreeMap<Key,Value> expected, ScannerBase... scanners) {
    TreeMap<Key,Value> actual = new TreeMap<>();
    for (ScannerBase s : scanners) {
      actual.clear();
      for (Entry<Key,Value> entry : s) {
        actual.put(entry.getKey(), entry.getValue());
      }
      Assert.assertEquals(String.format("Saw %d instead of %d entries using %s", actual.size(),
          expected.size(), s.getClass().getSimpleName()), expected, actual);
    }
  }
}<|MERGE_RESOLUTION|>--- conflicted
+++ resolved
@@ -211,14 +211,9 @@
     Set<String> es = Collections.emptySet();
     conn.tableOperations().clone(tableName, clone, false, em, es);
     conn.tableOperations().offline(clone, true);
-<<<<<<< HEAD
     Table.ID cloneID = Table.ID.of(conn.tableOperations().tableIdMap().get(clone));
-    OfflineScanner oScanner = new OfflineScanner(conn.getInstance(), new Credentials(getAdminPrincipal(), getAdminToken()), cloneID, Authorizations.EMPTY);
-=======
-    String cloneID = conn.tableOperations().tableIdMap().get(clone);
     OfflineScanner oScanner = new OfflineScanner(conn.getInstance(),
         new Credentials(getAdminPrincipal(), getAdminToken()), cloneID, Authorizations.EMPTY);
->>>>>>> f4f43feb
     if (sc != null) {
       oScanner.setSamplerConfiguration(sc);
     }
@@ -324,7 +319,6 @@
 
     Range range1 = new Range(keys.get(6), true, keys.get(11), true);
 
-<<<<<<< HEAD
     Scanner scanner = null;
     Scanner isoScanner = null;
     ClientSideIteratorScanner csiScanner = null;
@@ -333,19 +327,14 @@
     try {
       scanner = conn.createScanner(tableName, Authorizations.EMPTY);
       isoScanner = new IsolatedScanner(conn.createScanner(tableName, Authorizations.EMPTY));
-      csiScanner = new ClientSideIteratorScanner(conn.createScanner(tableName, Authorizations.EMPTY));
+      csiScanner = new ClientSideIteratorScanner(
+          conn.createScanner(tableName, Authorizations.EMPTY));
       bScanner = conn.createBatchScanner(tableName, Authorizations.EMPTY, 2);
-=======
-    Scanner scanner = conn.createScanner(tableName, Authorizations.EMPTY);
-    Scanner isoScanner = new IsolatedScanner(conn.createScanner(tableName, Authorizations.EMPTY));
-    ClientSideIteratorScanner csiScanner = new ClientSideIteratorScanner(
-        conn.createScanner(tableName, Authorizations.EMPTY));
-    BatchScanner bScanner = conn.createBatchScanner(tableName, Authorizations.EMPTY, 2);
->>>>>>> f4f43feb
 
       csiScanner.setIteratorSamplerConfiguration(SC1);
 
-      List<? extends ScannerBase> scanners = Arrays.asList(scanner, isoScanner, bScanner, csiScanner);
+      List<? extends ScannerBase> scanners = Arrays.asList(scanner, isoScanner, bScanner,
+          csiScanner);
 
       for (ScannerBase s : scanners) {
         s.addScanIterator(new IteratorSetting(100, IteratorThatUsesSample.class));
@@ -390,20 +379,12 @@
       oScanner.addScanIterator(new IteratorSetting(100, IteratorThatUsesSample.class));
       scanners = Arrays.asList(scanner, isoScanner, bScanner, csiScanner, oScanner);
 
-<<<<<<< HEAD
       for (ScannerBase s : scanners) {
         try {
           countEntries(s);
-          Assert.fail("Expected SampleNotPresentException, but it did not happen : " + s.getClass().getSimpleName());
+          Assert.fail("Expected SampleNotPresentException, but it did not happen : "
+              + s.getClass().getSimpleName());
         } catch (SampleNotPresentException e) {
-=======
-    for (ScannerBase s : scanners) {
-      try {
-        countEntries(s);
-        Assert.fail("Expected SampleNotPresentException, but it did not happen : "
-            + s.getClass().getSimpleName());
-      } catch (SampleNotPresentException e) {
->>>>>>> f4f43feb
 
         }
       }
