/*
 * Licensed to the Apache Software Foundation (ASF) under one or more
 * contributor license agreements.  See the NOTICE file distributed with
 * this work for additional information regarding copyright ownership.
 * The ASF licenses this file to You under the Apache License, Version 2.0
 * (the "License"); you may not use this file except in compliance with
 * the License.  You may obtain a copy of the License at
 *
 *     http://www.apache.org/licenses/LICENSE-2.0
 *
 * Unless required by applicable law or agreed to in writing, software
 * distributed under the License is distributed on an "AS IS" BASIS,
 * WITHOUT WARRANTIES OR CONDITIONS OF ANY KIND, either express or implied.
 * See the License for the specific language governing permissions and
 * limitations under the License.
 */

package org.apache.accumulo.test;

import static org.junit.Assert.assertEquals;
import static org.junit.Assert.fail;

import java.io.IOException;
import java.util.ArrayList;
import java.util.Arrays;
import java.util.Collection;
import java.util.Collections;
import java.util.Iterator;
import java.util.List;
import java.util.Map;
import java.util.Map.Entry;
import java.util.Set;
import java.util.TreeMap;

import org.apache.accumulo.core.client.Accumulo;
import org.apache.accumulo.core.client.AccumuloClient;
import org.apache.accumulo.core.client.AccumuloException;
import org.apache.accumulo.core.client.AccumuloSecurityException;
import org.apache.accumulo.core.client.BatchScanner;
import org.apache.accumulo.core.client.BatchWriter;
import org.apache.accumulo.core.client.BatchWriterConfig;
import org.apache.accumulo.core.client.ClientSideIteratorScanner;
import org.apache.accumulo.core.client.IsolatedScanner;
import org.apache.accumulo.core.client.IteratorSetting;
import org.apache.accumulo.core.client.MutationsRejectedException;
import org.apache.accumulo.core.client.SampleNotPresentException;
import org.apache.accumulo.core.client.Scanner;
import org.apache.accumulo.core.client.ScannerBase;
import org.apache.accumulo.core.client.TableNotFoundException;
import org.apache.accumulo.core.client.admin.CompactionConfig;
import org.apache.accumulo.core.client.admin.NewTableConfiguration;
import org.apache.accumulo.core.client.sample.RowSampler;
import org.apache.accumulo.core.client.sample.SamplerConfiguration;
import org.apache.accumulo.core.clientImpl.ClientContext;
import org.apache.accumulo.core.clientImpl.OfflineScanner;
import org.apache.accumulo.core.data.ByteSequence;
import org.apache.accumulo.core.data.Key;
import org.apache.accumulo.core.data.Mutation;
import org.apache.accumulo.core.data.Range;
import org.apache.accumulo.core.data.TableId;
import org.apache.accumulo.core.data.Value;
import org.apache.accumulo.core.iterators.IteratorEnvironment;
import org.apache.accumulo.core.iterators.SortedKeyValueIterator;
import org.apache.accumulo.core.iterators.WrappingIterator;
import org.apache.accumulo.core.security.Authorizations;
import org.apache.accumulo.harness.AccumuloClusterHarness;
import org.junit.Test;

import com.google.common.collect.ImmutableMap;
import com.google.common.collect.Iterables;

public class SampleIT extends AccumuloClusterHarness {

  private static final Map<String,String> OPTIONS_1 =
      ImmutableMap.of("hasher", "murmur3_32", "modulus", "1009");
  private static final Map<String,String> OPTIONS_2 =
      ImmutableMap.of("hasher", "murmur3_32", "modulus", "997");

  private static final SamplerConfiguration SC1 =
      new SamplerConfiguration(RowSampler.class.getName()).setOptions(OPTIONS_1);
  private static final SamplerConfiguration SC2 =
      new SamplerConfiguration(RowSampler.class.getName()).setOptions(OPTIONS_2);

  public static class IteratorThatUsesSample extends WrappingIterator {
    private SortedKeyValueIterator<Key,Value> sampleDC;
    private boolean hasTop;

    @Override
    public boolean hasTop() {
      return hasTop && super.hasTop();
    }

    @Override
    public void seek(Range range, Collection<ByteSequence> columnFamilies, boolean inclusive)
        throws IOException {

      int sampleCount = 0;
      sampleDC.seek(range, columnFamilies, inclusive);

      while (sampleDC.hasTop()) {
        sampleCount++;
        sampleDC.next();
      }

      if (sampleCount < 10) {
        hasTop = true;
        super.seek(range, columnFamilies, inclusive);
      } else {
        // its too much data
        hasTop = false;
      }
    }

    @Override
    public void init(SortedKeyValueIterator<Key,Value> source, Map<String,String> options,
        IteratorEnvironment env) throws IOException {
      super.init(source, options, env);

      IteratorEnvironment sampleEnv = env.cloneWithSamplingEnabled();

      sampleDC = source.deepCopy(sampleEnv);
    }
  }

  @Test
  public void testBasic() throws Exception {

    try (AccumuloClient client = Accumulo.newClient().from(getClientProps()).build()) {
      String tableName = getUniqueNames(1)[0];
      String clone = tableName + "_clone";

      client.tableOperations().create(tableName, new NewTableConfiguration().enableSampling(SC1));

      BatchWriter bw = client.createBatchWriter(tableName, new BatchWriterConfig());

      TreeMap<Key,Value> expected = new TreeMap<>();
      String someRow = writeData(bw, SC1, expected);
      assertEquals(20, expected.size());

<<<<<<< HEAD
      Scanner scanner = client.createScanner(tableName, Authorizations.EMPTY);
      Scanner isoScanner = new IsolatedScanner(
          client.createScanner(tableName, Authorizations.EMPTY));
      Scanner csiScanner = new ClientSideIteratorScanner(
          client.createScanner(tableName, Authorizations.EMPTY));
      scanner.setSamplerConfiguration(SC1);
      csiScanner.setSamplerConfiguration(SC1);
      isoScanner.setSamplerConfiguration(SC1);
      isoScanner.setBatchSize(10);
=======
    Scanner scanner = conn.createScanner(tableName, Authorizations.EMPTY);
    Scanner isoScanner = new IsolatedScanner(conn.createScanner(tableName, Authorizations.EMPTY));
    Scanner csiScanner =
        new ClientSideIteratorScanner(conn.createScanner(tableName, Authorizations.EMPTY));
    scanner.setSamplerConfiguration(SC1);
    csiScanner.setSamplerConfiguration(SC1);
    isoScanner.setSamplerConfiguration(SC1);
    isoScanner.setBatchSize(10);
>>>>>>> 0a9837f3

      BatchScanner bScanner = client.createBatchScanner(tableName);
      bScanner.setSamplerConfiguration(SC1);
      bScanner.setRanges(Arrays.asList(new Range()));

      check(expected, scanner, bScanner, isoScanner, csiScanner);

      client.tableOperations().flush(tableName, null, null, true);

      Scanner oScanner = newOfflineScanner(client, tableName, clone, SC1);
      check(expected, scanner, bScanner, isoScanner, csiScanner, oScanner);

      // ensure non sample data can be scanned after scanning sample data
      for (ScannerBase sb : Arrays.asList(scanner, bScanner, isoScanner, csiScanner, oScanner)) {
        sb.clearSamplerConfiguration();
        assertEquals(20000, Iterables.size(sb));
        sb.setSamplerConfiguration(SC1);
      }

      expected.keySet().removeIf(k -> k.getRow().toString().equals(someRow));

      expected.put(new Key(someRow, "cf1", "cq1", 8), new Value("42".getBytes()));
      expected.put(new Key(someRow, "cf1", "cq3", 8), new Value("suprise".getBytes()));

      Mutation m = new Mutation(someRow);

      m.put("cf1", "cq1", 8, "42");
      m.putDelete("cf1", "cq2", 8);
      m.put("cf1", "cq3", 8, "suprise");

      bw.addMutation(m);
      bw.close();

      check(expected, scanner, bScanner, isoScanner, csiScanner);

      client.tableOperations().flush(tableName, null, null, true);

      oScanner = newOfflineScanner(client, tableName, clone, SC1);
      check(expected, scanner, bScanner, isoScanner, csiScanner, oScanner);

      scanner.setRange(new Range(someRow));
      isoScanner.setRange(new Range(someRow));
      csiScanner.setRange(new Range(someRow));
      oScanner.setRange(new Range(someRow));
      bScanner.setRanges(Arrays.asList(new Range(someRow)));

      expected.clear();

      expected.put(new Key(someRow, "cf1", "cq1", 8), new Value("42".getBytes()));
      expected.put(new Key(someRow, "cf1", "cq3", 8), new Value("suprise".getBytes()));

      check(expected, scanner, bScanner, isoScanner, csiScanner, oScanner);
    }
  }

  private Scanner newOfflineScanner(AccumuloClient client, String tableName, String clone,
      SamplerConfiguration sc) throws Exception {
    if (client.tableOperations().exists(clone)) {
      client.tableOperations().delete(clone);
    }
    Map<String,String> em = Collections.emptyMap();
    Set<String> es = Collections.emptySet();
    client.tableOperations().clone(tableName, clone, false, em, es);
    client.tableOperations().offline(clone, true);
    TableId cloneID = TableId.of(client.tableOperations().tableIdMap().get(clone));
    OfflineScanner oScanner = new OfflineScanner((ClientContext) client, cloneID,
        Authorizations.EMPTY);
    if (sc != null) {
      oScanner.setSamplerConfiguration(sc);
    }
    return oScanner;
  }

  private void updateExpected(SamplerConfiguration sc, TreeMap<Key,Value> expected) {
    expected.clear();

    RowSampler sampler = new RowSampler();
    sampler.init(sc);

    for (int i = 0; i < 10000; i++) {
      String row = String.format("r_%06d", i);

      Key k1 = new Key(row, "cf1", "cq1", 7);
      if (sampler.accept(k1)) {
        expected.put(k1, new Value(("" + i).getBytes()));
      }

      Key k2 = new Key(row, "cf1", "cq2", 7);
      if (sampler.accept(k2)) {
        expected.put(k2, new Value(("" + (100000000 - i)).getBytes()));
      }
    }
  }

  private String writeData(BatchWriter bw, SamplerConfiguration sc, TreeMap<Key,Value> expected)
      throws MutationsRejectedException {
    int count = 0;
    String someRow = null;

    RowSampler sampler = new RowSampler();
    sampler.init(sc);

    for (int i = 0; i < 10000; i++) {
      String row = String.format("r_%06d", i);
      Mutation m = new Mutation(row);

      m.put("cf1", "cq1", 7, "" + i);
      m.put("cf1", "cq2", 7, "" + (100000000 - i));

      bw.addMutation(m);

      Key k1 = new Key(row, "cf1", "cq1", 7);
      if (sampler.accept(k1)) {
        expected.put(k1, new Value(("" + i).getBytes()));
        count++;
        if (count == 5) {
          someRow = row;
        }
      }

      Key k2 = new Key(row, "cf1", "cq2", 7);
      if (sampler.accept(k2)) {
        expected.put(k2, new Value(("" + (100000000 - i)).getBytes()));
      }
    }

    bw.flush();

    return someRow;
  }

  private int countEntries(Iterable<Entry<Key,Value>> scanner) {

    int count = 0;
    Iterator<Entry<Key,Value>> iter = scanner.iterator();

    while (iter.hasNext()) {
      iter.next();
      count++;
    }

    return count;
  }

  private void setRange(Range range, List<? extends ScannerBase> scanners) {
    for (ScannerBase s : scanners) {
      if (s instanceof Scanner) {
        ((Scanner) s).setRange(range);
      } else {
        ((BatchScanner) s).setRanges(Collections.singleton(range));
      }

    }
  }

  @Test
  public void testIterator() throws Exception {
    try (AccumuloClient client = Accumulo.newClient().from(getClientProps()).build()) {
      String tableName = getUniqueNames(1)[0];
      String clone = tableName + "_clone";

      client.tableOperations().create(tableName, new NewTableConfiguration().enableSampling(SC1));

      BatchWriter bw = client.createBatchWriter(tableName, new BatchWriterConfig());

      TreeMap<Key,Value> expected = new TreeMap<>();
      writeData(bw, SC1, expected);

      ArrayList<Key> keys = new ArrayList<>(expected.keySet());

      Range range1 = new Range(keys.get(6), true, keys.get(11), true);

<<<<<<< HEAD
      Scanner scanner = null;
      Scanner isoScanner = null;
      ClientSideIteratorScanner csiScanner = null;
      BatchScanner bScanner = null;
      Scanner oScanner = null;
      try {
        scanner = client.createScanner(tableName, Authorizations.EMPTY);
        isoScanner = new IsolatedScanner(client.createScanner(tableName, Authorizations.EMPTY));
        csiScanner = new ClientSideIteratorScanner(
            client.createScanner(tableName, Authorizations.EMPTY));
        bScanner = client.createBatchScanner(tableName, Authorizations.EMPTY, 2);
=======
    Scanner scanner = conn.createScanner(tableName, Authorizations.EMPTY);
    Scanner isoScanner = new IsolatedScanner(conn.createScanner(tableName, Authorizations.EMPTY));
    ClientSideIteratorScanner csiScanner =
        new ClientSideIteratorScanner(conn.createScanner(tableName, Authorizations.EMPTY));
    BatchScanner bScanner = conn.createBatchScanner(tableName, Authorizations.EMPTY, 2);
>>>>>>> 0a9837f3

        csiScanner.setIteratorSamplerConfiguration(SC1);

        List<? extends ScannerBase> scanners = Arrays.asList(scanner, isoScanner, bScanner,
            csiScanner);

        for (ScannerBase s : scanners) {
          s.addScanIterator(new IteratorSetting(100, IteratorThatUsesSample.class));
        }

        // the iterator should see less than 10 entries in sample data, and return data
        setRange(range1, scanners);
        for (ScannerBase s : scanners) {
          assertEquals(2954, countEntries(s));
        }

        Range range2 = new Range(keys.get(5), true, keys.get(18), true);
        setRange(range2, scanners);

        // the iterator should see more than 10 entries in sample data, and return no data
        for (ScannerBase s : scanners) {
          assertEquals(0, countEntries(s));
        }

        // flush an rerun same test against files
        client.tableOperations().flush(tableName, null, null, true);

        oScanner = newOfflineScanner(client, tableName, clone, null);
        oScanner.addScanIterator(new IteratorSetting(100, IteratorThatUsesSample.class));
        scanners = Arrays.asList(scanner, isoScanner, bScanner, csiScanner, oScanner);

        setRange(range1, scanners);
        for (ScannerBase s : scanners) {
          assertEquals(2954, countEntries(s));
        }

        setRange(range2, scanners);
        for (ScannerBase s : scanners) {
          assertEquals(0, countEntries(s));
        }

        updateSamplingConfig(client, tableName, SC2);

        csiScanner.setIteratorSamplerConfiguration(SC2);

        oScanner = newOfflineScanner(client, tableName, clone, null);
        oScanner.addScanIterator(new IteratorSetting(100, IteratorThatUsesSample.class));
        scanners = Arrays.asList(scanner, isoScanner, bScanner, csiScanner, oScanner);

        for (ScannerBase s : scanners) {
          try {
            countEntries(s);
            fail("Expected SampleNotPresentException, but it did not happen : "
                + s.getClass().getSimpleName());
          } catch (SampleNotPresentException e) {

          }
        }
      } finally {
        if (scanner != null) {
          scanner.close();
        }
        if (bScanner != null) {
          bScanner.close();
        }
        if (isoScanner != null) {
          isoScanner.close();
        }
        if (csiScanner != null) {
          csiScanner.close();
        }
        if (oScanner != null) {
          oScanner.close();
        }
      }
    }
  }

  private void setSamplerConfig(SamplerConfiguration sc, ScannerBase... scanners) {
    for (ScannerBase s : scanners) {
      s.setSamplerConfiguration(sc);
    }
  }

  @Test
  public void testSampleNotPresent() throws Exception {

    try (AccumuloClient client = Accumulo.newClient().from(getClientProps()).build()) {
      String tableName = getUniqueNames(1)[0];
      String clone = tableName + "_clone";

      client.tableOperations().create(tableName);

<<<<<<< HEAD
      TreeMap<Key,Value> expected = new TreeMap<>();
      try (BatchWriter bw = client.createBatchWriter(tableName, new BatchWriterConfig())) {
        writeData(bw, SC1, expected);
      }
=======
    BatchWriter bw = conn.createBatchWriter(tableName, new BatchWriterConfig());

    TreeMap<Key,Value> expected = new TreeMap<>();
    writeData(bw, SC1, expected);

    Scanner scanner = conn.createScanner(tableName, Authorizations.EMPTY);
    Scanner isoScanner = new IsolatedScanner(conn.createScanner(tableName, Authorizations.EMPTY));
    isoScanner.setBatchSize(10);
    Scanner csiScanner =
        new ClientSideIteratorScanner(conn.createScanner(tableName, Authorizations.EMPTY));
    BatchScanner bScanner = conn.createBatchScanner(tableName, Authorizations.EMPTY, 2);
    bScanner.setRanges(Arrays.asList(new Range()));
>>>>>>> 0a9837f3

      Scanner scanner = client.createScanner(tableName);
      Scanner isoScanner = new IsolatedScanner(client.createScanner(tableName));
      isoScanner.setBatchSize(10);
      Scanner csiScanner = new ClientSideIteratorScanner(client.createScanner(tableName));
      BatchScanner bScanner = client.createBatchScanner(tableName);
      bScanner.setRanges(Arrays.asList(new Range()));

      // ensure sample not present exception occurs when sampling is not configured
      assertSampleNotPresent(SC1, scanner, isoScanner, bScanner, csiScanner);

      client.tableOperations().flush(tableName, null, null, true);

      Scanner oScanner = newOfflineScanner(client, tableName, clone, SC1);
      assertSampleNotPresent(SC1, scanner, isoScanner, bScanner, csiScanner, oScanner);

      // configure sampling, however there exist an rfile w/o sample data... so should still see
      // sample not present exception

      updateSamplingConfig(client, tableName, SC1);

      // create clone with new config
      oScanner = newOfflineScanner(client, tableName, clone, SC1);

      assertSampleNotPresent(SC1, scanner, isoScanner, bScanner, csiScanner, oScanner);

      // create rfile with sample data present
      client.tableOperations().compact(tableName, new CompactionConfig().setWait(true));

      // should be able to scan sample now
      oScanner = newOfflineScanner(client, tableName, clone, SC1);
      setSamplerConfig(SC1, scanner, csiScanner, isoScanner, bScanner, oScanner);
      check(expected, scanner, isoScanner, bScanner, csiScanner, oScanner);

      // change sampling config
      updateSamplingConfig(client, tableName, SC2);

      // create clone with new config
      oScanner = newOfflineScanner(client, tableName, clone, SC2);

      // rfile should have different sample config than table, and scan should not work
      assertSampleNotPresent(SC2, scanner, isoScanner, bScanner, csiScanner, oScanner);

      // create rfile that has same sample data as table config
      client.tableOperations().compact(tableName, new CompactionConfig().setWait(true));

      // should be able to scan sample now
      updateExpected(SC2, expected);
      oScanner = newOfflineScanner(client, tableName, clone, SC2);
      setSamplerConfig(SC2, scanner, csiScanner, isoScanner, bScanner, oScanner);
      check(expected, scanner, isoScanner, bScanner, csiScanner, oScanner);
    }
  }

  private void updateSamplingConfig(AccumuloClient client, String tableName,
      SamplerConfiguration sc)
      throws TableNotFoundException, AccumuloException, AccumuloSecurityException {
    client.tableOperations().setSamplerConfiguration(tableName, sc);
    // wait for for config change
    client.tableOperations().offline(tableName, true);
    client.tableOperations().online(tableName, true);
  }

  private void assertSampleNotPresent(SamplerConfiguration sc, ScannerBase... scanners) {

    for (ScannerBase scanner : scanners) {
      SamplerConfiguration csc = scanner.getSamplerConfiguration();

      scanner.setSamplerConfiguration(sc);

      try {
        for (Entry<Key,Value> entry : scanner) {
          entry.getKey();
        }
        fail("Expected SampleNotPresentException, but it did not happen : "
            + scanner.getClass().getSimpleName());
      } catch (SampleNotPresentException e) {

      }

      scanner.clearSamplerConfiguration();
      for (Entry<Key,Value> entry : scanner) {
        entry.getKey();
      }

      if (csc == null) {
        scanner.clearSamplerConfiguration();
      } else {
        scanner.setSamplerConfiguration(csc);
      }
    }
  }

  private void check(TreeMap<Key,Value> expected, ScannerBase... scanners) {
    TreeMap<Key,Value> actual = new TreeMap<>();
    for (ScannerBase s : scanners) {
      actual.clear();
      for (Entry<Key,Value> entry : s) {
        actual.put(entry.getKey(), entry.getValue());
      }
      assertEquals(String.format("Saw %d instead of %d entries using %s", actual.size(),
          expected.size(), s.getClass().getSimpleName()), expected, actual);
    }
  }
}<|MERGE_RESOLUTION|>--- conflicted
+++ resolved
@@ -137,26 +137,15 @@
       String someRow = writeData(bw, SC1, expected);
       assertEquals(20, expected.size());
 
-<<<<<<< HEAD
       Scanner scanner = client.createScanner(tableName, Authorizations.EMPTY);
-      Scanner isoScanner = new IsolatedScanner(
-          client.createScanner(tableName, Authorizations.EMPTY));
-      Scanner csiScanner = new ClientSideIteratorScanner(
-          client.createScanner(tableName, Authorizations.EMPTY));
+      Scanner isoScanner =
+          new IsolatedScanner(client.createScanner(tableName, Authorizations.EMPTY));
+      Scanner csiScanner =
+          new ClientSideIteratorScanner(client.createScanner(tableName, Authorizations.EMPTY));
       scanner.setSamplerConfiguration(SC1);
       csiScanner.setSamplerConfiguration(SC1);
       isoScanner.setSamplerConfiguration(SC1);
       isoScanner.setBatchSize(10);
-=======
-    Scanner scanner = conn.createScanner(tableName, Authorizations.EMPTY);
-    Scanner isoScanner = new IsolatedScanner(conn.createScanner(tableName, Authorizations.EMPTY));
-    Scanner csiScanner =
-        new ClientSideIteratorScanner(conn.createScanner(tableName, Authorizations.EMPTY));
-    scanner.setSamplerConfiguration(SC1);
-    csiScanner.setSamplerConfiguration(SC1);
-    isoScanner.setSamplerConfiguration(SC1);
-    isoScanner.setBatchSize(10);
->>>>>>> 0a9837f3
 
       BatchScanner bScanner = client.createBatchScanner(tableName);
       bScanner.setSamplerConfiguration(SC1);
@@ -222,8 +211,8 @@
     client.tableOperations().clone(tableName, clone, false, em, es);
     client.tableOperations().offline(clone, true);
     TableId cloneID = TableId.of(client.tableOperations().tableIdMap().get(clone));
-    OfflineScanner oScanner = new OfflineScanner((ClientContext) client, cloneID,
-        Authorizations.EMPTY);
+    OfflineScanner oScanner =
+        new OfflineScanner((ClientContext) client, cloneID, Authorizations.EMPTY);
     if (sc != null) {
       oScanner.setSamplerConfiguration(sc);
     }
@@ -329,7 +318,6 @@
 
       Range range1 = new Range(keys.get(6), true, keys.get(11), true);
 
-<<<<<<< HEAD
       Scanner scanner = null;
       Scanner isoScanner = null;
       ClientSideIteratorScanner csiScanner = null;
@@ -338,21 +326,14 @@
       try {
         scanner = client.createScanner(tableName, Authorizations.EMPTY);
         isoScanner = new IsolatedScanner(client.createScanner(tableName, Authorizations.EMPTY));
-        csiScanner = new ClientSideIteratorScanner(
-            client.createScanner(tableName, Authorizations.EMPTY));
+        csiScanner =
+            new ClientSideIteratorScanner(client.createScanner(tableName, Authorizations.EMPTY));
         bScanner = client.createBatchScanner(tableName, Authorizations.EMPTY, 2);
-=======
-    Scanner scanner = conn.createScanner(tableName, Authorizations.EMPTY);
-    Scanner isoScanner = new IsolatedScanner(conn.createScanner(tableName, Authorizations.EMPTY));
-    ClientSideIteratorScanner csiScanner =
-        new ClientSideIteratorScanner(conn.createScanner(tableName, Authorizations.EMPTY));
-    BatchScanner bScanner = conn.createBatchScanner(tableName, Authorizations.EMPTY, 2);
->>>>>>> 0a9837f3
 
         csiScanner.setIteratorSamplerConfiguration(SC1);
 
-        List<? extends ScannerBase> scanners = Arrays.asList(scanner, isoScanner, bScanner,
-            csiScanner);
+        List<? extends ScannerBase> scanners =
+            Arrays.asList(scanner, isoScanner, bScanner, csiScanner);
 
         for (ScannerBase s : scanners) {
           s.addScanIterator(new IteratorSetting(100, IteratorThatUsesSample.class));
@@ -441,25 +422,10 @@
 
       client.tableOperations().create(tableName);
 
-<<<<<<< HEAD
       TreeMap<Key,Value> expected = new TreeMap<>();
       try (BatchWriter bw = client.createBatchWriter(tableName, new BatchWriterConfig())) {
         writeData(bw, SC1, expected);
       }
-=======
-    BatchWriter bw = conn.createBatchWriter(tableName, new BatchWriterConfig());
-
-    TreeMap<Key,Value> expected = new TreeMap<>();
-    writeData(bw, SC1, expected);
-
-    Scanner scanner = conn.createScanner(tableName, Authorizations.EMPTY);
-    Scanner isoScanner = new IsolatedScanner(conn.createScanner(tableName, Authorizations.EMPTY));
-    isoScanner.setBatchSize(10);
-    Scanner csiScanner =
-        new ClientSideIteratorScanner(conn.createScanner(tableName, Authorizations.EMPTY));
-    BatchScanner bScanner = conn.createBatchScanner(tableName, Authorizations.EMPTY, 2);
-    bScanner.setRanges(Arrays.asList(new Range()));
->>>>>>> 0a9837f3
 
       Scanner scanner = client.createScanner(tableName);
       Scanner isoScanner = new IsolatedScanner(client.createScanner(tableName));
