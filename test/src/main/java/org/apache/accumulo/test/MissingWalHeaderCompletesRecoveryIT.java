--- conflicted
+++ resolved
@@ -131,13 +131,8 @@
     String tableName = getUniqueNames(1)[0];
     conn.tableOperations().create(tableName);
 
-<<<<<<< HEAD
     Table.ID tableId = Table.ID.of(conn.tableOperations().tableIdMap().get(tableName));
-    Assert.assertNotNull("Table ID was null", tableId);
-=======
-    String tableId = conn.tableOperations().tableIdMap().get(tableName);
     assertNotNull("Table ID was null", tableId);
->>>>>>> 851c2d13
 
     LogEntry logEntry = new LogEntry(new KeyExtent(tableId, null, null), 0, "127.0.0.1:12345",
         emptyWalog.toURI().toString());
@@ -162,14 +157,9 @@
 
     // Reading the table implies that recovery completed successfully (the empty file was ignored)
     // otherwise the tablet will never come online and we won't be able to read it.
-<<<<<<< HEAD
     try (Scanner s = conn.createScanner(tableName, Authorizations.EMPTY)) {
-      Assert.assertEquals(0, Iterables.size(s));
-    }
-=======
-    Scanner s = conn.createScanner(tableName, Authorizations.EMPTY);
-    assertEquals(0, Iterables.size(s));
->>>>>>> 851c2d13
+      assertEquals(0, Iterables.size(s));
+    }
   }
 
   @Test
@@ -200,13 +190,8 @@
     String tableName = getUniqueNames(1)[0];
     conn.tableOperations().create(tableName);
 
-<<<<<<< HEAD
     Table.ID tableId = Table.ID.of(conn.tableOperations().tableIdMap().get(tableName));
-    Assert.assertNotNull("Table ID was null", tableId);
-=======
-    String tableId = conn.tableOperations().tableIdMap().get(tableName);
     assertNotNull("Table ID was null", tableId);
->>>>>>> 851c2d13
 
     LogEntry logEntry = new LogEntry(null, 0, "127.0.0.1:12345",
         partialHeaderWalog.toURI().toString());
@@ -231,14 +216,9 @@
 
     // Reading the table implies that recovery completed successfully (the empty file was ignored)
     // otherwise the tablet will never come online and we won't be able to read it.
-<<<<<<< HEAD
     try (Scanner s = conn.createScanner(tableName, Authorizations.EMPTY)) {
-      Assert.assertEquals(0, Iterables.size(s));
-    }
-=======
-    Scanner s = conn.createScanner(tableName, Authorizations.EMPTY);
-    assertEquals(0, Iterables.size(s));
->>>>>>> 851c2d13
+      assertEquals(0, Iterables.size(s));
+    }
   }
 
 }