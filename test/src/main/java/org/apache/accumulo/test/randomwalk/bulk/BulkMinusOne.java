--- conflicted
+++ resolved
@@ -16,11 +16,7 @@
  */
 package org.apache.accumulo.test.randomwalk.bulk;
 
-<<<<<<< HEAD
-import java.nio.charset.StandardCharsets;
-=======
-import static com.google.common.base.Charsets.UTF_8;
->>>>>>> 9b20a9d4
+import static java.nio.charset.StandardCharsets.UTF_8;
 
 import org.apache.accumulo.core.data.Value;
 import org.apache.accumulo.test.randomwalk.Environment;
@@ -28,11 +24,7 @@
 
 public class BulkMinusOne extends BulkImportTest {
 
-<<<<<<< HEAD
-  private static final Value negOne = new Value("-1".getBytes(StandardCharsets.UTF_8));
-=======
   private static final Value negOne = new Value("-1".getBytes(UTF_8));
->>>>>>> 9b20a9d4
 
   @Override
   protected void runLater(State state, Environment env) throws Exception {
