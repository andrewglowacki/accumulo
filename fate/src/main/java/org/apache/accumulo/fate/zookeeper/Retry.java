/*
 * Licensed to the Apache Software Foundation (ASF) under one or more
 * contributor license agreements.  See the NOTICE file distributed with
 * this work for additional information regarding copyright ownership.
 * The ASF licenses this file to You under the Apache License, Version 2.0
 * (the "License"); you may not use this file except in compliance with
 * the License.  You may obtain a copy of the License at
 *
 *     http://www.apache.org/licenses/LICENSE-2.0
 *
 * Unless required by applicable law or agreed to in writing, software
 * distributed under the License is distributed on an "AS IS" BASIS,
 * WITHOUT WARRANTIES OR CONDITIONS OF ANY KIND, either express or implied.
 * See the License for the specific language governing permissions and
 * limitations under the License.
 */
package org.apache.accumulo.fate.zookeeper;

import org.slf4j.Logger;
import org.slf4j.LoggerFactory;

import com.google.common.annotations.VisibleForTesting;

/**
 * Encapsulates the retrying implementation for some operation. Provides bounded retry attempts with a bounded, linear backoff.
 */
public class Retry {
  private static final Logger log = LoggerFactory.getLogger(Retry.class);

  public static final long MAX_RETRY_DISABLED = -1;

  private long maxRetries, maxWait, waitIncrement;
  private long retriesDone, currentWait;

  private long logInterval;
  private long lastRetryLog;

  /**
   * @param maxRetries
   *          Maximum times to retry or MAX_RETRY_DISABLED if no maximum
   * @param startWait
   *          The amount of time (ms) to wait for the initial retry
   * @param maxWait
   *          The maximum wait (ms)
   * @param waitIncrement
   *          The amount of time (ms) to increment next wait time by
   * @param logInterval
   *          The amount of time (ms) between logging retries
   */

  public Retry(long maxRetries, long startWait, long waitIncrement, long maxWait, long logInterval) {
    this.maxRetries = maxRetries;
    this.maxWait = maxWait;
    this.waitIncrement = waitIncrement;
    this.retriesDone = 0l;
    this.currentWait = startWait;
    this.logInterval = logInterval;
    this.lastRetryLog = -1;
  }

  /**
   * @param startWait
   *          The amount of time (ms) to wait for the initial retry
   * @param maxWait
   *          The maximum wait (ms)
   * @param waitIncrement
   *          The amount of time (ms) to increment next wait time by
   * @param logInterval
   *          The amount of time (ms) between logging retries
   */
  public Retry(long startWait, long waitIncrement, long maxWait, long logInterval) {
    this(MAX_RETRY_DISABLED, startWait, waitIncrement, maxWait, logInterval);
  }

  // Visible for testing
  @VisibleForTesting
  long getMaxRetries() {
    return maxRetries;
  }

  // Visible for testing
  @VisibleForTesting
  long getCurrentWait() {
    return currentWait;
  }

  // Visible for testing
  @VisibleForTesting
  long getWaitIncrement() {
    return waitIncrement;
  }

  // Visible for testing
  @VisibleForTesting
  long getMaxWait() {
    return maxWait;
  }

  // Visible for testing
  @VisibleForTesting
  void setMaxRetries(long maxRetries) {
    this.maxRetries = maxRetries;
  }

  // Visible for testing
  @VisibleForTesting
  void setStartWait(long startWait) {
    this.currentWait = startWait;
  }

  // Visible for testing
  @VisibleForTesting
  void setWaitIncrement(long waitIncrement) {
    this.waitIncrement = waitIncrement;
  }

  // Visible for testing
  @VisibleForTesting
  void setMaxWait(long maxWait) {
    this.maxWait = maxWait;
  }

  public boolean isMaxRetryDisabled() {
    return maxRetries < 0;
  }

  // Visible for testing
  void setLogInterval(long logInterval) {
    this.logInterval = logInterval;
  }

  public long getLogInterval() {
    return logInterval;
  }

  public boolean canRetry() {
    return isMaxRetryDisabled() || (retriesDone < maxRetries);
  }

  public void useRetry() {
    if (!canRetry()) {
      throw new IllegalStateException("No retries left");
    }

    retriesDone++;
  }

  public boolean hasRetried() {
    return retriesDone > 0;
  }

  public long retriesCompleted() {
    return retriesDone;
  }

  public void waitForNextAttempt() throws InterruptedException {
<<<<<<< HEAD
    log.debug("Sleeping for {}ms before retrying operation", currentWait);
=======
    if (log.isDebugEnabled()) {
      log.debug("Sleeping for " + currentWait + "ms before retrying operation");
    }
>>>>>>> 46a5bdb8
    sleep(currentWait);
    currentWait = Math.min(maxWait, currentWait + waitIncrement);
  }

  protected void sleep(long wait) throws InterruptedException {
    Thread.sleep(wait);
  }

  public void logRetry(Logger log, String message, Throwable t) {
    // log the first time, and then after every logInterval
    if (lastRetryLog < 0 || (System.currentTimeMillis() - lastRetryLog) > logInterval) {
      log.warn(getMessage(message), t);
      lastRetryLog = System.currentTimeMillis();
    }
  }

  public void logRetry(Logger log, String message) {
    // log the first time, and then after every logInterval
    if (lastRetryLog < 0 || (System.currentTimeMillis() - lastRetryLog) > logInterval) {
      log.warn(getMessage(message));
      lastRetryLog = System.currentTimeMillis();
    }
  }

  private String getMessage(String message) {
    return message + ", retrying attempt " + (retriesDone + 1) + " (suppressing retry messages for " + logInterval + "ms)";
  }

}<|MERGE_RESOLUTION|>--- conflicted
+++ resolved
@@ -154,13 +154,7 @@
   }
 
   public void waitForNextAttempt() throws InterruptedException {
-<<<<<<< HEAD
     log.debug("Sleeping for {}ms before retrying operation", currentWait);
-=======
-    if (log.isDebugEnabled()) {
-      log.debug("Sleeping for " + currentWait + "ms before retrying operation");
-    }
->>>>>>> 46a5bdb8
     sleep(currentWait);
     currentWait = Math.min(maxWait, currentWait + waitIncrement);
   }
