--- conflicted
+++ resolved
@@ -30,11 +30,6 @@
 install: true
 jdk:
   - oraclejdk8
-<<<<<<< HEAD
-  - oraclejdk7
-  - openjdk7
-=======
->>>>>>> 60ac92d4
 # clear any cache of accumulo artifacts, just in case; use https for central
 before_script:
   - rm -rf $HOME/.m2/repository/org/apache/accumulo
