/*
 * Licensed to the Apache Software Foundation (ASF) under one or more
 * contributor license agreements.  See the NOTICE file distributed with
 * this work for additional information regarding copyright ownership.
 * The ASF licenses this file to you under the Apache License, Version 2.0
 * (the "License"); you may not use this file except in compliance with
 * the License.  You may obtain a copy of the License at
 *
 * http://www.apache.org/licenses/LICENSE-2.0
 *
 * Unless required by applicable law or agreed to in writing, software
 * distributed under the License is distributed on an "AS IS" BASIS,
 * WITHOUT WARRANTIES OR CONDITIONS OF ANY KIND, either express or implied.
 * See the License for the specific language governing permissions and
 * limitations under the License.
 */
package org.apache.accumulo.iteratortest.framework;

import java.util.Collections;
import java.util.List;
import java.util.TreeMap;

import org.apache.accumulo.core.data.Key;
import org.apache.accumulo.core.data.Range;
import org.apache.accumulo.core.data.Value;
import org.apache.accumulo.core.iterators.IteratorEnvironment;
import org.apache.accumulo.core.iterators.WrappingIterator;
import org.apache.accumulo.iteratortest.IteratorTestInput;
import org.apache.accumulo.iteratortest.IteratorTestOutput;
import org.apache.accumulo.iteratortest.IteratorTestOutput.TestOutcome;
import org.apache.accumulo.iteratortest.junit4.BaseJUnit4IteratorTest;
import org.apache.accumulo.iteratortest.testcases.IteratorTestCase;
import org.junit.runners.Parameterized.Parameters;

/**
 * A Basic test asserting that the framework is functional.
 */
public class JUnitFrameworkTest extends BaseJUnit4IteratorTest {

  /**
   * An IteratorTestCase implementation that returns the original input without any external action.
   */
  public static class NoopIteratorTestCase implements IteratorTestCase {

    @Override
    public IteratorTestOutput test(IteratorTestInput testInput) {
      return new IteratorTestOutput(TestOutcome.PASSED);
    }

    @Override
    public boolean verify(IteratorTestOutput expected, IteratorTestOutput actual) {
      // Always passes
      return true;
    }

  }

  @Parameters
  public static Object[][] parameters() {
    IteratorTestInput input = getIteratorInput();
    IteratorTestOutput output = getIteratorOutput();
<<<<<<< HEAD
    List<IteratorTestCase> tests = Collections.singletonList(new NoopIteratorTestCase());
=======
    List<IteratorTestCase> tests = Collections
        .<IteratorTestCase> singletonList(new NoopIteratorTestCase());
>>>>>>> f4f43feb
    return BaseJUnit4IteratorTest.createParameters(input, output, tests);
  }

  private static final TreeMap<Key,Value> DATA = createData();

  private static TreeMap<Key,Value> createData() {
    TreeMap<Key,Value> data = new TreeMap<>();
    data.put(new Key("1", "a", ""), new Value("1a".getBytes()));
    data.put(new Key("2", "a", ""), new Value("2a".getBytes()));
    data.put(new Key("3", "a", ""), new Value("3a".getBytes()));
    return data;
  }

  private static IteratorTestInput getIteratorInput() {
<<<<<<< HEAD
    return new IteratorTestInput(IdentityIterator.class, Collections.emptyMap(), new Range(), DATA);
=======
    return new IteratorTestInput(IdentityIterator.class, Collections.<String,String> emptyMap(),
        new Range(), DATA);
>>>>>>> f4f43feb
  }

  private static IteratorTestOutput getIteratorOutput() {
    return new IteratorTestOutput(DATA);
  }

  public JUnitFrameworkTest(IteratorTestInput input, IteratorTestOutput expectedOutput,
      IteratorTestCase testCase) {
    super(input, expectedOutput, testCase);
  }

  /**
   * Noop iterator implementation.
   */
  private static class IdentityIterator extends WrappingIterator {

    @Override
    public IdentityIterator deepCopy(IteratorEnvironment env) {
      return new IdentityIterator();
    }
  }
}<|MERGE_RESOLUTION|>--- conflicted
+++ resolved
@@ -59,12 +59,7 @@
   public static Object[][] parameters() {
     IteratorTestInput input = getIteratorInput();
     IteratorTestOutput output = getIteratorOutput();
-<<<<<<< HEAD
     List<IteratorTestCase> tests = Collections.singletonList(new NoopIteratorTestCase());
-=======
-    List<IteratorTestCase> tests = Collections
-        .<IteratorTestCase> singletonList(new NoopIteratorTestCase());
->>>>>>> f4f43feb
     return BaseJUnit4IteratorTest.createParameters(input, output, tests);
   }
 
@@ -79,12 +74,7 @@
   }
 
   private static IteratorTestInput getIteratorInput() {
-<<<<<<< HEAD
     return new IteratorTestInput(IdentityIterator.class, Collections.emptyMap(), new Range(), DATA);
-=======
-    return new IteratorTestInput(IdentityIterator.class, Collections.<String,String> emptyMap(),
-        new Range(), DATA);
->>>>>>> f4f43feb
   }
 
   private static IteratorTestOutput getIteratorOutput() {
