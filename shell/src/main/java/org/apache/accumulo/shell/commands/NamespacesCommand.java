/*
 * Licensed to the Apache Software Foundation (ASF) under one or more
 * contributor license agreements.  See the NOTICE file distributed with
 * this work for additional information regarding copyright ownership.
 * The ASF licenses this file to You under the Apache License, Version 2.0
 * (the "License"); you may not use this file except in compliance with
 * the License.  You may obtain a copy of the License at
 *
 *     http://www.apache.org/licenses/LICENSE-2.0
 *
 * Unless required by applicable law or agreed to in writing, software
 * distributed under the License is distributed on an "AS IS" BASIS,
 * WITHOUT WARRANTIES OR CONDITIONS OF ANY KIND, either express or implied.
 * See the License for the specific language governing permissions and
 * limitations under the License.
 */
package org.apache.accumulo.shell.commands;

import java.io.IOException;
import java.util.Iterator;
import java.util.Map;
import java.util.TreeMap;

import org.apache.accumulo.core.client.AccumuloException;
import org.apache.accumulo.core.client.AccumuloSecurityException;
import org.apache.accumulo.core.clientImpl.Namespace;
import org.apache.accumulo.shell.Shell;
import org.apache.accumulo.shell.Shell.Command;
import org.apache.commons.cli.CommandLine;
import org.apache.commons.cli.Option;
import org.apache.commons.cli.Options;

import com.google.common.collect.Iterators;

public class NamespacesCommand extends Command {
  private Option disablePaginationOpt, namespaceIdOption;

  private static final String DEFAULT_NAMESPACE_DISPLAY_NAME = "\"\"";

  @Override
  public int execute(final String fullCommand, final CommandLine cl, final Shell shellState)
      throws AccumuloException, AccumuloSecurityException, IOException {
<<<<<<< HEAD
    Map<String,String> namespaces = new TreeMap<>(
        shellState.getAccumuloClient().namespaceOperations().namespaceIdMap());
=======
    Map<String,String> namespaces =
        new TreeMap<>(shellState.getConnector().namespaceOperations().namespaceIdMap());
>>>>>>> 0a9837f3

    Iterator<String> it = Iterators.transform(namespaces.entrySet().iterator(), entry -> {
      String name = entry.getKey();
      if (Namespace.DEFAULT.name().equals(name))
        name = DEFAULT_NAMESPACE_DISPLAY_NAME;
      String id = entry.getValue();
      if (cl.hasOption(namespaceIdOption.getOpt()))
        return String.format(TablesCommand.NAME_AND_ID_FORMAT, name, id);
      else
        return name;
    });

    shellState.printLines(it, !cl.hasOption(disablePaginationOpt.getOpt()));
    return 0;
  }

  @Override
  public String description() {
    return "displays a list of all existing namespaces";
  }

  @Override
  public Options getOptions() {
    final Options o = new Options();
    namespaceIdOption =
        new Option("l", "list-ids", false, "display internal namespace ids along with the name");
    o.addOption(namespaceIdOption);
    disablePaginationOpt = new Option("np", "no-pagination", false, "disable pagination of output");
    o.addOption(disablePaginationOpt);
    return o;
  }

  @Override
  public int numArgs() {
    return 0;
  }
}<|MERGE_RESOLUTION|>--- conflicted
+++ resolved
@@ -40,13 +40,8 @@
   @Override
   public int execute(final String fullCommand, final CommandLine cl, final Shell shellState)
       throws AccumuloException, AccumuloSecurityException, IOException {
-<<<<<<< HEAD
-    Map<String,String> namespaces = new TreeMap<>(
-        shellState.getAccumuloClient().namespaceOperations().namespaceIdMap());
-=======
     Map<String,String> namespaces =
-        new TreeMap<>(shellState.getConnector().namespaceOperations().namespaceIdMap());
->>>>>>> 0a9837f3
+        new TreeMap<>(shellState.getAccumuloClient().namespaceOperations().namespaceIdMap());
 
     Iterator<String> it = Iterators.transform(namespaces.entrySet().iterator(), entry -> {
       String name = entry.getKey();
