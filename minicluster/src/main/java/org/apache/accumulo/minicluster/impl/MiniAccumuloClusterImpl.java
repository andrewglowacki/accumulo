/*
 * Licensed to the Apache Software Foundation (ASF) under one or more
 * contributor license agreements.  See the NOTICE file distributed with
 * this work for additional information regarding copyright ownership.
 * The ASF licenses this file to You under the Apache License, Version 2.0
 * (the "License"); you may not use this file except in compliance with
 * the License.  You may obtain a copy of the License at
 *
 *     http://www.apache.org/licenses/LICENSE-2.0
 *
 * Unless required by applicable law or agreed to in writing, software
 * distributed under the License is distributed on an "AS IS" BASIS,
 * WITHOUT WARRANTIES OR CONDITIONS OF ANY KIND, either express or implied.
 * See the License for the specific language governing permissions and
 * limitations under the License.
 */
package org.apache.accumulo.minicluster.impl;

import static com.google.common.util.concurrent.Uninterruptibles.sleepUninterruptibly;
import static java.nio.charset.StandardCharsets.UTF_8;

import java.io.BufferedReader;
import java.io.BufferedWriter;
import java.io.File;
import java.io.FileFilter;
import java.io.FileWriter;
import java.io.IOException;
import java.io.InputStream;
import java.io.InputStreamReader;
import java.net.InetSocketAddress;
import java.net.Socket;
import java.net.URI;
import java.net.URISyntaxException;
import java.net.URL;
import java.net.URLClassLoader;
import java.util.ArrayList;
import java.util.Arrays;
import java.util.Collection;
import java.util.Collections;
import java.util.HashMap;
import java.util.HashSet;
import java.util.LinkedList;
import java.util.List;
import java.util.Map;
import java.util.Map.Entry;
import java.util.Properties;
import java.util.Set;
import java.util.concurrent.Callable;
import java.util.concurrent.ExecutionException;
import java.util.concurrent.ExecutorService;
import java.util.concurrent.Executors;
import java.util.concurrent.FutureTask;
import java.util.concurrent.TimeUnit;
import java.util.concurrent.TimeoutException;

import org.apache.accumulo.cluster.AccumuloCluster;
import org.apache.accumulo.core.Constants;
import org.apache.accumulo.core.client.AccumuloException;
import org.apache.accumulo.core.client.AccumuloSecurityException;
import org.apache.accumulo.core.client.ClientConfiguration;
import org.apache.accumulo.core.client.Connector;
import org.apache.accumulo.core.client.Instance;
import org.apache.accumulo.core.client.ZooKeeperInstance;
import org.apache.accumulo.core.client.impl.ClientContext;
import org.apache.accumulo.core.client.impl.Credentials;
import org.apache.accumulo.core.client.impl.MasterClient;
import org.apache.accumulo.core.client.impl.thrift.ThriftSecurityException;
import org.apache.accumulo.core.client.security.tokens.AuthenticationToken;
import org.apache.accumulo.core.client.security.tokens.PasswordToken;
import org.apache.accumulo.core.conf.ConfigurationCopy;
import org.apache.accumulo.core.conf.Property;
import org.apache.accumulo.core.master.thrift.MasterClientService;
import org.apache.accumulo.core.master.thrift.MasterGoalState;
import org.apache.accumulo.core.master.thrift.MasterMonitorInfo;
import org.apache.accumulo.core.trace.Tracer;
import org.apache.accumulo.core.util.CachedConfiguration;
import org.apache.accumulo.core.util.Daemon;
import org.apache.accumulo.core.util.Pair;
import org.apache.accumulo.core.zookeeper.ZooUtil;
import org.apache.accumulo.fate.zookeeper.IZooReaderWriter;
import org.apache.accumulo.master.state.SetGoalState;
import org.apache.accumulo.minicluster.MiniAccumuloCluster;
import org.apache.accumulo.minicluster.ServerType;
import org.apache.accumulo.server.Accumulo;
import org.apache.accumulo.server.fs.VolumeManager;
import org.apache.accumulo.server.fs.VolumeManagerImpl;
import org.apache.accumulo.server.init.Initialize;
import org.apache.accumulo.server.util.AccumuloStatus;
import org.apache.accumulo.server.util.PortUtils;
import org.apache.accumulo.server.util.time.SimpleTimer;
import org.apache.accumulo.server.zookeeper.ZooReaderWriterFactory;
import org.apache.accumulo.start.Main;
import org.apache.accumulo.start.classloader.vfs.MiniDFSUtil;
import org.apache.commons.configuration.AbstractConfiguration;
import org.apache.commons.configuration.MapConfiguration;
import org.apache.commons.io.FileUtils;
import org.apache.commons.vfs2.FileObject;
import org.apache.commons.vfs2.impl.VFSClassLoader;
import org.apache.hadoop.conf.Configuration;
import org.apache.hadoop.fs.CommonConfigurationKeys;
import org.apache.hadoop.fs.FileSystem;
import org.apache.hadoop.fs.Path;
import org.apache.hadoop.hdfs.DFSConfigKeys;
import org.apache.hadoop.hdfs.MiniDFSCluster;
import org.apache.thrift.TException;
import org.apache.zookeeper.KeeperException;
import org.apache.zookeeper.data.Stat;
import org.slf4j.Logger;
import org.slf4j.LoggerFactory;

import com.google.common.annotations.VisibleForTesting;
import com.google.common.base.Joiner;
import com.google.common.collect.Maps;
<<<<<<< HEAD
=======
import com.google.common.util.concurrent.Uninterruptibles;
>>>>>>> 3e5524c3

/**
 * This class provides the backing implementation for {@link MiniAccumuloCluster}, and may contain features for internal testing which have not yet been
 * promoted to the public API. It's best to use {@link MiniAccumuloCluster} whenever possible. Use of this class risks API breakage between versions.
 *
 * @since 1.6.0
 */
public class MiniAccumuloClusterImpl implements AccumuloCluster {
  private static final Logger log = LoggerFactory.getLogger(MiniAccumuloClusterImpl.class);

  public static class LogWriter extends Daemon {
    private BufferedReader in;
    private BufferedWriter out;

    public LogWriter(InputStream stream, File logFile) throws IOException {
      this.in = new BufferedReader(new InputStreamReader(stream));
      out = new BufferedWriter(new FileWriter(logFile));

      SimpleTimer.getInstance(null).schedule(new Runnable() {
        @Override
        public void run() {
          try {
            flush();
          } catch (IOException e) {
            log.error("Exception while attempting to flush.", e);
          }
        }
      }, 1000, 1000);
    }

    public synchronized void flush() throws IOException {
      if (out != null)
        out.flush();
    }

    @Override
    public void run() {
      String line;

      try {
        while ((line = in.readLine()) != null) {
          out.append(line);
          out.append("\n");
        }

        synchronized (this) {
          out.close();
          out = null;
          in.close();
        }

      } catch (IOException e) {}
    }
  }

  private boolean initialized = false;

  private Set<Pair<ServerType,Integer>> debugPorts = new HashSet<>();

  private File zooCfgFile;
  private String dfsUri;

  public List<LogWriter> getLogWriters() {
    return logWriters;
  }

  private List<LogWriter> logWriters = new ArrayList<>();

  private MiniAccumuloConfigImpl config;
  private MiniDFSCluster miniDFS = null;
  private List<Process> cleanup = new ArrayList<>();

  private ExecutorService executor;

  private MiniAccumuloClusterControl clusterControl;

  File getZooCfgFile() {
    return zooCfgFile;
  }

  public Process exec(Class<?> clazz, String... args) throws IOException {
    return exec(clazz, null, args);
  }

  public Process exec(Class<?> clazz, List<String> jvmArgs, String... args) throws IOException {
    ArrayList<String> jvmArgs2 = new ArrayList<>(1 + (jvmArgs == null ? 0 : jvmArgs.size()));
    jvmArgs2.add("-Xmx" + config.getDefaultMemory());
    if (jvmArgs != null)
      jvmArgs2.addAll(jvmArgs);
    Process proc = _exec(clazz, jvmArgs2, args);
    cleanup.add(proc);
    return proc;
  }

  private boolean containsSiteFile(File f) {
    if (!f.isDirectory()) {
      return false;
    } else {
      File[] files = f.listFiles(new FileFilter() {

        @Override
        public boolean accept(File pathname) {
          return pathname.getName().endsWith("site.xml");
        }
      });
      return files != null && files.length > 0;
    }
  }

  private void append(StringBuilder classpathBuilder, URL url) throws URISyntaxException {
    File file = new File(url.toURI());
    // do not include dirs containing hadoop or accumulo site files
    if (!containsSiteFile(file))
      classpathBuilder.append(File.pathSeparator).append(file.getAbsolutePath());
  }

  private String getClasspath() throws IOException {

    try {
      ArrayList<ClassLoader> classloaders = new ArrayList<>();

      ClassLoader cl = this.getClass().getClassLoader();

      while (cl != null) {
        classloaders.add(cl);
        cl = cl.getParent();
      }

      Collections.reverse(classloaders);

      StringBuilder classpathBuilder = new StringBuilder();
      classpathBuilder.append(config.getConfDir().getAbsolutePath());

      if (config.getHadoopConfDir() != null)
        classpathBuilder.append(File.pathSeparator).append(config.getHadoopConfDir().getAbsolutePath());

      if (config.getClasspathItems() == null) {

        // assume 0 is the system classloader and skip it
        for (int i = 1; i < classloaders.size(); i++) {
          ClassLoader classLoader = classloaders.get(i);

          if (classLoader instanceof URLClassLoader) {

            for (URL u : ((URLClassLoader) classLoader).getURLs()) {
              append(classpathBuilder, u);
            }

          } else if (classLoader instanceof VFSClassLoader) {

            VFSClassLoader vcl = (VFSClassLoader) classLoader;
            for (FileObject f : vcl.getFileObjects()) {
              append(classpathBuilder, f.getURL());
            }
          } else {
            throw new IllegalArgumentException("Unknown classloader type : " + classLoader.getClass().getName());
          }
        }
      } else {
        for (String s : config.getClasspathItems())
          classpathBuilder.append(File.pathSeparator).append(s);
      }

      return classpathBuilder.toString();

    } catch (URISyntaxException e) {
      throw new IOException(e);
    }
  }

  private Process _exec(Class<?> clazz, List<String> extraJvmOpts, String... args) throws IOException {
    String javaHome = System.getProperty("java.home");
    String javaBin = javaHome + File.separator + "bin" + File.separator + "java";
    String classpath = getClasspath();

    String className = clazz.getName();

    ArrayList<String> argList = new ArrayList<>();
    argList.addAll(Arrays.asList(javaBin, "-Dproc=" + clazz.getSimpleName(), "-cp", classpath));
    argList.addAll(extraJvmOpts);
    for (Entry<String,String> sysProp : config.getSystemProperties().entrySet()) {
      argList.add(String.format("-D%s=%s", sysProp.getKey(), sysProp.getValue()));
    }
    // @formatter:off
    argList.addAll(Arrays.asList(
        "-XX:+UseConcMarkSweepGC",
        "-XX:CMSInitiatingOccupancyFraction=75",
        "-Dapple.awt.UIElement=true",
        "-Djava.net.preferIPv4Stack=true",
        "-XX:+PerfDisableSharedMem",
        "-XX:+AlwaysPreTouch",
        Main.class.getName(), className));
    // @formatter:on
    argList.addAll(Arrays.asList(args));

    ProcessBuilder builder = new ProcessBuilder(argList);

    builder.environment().put("ACCUMULO_HOME", config.getDir().getAbsolutePath());
    builder.environment().put("ACCUMULO_LOG_DIR", config.getLogDir().getAbsolutePath());
    builder.environment().put("ACCUMULO_CLIENT_CONF_PATH", config.getClientConfFile().getAbsolutePath());
    String ldLibraryPath = Joiner.on(File.pathSeparator).join(config.getNativeLibPaths());
    builder.environment().put("LD_LIBRARY_PATH", ldLibraryPath);
    builder.environment().put("DYLD_LIBRARY_PATH", ldLibraryPath);

    // if we're running under accumulo.start, we forward these env vars
    String env = System.getenv("HADOOP_PREFIX");
    if (env != null)
      builder.environment().put("HADOOP_PREFIX", env);
    env = System.getenv("ZOOKEEPER_HOME");
    if (env != null)
      builder.environment().put("ZOOKEEPER_HOME", env);
    builder.environment().put("ACCUMULO_CONF_DIR", config.getConfDir().getAbsolutePath());
    // hadoop-2.2 puts error messages in the logs if this is not set
    builder.environment().put("HADOOP_HOME", config.getDir().getAbsolutePath());
    if (config.getHadoopConfDir() != null)
      builder.environment().put("HADOOP_CONF_DIR", config.getHadoopConfDir().getAbsolutePath());

    log.info("Starting MiniAccumuloCluster process with class: " + clazz.getSimpleName() + "\n, jvmOpts: " + extraJvmOpts + "\n, classpath: " + classpath
        + "\n, args: " + argList + "\n, environment: " + builder.environment().toString());
    Process process = builder.start();

    LogWriter lw;
    lw = new LogWriter(process.getErrorStream(), new File(config.getLogDir(), clazz.getSimpleName() + "_" + process.hashCode() + ".err"));
    logWriters.add(lw);
    lw.start();
    lw = new LogWriter(process.getInputStream(), new File(config.getLogDir(), clazz.getSimpleName() + "_" + process.hashCode() + ".out"));
    logWriters.add(lw);
    lw.start();

    return process;
  }

  Process _exec(Class<?> clazz, ServerType serverType, Map<String,String> configOverrides, String... args) throws IOException {
    List<String> jvmOpts = new ArrayList<>();
    jvmOpts.add("-Xmx" + config.getMemory(serverType));
    if (configOverrides != null && !configOverrides.isEmpty()) {
      File siteFile = File.createTempFile("accumulo-site", ".xml", config.getConfDir());
      Map<String,String> confMap = new HashMap<>();
      confMap.putAll(config.getSiteConfig());
      confMap.putAll(configOverrides);
      writeConfig(siteFile, confMap.entrySet());
      jvmOpts.add("-Dorg.apache.accumulo.config.file=" + siteFile.getName());
    }

    if (config.isJDWPEnabled()) {
      Integer port = PortUtils.getRandomFreePort();
      jvmOpts.addAll(buildRemoteDebugParams(port));
      debugPorts.add(new Pair<>(serverType, port));
    }
    return _exec(clazz, jvmOpts, args);
  }

  /**
   *
   * @param dir
   *          An empty or nonexistant temp directoy that Accumulo and Zookeeper can store data in. Creating the directory is left to the user. Java 7, Guava,
   *          and Junit provide methods for creating temporary directories.
   * @param rootPassword
   *          Initial root password for instance.
   */
  public MiniAccumuloClusterImpl(File dir, String rootPassword) throws IOException {
    this(new MiniAccumuloConfigImpl(dir, rootPassword));
  }

  /**
   * @param config
   *          initial configuration
   */
  public MiniAccumuloClusterImpl(MiniAccumuloConfigImpl config) throws IOException {
    @SuppressWarnings("deprecation")
    Property INSTANCE_DFS_DIR = Property.INSTANCE_DFS_DIR;
    @SuppressWarnings("deprecation")
    Property INSTANCE_DFS_URI = Property.INSTANCE_DFS_URI;
    this.config = config.initialize();

    mkdirs(config.getConfDir());
    mkdirs(config.getLogDir());
    mkdirs(config.getLibDir());
    mkdirs(config.getLibExtDir());

    if (!config.useExistingInstance()) {
      if (!config.useExistingZooKeepers())
        mkdirs(config.getZooKeeperDir());
      mkdirs(config.getWalogDir());
      mkdirs(config.getAccumuloDir());
    }

    if (config.useMiniDFS()) {
      File nn = new File(config.getAccumuloDir(), "nn");
      mkdirs(nn);
      File dn = new File(config.getAccumuloDir(), "dn");
      mkdirs(dn);
      File dfs = new File(config.getAccumuloDir(), "dfs");
      mkdirs(dfs);
      Configuration conf = new Configuration();
      conf.set(DFSConfigKeys.DFS_NAMENODE_NAME_DIR_KEY, nn.getAbsolutePath());
      conf.set(DFSConfigKeys.DFS_DATANODE_DATA_DIR_KEY, dn.getAbsolutePath());
      conf.set(DFSConfigKeys.DFS_REPLICATION_KEY, "1");
      conf.set(DFSConfigKeys.DFS_NAMENODE_REPLICATION_MIN_KEY, "1");
      conf.set("dfs.support.append", "true");
      conf.set("dfs.datanode.synconclose", "true");
      conf.set("dfs.datanode.data.dir.perm", MiniDFSUtil.computeDatanodeDirectoryPermission());
      String oldTestBuildData = System.setProperty("test.build.data", dfs.getAbsolutePath());
      miniDFS = new MiniDFSCluster.Builder(conf).build();
      if (oldTestBuildData == null)
        System.clearProperty("test.build.data");
      else
        System.setProperty("test.build.data", oldTestBuildData);
      miniDFS.waitClusterUp();
      InetSocketAddress dfsAddress = miniDFS.getNameNode().getNameNodeAddress();
      dfsUri = "hdfs://" + dfsAddress.getHostName() + ":" + dfsAddress.getPort();
      File coreFile = new File(config.getConfDir(), "core-site.xml");
      writeConfig(coreFile, Collections.singletonMap("fs.default.name", dfsUri).entrySet());
      File hdfsFile = new File(config.getConfDir(), "hdfs-site.xml");
      writeConfig(hdfsFile, conf);

      Map<String,String> siteConfig = config.getSiteConfig();
      siteConfig.put(INSTANCE_DFS_URI.getKey(), dfsUri);
      siteConfig.put(INSTANCE_DFS_DIR.getKey(), "/accumulo");
      config.setSiteConfig(siteConfig);
    } else if (config.useExistingInstance()) {
      dfsUri = CachedConfiguration.getInstance().get(CommonConfigurationKeys.FS_DEFAULT_NAME_KEY);
    } else {
      dfsUri = "file:///";
    }

    File clientConfFile = config.getClientConfFile();
    // Write only the properties that correspond to ClientConfiguration properties
    writeConfigProperties(clientConfFile,
        Maps.filterEntries(config.getSiteConfig(), v -> ClientConfiguration.ClientProperty.getPropertyByKey(v.getKey()) != null));

    File siteFile = new File(config.getConfDir(), "accumulo-site.xml");
    writeConfig(siteFile, config.getSiteConfig().entrySet());

    if (!config.useExistingInstance() && !config.useExistingZooKeepers()) {
      zooCfgFile = new File(config.getConfDir(), "zoo.cfg");
      FileWriter fileWriter = new FileWriter(zooCfgFile);

      // zookeeper uses Properties to read its config, so use that to write in order to properly escape things like Windows paths
      Properties zooCfg = new Properties();
      zooCfg.setProperty("tickTime", "2000");
      zooCfg.setProperty("initLimit", "10");
      zooCfg.setProperty("syncLimit", "5");
      zooCfg.setProperty("clientPortAddress", "127.0.0.1");
      zooCfg.setProperty("clientPort", config.getZooKeeperPort() + "");
      zooCfg.setProperty("maxClientCnxns", "1000");
      zooCfg.setProperty("dataDir", config.getZooKeeperDir().getAbsolutePath());
      zooCfg.store(fileWriter, null);

      fileWriter.close();
    }

    // disable audit logging for mini....
    InputStream auditStream = this.getClass().getResourceAsStream("/auditLog.xml");

    if (auditStream != null) {
      FileUtils.copyInputStreamToFile(auditStream, new File(config.getConfDir(), "auditLog.xml"));
    }

    clusterControl = new MiniAccumuloClusterControl(this);
  }

  private static void mkdirs(File dir) {
    if (!dir.mkdirs()) {
      log.warn("Unable to create {}", dir);
    }
  }

  private void writeConfig(File file, Iterable<Map.Entry<String,String>> settings) throws IOException {
    FileWriter fileWriter = new FileWriter(file);
    fileWriter.append("<configuration>\n");

    for (Entry<String,String> entry : settings) {
      String value = entry.getValue().replace("&", "&amp;").replace("<", "&lt;").replace(">", "&gt;");
      fileWriter.append("<property><name>" + entry.getKey() + "</name><value>" + value + "</value></property>\n");
    }
    fileWriter.append("</configuration>\n");
    fileWriter.close();
  }

  private void writeConfigProperties(File file, Map<String,String> settings) throws IOException {
    FileWriter fileWriter = new FileWriter(file);

    for (Entry<String,String> entry : settings.entrySet())
      fileWriter.append(entry.getKey() + "=" + entry.getValue() + "\n");
    fileWriter.close();
  }

  /**
   * Starts Accumulo and Zookeeper processes. Can only be called once.
   */
  @Override
  public synchronized void start() throws IOException, InterruptedException {
    if (config.useMiniDFS() && miniDFS == null) {
      throw new IllegalStateException("Cannot restart mini when using miniDFS");
    }

    MiniAccumuloClusterControl control = getClusterControl();

    if (config.useExistingInstance()) {
      Configuration acuConf = config.getAccumuloConfiguration();
      Configuration hadoopConf = config.getHadoopConfiguration();

      ConfigurationCopy cc = new ConfigurationCopy(acuConf);
      VolumeManager fs;
      try {
        fs = VolumeManagerImpl.get(cc, hadoopConf);
      } catch (IOException e) {
        throw new RuntimeException(e);
      }
      Path instanceIdPath = Accumulo.getAccumuloInstanceIdPath(fs);

      String instanceIdFromFile = ZooUtil.getInstanceIDFromHdfs(instanceIdPath, cc, hadoopConf);
      IZooReaderWriter zrw = new ZooReaderWriterFactory().getZooReaderWriter(cc.get(Property.INSTANCE_ZK_HOST),
          (int) cc.getTimeInMillis(Property.INSTANCE_ZK_TIMEOUT), cc.get(Property.INSTANCE_SECRET));

      String rootPath = ZooUtil.getRoot(instanceIdFromFile);

      String instanceName = null;
      try {
        for (String name : zrw.getChildren(Constants.ZROOT + Constants.ZINSTANCES)) {
          String instanceNamePath = Constants.ZROOT + Constants.ZINSTANCES + "/" + name;
          byte[] bytes = zrw.getData(instanceNamePath, new Stat());
          String iid = new String(bytes, UTF_8);
          if (iid.equals(instanceIdFromFile)) {
            instanceName = name;
          }
        }
      } catch (KeeperException e) {
        throw new RuntimeException("Unable to read instance name from zookeeper.", e);
      }
      if (instanceName == null)
        throw new RuntimeException("Unable to read instance name from zookeeper.");

      config.setInstanceName(instanceName);
      if (!AccumuloStatus.isAccumuloOffline(zrw, rootPath))
        throw new RuntimeException("The Accumulo instance being used is already running. Aborting.");
    } else {
      if (!initialized) {
        Runtime.getRuntime().addShutdownHook(new Thread() {
          @Override
          public void run() {
            try {
              MiniAccumuloClusterImpl.this.stop();
            } catch (IOException e) {
              log.error("IOException while attempting to stop the MiniAccumuloCluster.", e);
            } catch (InterruptedException e) {
              log.error("The stopping of MiniAccumuloCluster was interrupted.", e);
            }
          }
        });
      }

      if (!config.useExistingZooKeepers())
        control.start(ServerType.ZOOKEEPER);

      if (!initialized) {
        if (!config.useExistingZooKeepers()) {
          // sleep a little bit to let zookeeper come up before calling init, seems to work better
          long startTime = System.currentTimeMillis();
          while (true) {
            Socket s = null;
            try {
              s = new Socket("localhost", config.getZooKeeperPort());
              s.setReuseAddress(true);
              s.getOutputStream().write("ruok\n".getBytes());
              s.getOutputStream().flush();
              byte buffer[] = new byte[100];
              int n = s.getInputStream().read(buffer);
              if (n >= 4 && new String(buffer, 0, 4).equals("imok"))
                break;
            } catch (Exception e) {
              if (System.currentTimeMillis() - startTime >= config.getZooKeeperStartupTime()) {
                throw new ZooKeeperBindException("Zookeeper did not start within " + (config.getZooKeeperStartupTime() / 1000) + " seconds. Check the logs in "
                    + config.getLogDir() + " for errors.  Last exception: " + e);
              }
              // Don't spin absurdly fast
              Thread.sleep(250);
            } finally {
              if (s != null)
                s.close();
            }
          }
        }

        LinkedList<String> args = new LinkedList<>();
        args.add("--instance-name");
        args.add(config.getInstanceName());
        args.add("--user");
        args.add(config.getRootUserName());
        args.add("--clear-instance-name");

        // If we aren't using SASL, add in the root password
        final String saslEnabled = config.getSiteConfig().get(Property.INSTANCE_RPC_SASL_ENABLED.getKey());
        if (null == saslEnabled || !Boolean.parseBoolean(saslEnabled)) {
          args.add("--password");
          args.add(config.getRootPassword());
        }

        Process initProcess = exec(Initialize.class, args.toArray(new String[0]));
        int ret = initProcess.waitFor();
        if (ret != 0) {
          throw new RuntimeException("Initialize process returned " + ret + ". Check the logs in " + config.getLogDir() + " for errors.");
        }
        initialized = true;
      }
    }

    log.info("Starting MAC against instance {} and zookeeper(s) {}.", config.getInstanceName(), config.getZooKeepers());

    control.start(ServerType.TABLET_SERVER);

    int ret = 0;
    for (int i = 0; i < 5; i++) {
      ret = exec(Main.class, SetGoalState.class.getName(), MasterGoalState.NORMAL.toString()).waitFor();
      if (ret == 0)
        break;
      Uninterruptibles.sleepUninterruptibly(1, TimeUnit.SECONDS);
    }
    if (ret != 0) {
      throw new RuntimeException("Could not set master goal state, process returned " + ret + ". Check the logs in " + config.getLogDir() + " for errors.");
    }

    control.start(ServerType.MASTER);
    control.start(ServerType.GARBAGE_COLLECTOR);

    if (null == executor) {
      executor = Executors.newSingleThreadExecutor();
    }
  }

  private List<String> buildRemoteDebugParams(int port) {
    return Arrays.asList(new String[] {"-Xdebug", String.format("-Xrunjdwp:transport=dt_socket,server=y,suspend=n,address=%d", port)});
  }

  /**
   * @return generated remote debug ports if in debug mode.
   * @since 1.6.0
   */
  public Set<Pair<ServerType,Integer>> getDebugPorts() {
    return debugPorts;
  }

  List<ProcessReference> references(Process... procs) {
    List<ProcessReference> result = new ArrayList<>();
    for (Process proc : procs) {
      result.add(new ProcessReference(proc));
    }
    return result;
  }

  public Map<ServerType,Collection<ProcessReference>> getProcesses() {
    Map<ServerType,Collection<ProcessReference>> result = new HashMap<>();
    MiniAccumuloClusterControl control = getClusterControl();
    result.put(ServerType.MASTER, references(control.masterProcess));
    result.put(ServerType.TABLET_SERVER, references(control.tabletServerProcesses.toArray(new Process[0])));
    if (null != control.zooKeeperProcess) {
      result.put(ServerType.ZOOKEEPER, references(control.zooKeeperProcess));
    }
    if (null != control.gcProcess) {
      result.put(ServerType.GARBAGE_COLLECTOR, references(control.gcProcess));
    }
    return result;
  }

  public void killProcess(ServerType type, ProcessReference proc) throws ProcessNotFoundException, InterruptedException {
    getClusterControl().killProcess(type, proc);
  }

  @Override
  public String getInstanceName() {
    return config.getInstanceName();
  }

  @Override
  public String getZooKeepers() {
    return config.getZooKeepers();
  }

  /**
   * Stops Accumulo and Zookeeper processes. If stop is not called, there is a shutdown hook that is setup to kill the processes. However it's probably best to
   * call stop in a finally block as soon as possible.
   */
  @Override
  public synchronized void stop() throws IOException, InterruptedException {
    if (null == executor) {
      // keep repeated calls to stop() from failing
      return;
    }

    for (LogWriter lw : logWriters) {
      lw.flush();
    }

    MiniAccumuloClusterControl control = getClusterControl();

    control.stop(ServerType.GARBAGE_COLLECTOR, null);
    control.stop(ServerType.MASTER, null);
    control.stop(ServerType.TABLET_SERVER, null);
    control.stop(ServerType.ZOOKEEPER, null);

    // ACCUMULO-2985 stop the ExecutorService after we finished using it to stop accumulo procs
    if (null != executor) {
      List<Runnable> tasksRemaining = executor.shutdownNow();

      // the single thread executor shouldn't have any pending tasks, but check anyways
      if (!tasksRemaining.isEmpty()) {
        log.warn("Unexpectedly had " + tasksRemaining.size() + " task(s) remaining in threadpool for execution when being stopped");
      }

      executor = null;
    }

    if (config.useMiniDFS() && miniDFS != null)
      miniDFS.shutdown();
    for (Process p : cleanup) {
      p.destroy();
      p.waitFor();
    }
    miniDFS = null;
  }

  /**
   * @since 1.6.0
   */
  public MiniAccumuloConfigImpl getConfig() {
    return config;
  }

  @Override
  public Connector getConnector(String user, AuthenticationToken token) throws AccumuloException, AccumuloSecurityException {
    Instance instance = new ZooKeeperInstance(getClientConfig());
    return instance.getConnector(user, token);
  }

  @Override
  public ClientConfiguration getClientConfig() {
    return new ClientConfiguration(getConfigs(config)).withInstance(this.getInstanceName()).withZkHosts(this.getZooKeepers());
  }

  private static List<AbstractConfiguration> getConfigs(MiniAccumuloConfigImpl config) {
    MapConfiguration cfg = new MapConfiguration(config.getSiteConfig());
    cfg.setListDelimiter('\0');
    return Collections.<AbstractConfiguration> singletonList(cfg);
  }

  @Override
  public FileSystem getFileSystem() {
    try {
      return FileSystem.get(new URI(dfsUri), new Configuration());
    } catch (Exception e) {
      throw new RuntimeException(e);
    }
  }

  @VisibleForTesting
  protected void setShutdownExecutor(ExecutorService svc) {
    this.executor = svc;
  }

  @VisibleForTesting
  protected ExecutorService getShutdownExecutor() {
    return executor;
  }

  int stopProcessWithTimeout(final Process proc, long timeout, TimeUnit unit) throws InterruptedException, ExecutionException, TimeoutException {
    FutureTask<Integer> future = new FutureTask<>(new Callable<Integer>() {
      @Override
      public Integer call() throws InterruptedException {
        proc.destroy();
        return proc.waitFor();
      }
    });

    executor.execute(future);

    return future.get(timeout, unit);
  }

  /**
   * Get programmatic interface to information available in a normal monitor. XXX the returned structure won't contain information about the metadata table
   * until there is data in it. e.g. if you want to see the metadata table you should create a table.
   *
   * @since 1.6.1
   */
  public MasterMonitorInfo getMasterMonitorInfo() throws AccumuloException, AccumuloSecurityException {
    MasterClientService.Iface client = null;
    MasterMonitorInfo stats = null;
    try {
      Instance instance = new ZooKeeperInstance(getClientConfig());
      ClientContext context = new ClientContext(instance, new Credentials("root", new PasswordToken("unchecked")), getClientConfig());
      client = MasterClient.getConnectionWithRetry(context);
      stats = client.getMasterStats(Tracer.traceInfo(), context.rpcCreds());
    } catch (ThriftSecurityException exception) {
      throw new AccumuloSecurityException(exception);
    } catch (TException exception) {
      throw new AccumuloException(exception);
    } finally {
      if (client != null) {
        MasterClient.close(client);
      }
    }
    return stats;
  }

  public synchronized MiniDFSCluster getMiniDfs() {
    return this.miniDFS;
  }

  @Override
  public MiniAccumuloClusterControl getClusterControl() {
    return clusterControl;
  }

  @Override
  public Path getTemporaryPath() {
    if (config.useMiniDFS()) {
      return new Path("/tmp/");
    } else {
      File tmp = new File(config.getDir(), "tmp");
      mkdirs(tmp);
      return new Path(tmp.toString());
    }
  }
}<|MERGE_RESOLUTION|>--- conflicted
+++ resolved
@@ -33,6 +33,7 @@
 import java.net.URISyntaxException;
 import java.net.URL;
 import java.net.URLClassLoader;
+import java.nio.file.Files;
 import java.util.ArrayList;
 import java.util.Arrays;
 import java.util.Collection;
@@ -111,10 +112,6 @@
 import com.google.common.annotations.VisibleForTesting;
 import com.google.common.base.Joiner;
 import com.google.common.collect.Maps;
-<<<<<<< HEAD
-=======
-import com.google.common.util.concurrent.Uninterruptibles;
->>>>>>> 3e5524c3
 
 /**
  * This class provides the backing implementation for {@link MiniAccumuloCluster}, and may contain features for internal testing which have not yet been
@@ -351,7 +348,7 @@
     List<String> jvmOpts = new ArrayList<>();
     jvmOpts.add("-Xmx" + config.getMemory(serverType));
     if (configOverrides != null && !configOverrides.isEmpty()) {
-      File siteFile = File.createTempFile("accumulo-site", ".xml", config.getConfDir());
+      File siteFile = Files.createTempFile(config.getConfDir().toPath(), "accumulo-site", ".xml").toFile();
       Map<String,String> confMap = new HashMap<>();
       confMap.putAll(config.getSiteConfig());
       confMap.putAll(configOverrides);
@@ -632,7 +629,7 @@
       ret = exec(Main.class, SetGoalState.class.getName(), MasterGoalState.NORMAL.toString()).waitFor();
       if (ret == 0)
         break;
-      Uninterruptibles.sleepUninterruptibly(1, TimeUnit.SECONDS);
+      sleepUninterruptibly(1, TimeUnit.SECONDS);
     }
     if (ret != 0) {
       throw new RuntimeException("Could not set master goal state, process returned " + ret + ". Check the logs in " + config.getLogDir() + " for errors.");
