--- conflicted
+++ resolved
@@ -248,9 +248,6 @@
       <directory>../</directory>
       <fileMode>0644</fileMode>
       <includes>
-<<<<<<< HEAD
-        <include>LICENSE</include>
-        <include>NOTICE</include>
         <include>README.md</include>
         <include>INSTALL.md</include>
         <include>BUILD.md</include>
@@ -262,9 +259,6 @@
       <fileMode>0644</fileMode>
       <includes>
         <include>VERSIONS</include>
-=======
-        <include>README</include>
->>>>>>> e9177fcf
       </includes>
     </fileSet>
   </fileSets>
