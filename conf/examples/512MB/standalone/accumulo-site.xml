--- conflicted
+++ resolved
@@ -95,24 +95,6 @@
 
   <property>
     <name>general.classpaths</name>
-<<<<<<< HEAD
-=======
-    <!--
-       Add the following for Hadoop2, actual needs depend on Hadoop installation details.
-       This list may be excessive, but this should cause no issues.
-
-       $HADOOP_PREFIX/share/hadoop/common/.*.jar,
-       $HADOOP_PREFIX/share/hadoop/common/lib/.*.jar,
-       $HADOOP_PREFIX/share/hadoop/hdfs/.*.jar,
-       $HADOOP_PREFIX/share/hadoop/mapreduce/.*.jar,
-       $HADOOP_PREFIX/share/hadoop/yarn/.*.jar,
-       /usr/lib/hadoop/.*.jar,
-       /usr/lib/hadoop/lib/.*.jar,
-       /usr/lib/hadoop-hdfs/.*.jar,
-       /usr/lib/hadoop-mapreduce/.*.jar,
-       /usr/lib/hadoop-yarn/.*.jar,
-    -->
->>>>>>> 4bed9404
     <value>
       <!-- Comment the following for hadoop-1.2 -->
       $HADOOP_PREFIX/share/hadoop/common/.*.jar,
@@ -120,6 +102,11 @@
       $HADOOP_PREFIX/share/hadoop/hdfs/.*.jar,
       $HADOOP_PREFIX/share/hadoop/mapreduce/.*.jar,
       $HADOOP_PREFIX/share/hadoop/yarn/.*.jar,
+      /usr/lib/hadoop/.*.jar,
+      /usr/lib/hadoop/lib/.*.jar,
+      /usr/lib/hadoop-hdfs/.*.jar,
+      /usr/lib/hadoop-mapreduce/.*.jar,
+      /usr/lib/hadoop-yarn/.*.jar,
 
       $ACCUMULO_HOME/lib/accumulo-server.jar,
       $ACCUMULO_HOME/lib/accumulo-core.jar,
