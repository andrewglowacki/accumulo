/*
 * Licensed to the Apache Software Foundation (ASF) under one or more
 * contributor license agreements.  See the NOTICE file distributed with
 * this work for additional information regarding copyright ownership.
 * The ASF licenses this file to You under the Apache License, Version 2.0
 * (the "License"); you may not use this file except in compliance with
 * the License.  You may obtain a copy of the License at
 *
 *     http://www.apache.org/licenses/LICENSE-2.0
 *
 * Unless required by applicable law or agreed to in writing, software
 * distributed under the License is distributed on an "AS IS" BASIS,
 * WITHOUT WARRANTIES OR CONDITIONS OF ANY KIND, either express or implied.
 * See the License for the specific language governing permissions and
 * limitations under the License.
 */
package org.apache.accumulo.server.fs;

import static org.junit.Assert.assertEquals;
import static org.junit.Assert.assertNotEquals;
import static org.junit.Assert.assertNull;
import static org.junit.Assert.assertTrue;
import static org.junit.Assert.fail;

import java.util.HashMap;

import org.apache.hadoop.fs.Path;
import org.junit.Test;

public class FileRefTest {

  private void testBadTableSuffix(String badPath) {
    try {
      FileRef.extractSuffix(new Path(badPath));
      fail();
    } catch (IllegalArgumentException e) {
      assertTrue(e.getMessage().contains(badPath));
    }
  }

  @Test
  public void testSuffixes() {
    assertEquals(new Path("2a/t-0003/C0004.rf"),
        FileRef.extractSuffix(new Path("hdfs://nn1/accumulo/tables/2a/t-0003/C0004.rf")));
    assertEquals(new Path("2a/t-0003/C0004.rf"),
        FileRef.extractSuffix(new Path("hdfs://nn1/accumulo/tables/2a/t-0003//C0004.rf")));
    assertEquals(new Path("2a/t-0003"),
        FileRef.extractSuffix(new Path("hdfs://nn1/accumulo/tables/2a/t-0003")));
    assertEquals(new Path("2a/t-0003"),
        FileRef.extractSuffix(new Path("hdfs://nn1/accumulo/tables/2a/t-0003/")));

    testBadTableSuffix("t-0003/C0004.rf");
    testBadTableSuffix("../t-0003/C0004.rf");
    testBadTableSuffix("2a/t-0003");
    testBadTableSuffix("2a/t-0003/C0004.rf");
    testBadTableSuffix("2a/t-0003/C0004.rf");
    testBadTableSuffix("hdfs://nn3/accumulo/2a/t-0003/C0004.rf");
    testBadTableSuffix("hdfs://nn3/accumulo/2a/t-0003");
    testBadTableSuffix("hdfs://nn3/tables/accumulo/2a/t-0003/C0004.rf");
  }

  @Test
  public void testEqualsAndHash() {
    assertEquals(new FileRef("hdfs://1.2.3.4/accumulo/tables/2a/t-0003/C0004.rf"),
        new FileRef("hdfs://nn1/accumulo/tables/2a/t-0003/C0004.rf"));
    assertEquals(new FileRef("hdfs://nn1/accumulo/tables/2a/t-0003/C0004.rf"),
        new FileRef("hdfs://nn1/accumulo/tables/2a/t-0003/C0004.rf"));
    assertNotEquals(new FileRef("hdfs://1.2.3.4/accumulo/tables/2a/t-0003/C0005.rf"),
        new FileRef("hdfs://nn1/accumulo/tables/2a/t-0003/C0004.rf"));
    assertNotEquals(new FileRef("hdfs://nn1/accumulo/tables/2a/t-0003/C0005.rf"),
        new FileRef("hdfs://nn1/accumulo/tables/2a/t-0003/C0004.rf"));

    HashMap<FileRef,String> refMap = new HashMap<>();
    refMap.put(new FileRef("hdfs://1.2.3.4/accumulo/tables/2a/t-0003/C0004.rf"), "7");
    refMap.put(new FileRef("hdfs://nn1/accumulo/tables/2a/t-0003/C0005.rf"), "8");

    assertNull(refMap.get(new FileRef("hdfs://1.2.3.4/accumulo/tables/2a/t-0003/C0006.rf")));

    assertEquals(refMap.get(new FileRef("hdfs://1.2.3.4/accumulo/tables/2a/t-0003/C0004.rf")), "7");
    assertEquals(refMap.get(new FileRef("hdfs://nn1/accumulo/tables/2a/t-0003/C0004.rf")), "7");
    assertEquals(refMap.get(new FileRef("hdfs://1.2.3.4//accumulo/tables/2a//t-0003//C0004.rf")),
        "7");
    assertEquals(refMap.get(new FileRef("hdfs://nn1/accumulo/tables/2a//t-0003//C0004.rf")), "7");

    assertEquals(refMap.get(new FileRef("hdfs://1.2.3.4/accumulo/tables/2a/t-0003/C0005.rf")), "8");
    assertEquals(refMap.get(new FileRef("hdfs://nn1/accumulo/tables/2a/t-0003/C0005.rf")), "8");
    assertEquals(refMap.get(new FileRef("hdfs://1.2.3.4/accumulo/tables/2a//t-0003/C0005.rf")),
        "8");
    assertEquals(refMap.get(new FileRef("hdfs://nn1/accumulo/tables//2a/t-0003/C0005.rf")), "8");
  }

  @Test
  public void testCompareTo() {
<<<<<<< HEAD
    Assert.assertEquals(0, new FileRef("hdfs://1.2.3.4/accumulo/tables/2a/t-0003/C0004.rf")
        .compareTo(new FileRef("hdfs://1.2.3.4/accumulo/tables/2a/t-0003/C0004.rf")));
    Assert.assertEquals(0, new FileRef("hdfs://1.2.3.4/accumulo/tables/2a/t-0003/C0004.rf")
        .compareTo(new FileRef("hdfs://nn1/accumulo/tables/2a/t-0003/C0004.rf")));
    Assert.assertEquals(0, new FileRef("hdfs://1.2.3.4/accumulo/tables/2a/t-0003/C0004.rf")
        .compareTo(new FileRef("hdfs://nn1/accumulo/tables//2a/t-0003//C0004.rf")));
=======
    assertTrue(new FileRef("hdfs://1.2.3.4/accumulo/tables/2a/t-0003/C0004.rf")
        .compareTo(new FileRef("hdfs://1.2.3.4/accumulo/tables/2a/t-0003/C0004.rf")) == 0);
    assertTrue(new FileRef("hdfs://1.2.3.4/accumulo/tables/2a/t-0003/C0004.rf")
        .compareTo(new FileRef("hdfs://nn1/accumulo/tables/2a/t-0003/C0004.rf")) == 0);
    assertTrue(new FileRef("hdfs://1.2.3.4/accumulo/tables/2a/t-0003/C0004.rf")
        .compareTo(new FileRef("hdfs://nn1/accumulo/tables//2a/t-0003//C0004.rf")) == 0);
>>>>>>> 851c2d13

    assertTrue(new FileRef("hdfs://1.2.3.4/accumulo/tables/2a/t-0003/C0004.rf")
        .compareTo(new FileRef("hdfs://1.2.3.4/accumulo/tables/2a/t-0003/C0005.rf")) < 0);
    assertTrue(new FileRef("hdfs://1.2.3.4/accumulo/tables/2a/t-0003/C0004.rf")
        .compareTo(new FileRef("hdfs://nn1/accumulo/tables/2a/t-0003/C0005.rf")) < 0);
    assertTrue(new FileRef("hdfs://1.2.3.4/accumulo/tables/2a/t-0003/C0004.rf")
        .compareTo(new FileRef("hdfs://nn1/accumulo/tables//2a/t-0003//C0005.rf")) < 0);

    assertTrue(new FileRef("hdfs://1.2.3.4/accumulo/tables/2a/t-0003/C0006.rf")
        .compareTo(new FileRef("hdfs://1.2.3.4/accumulo/tables/2a/t-0003/C0005.rf")) > 0);
    assertTrue(new FileRef("hdfs://1.2.3.4/accumulo/tables/2a/t-0003/C0006.rf")
        .compareTo(new FileRef("hdfs://nn1/accumulo/tables/2a/t-0003/C0005.rf")) > 0);
    assertTrue(new FileRef("hdfs://1.2.3.4/accumulo/tables/2a/t-0003/C0006.rf")
        .compareTo(new FileRef("hdfs://nn1/accumulo/tables//2a/t-0003//C0005.rf")) > 0);

  }
}<|MERGE_RESOLUTION|>--- conflicted
+++ resolved
@@ -91,21 +91,12 @@
 
   @Test
   public void testCompareTo() {
-<<<<<<< HEAD
-    Assert.assertEquals(0, new FileRef("hdfs://1.2.3.4/accumulo/tables/2a/t-0003/C0004.rf")
+    assertEquals(0, new FileRef("hdfs://1.2.3.4/accumulo/tables/2a/t-0003/C0004.rf")
         .compareTo(new FileRef("hdfs://1.2.3.4/accumulo/tables/2a/t-0003/C0004.rf")));
-    Assert.assertEquals(0, new FileRef("hdfs://1.2.3.4/accumulo/tables/2a/t-0003/C0004.rf")
+    assertEquals(0, new FileRef("hdfs://1.2.3.4/accumulo/tables/2a/t-0003/C0004.rf")
         .compareTo(new FileRef("hdfs://nn1/accumulo/tables/2a/t-0003/C0004.rf")));
-    Assert.assertEquals(0, new FileRef("hdfs://1.2.3.4/accumulo/tables/2a/t-0003/C0004.rf")
+    assertEquals(0, new FileRef("hdfs://1.2.3.4/accumulo/tables/2a/t-0003/C0004.rf")
         .compareTo(new FileRef("hdfs://nn1/accumulo/tables//2a/t-0003//C0004.rf")));
-=======
-    assertTrue(new FileRef("hdfs://1.2.3.4/accumulo/tables/2a/t-0003/C0004.rf")
-        .compareTo(new FileRef("hdfs://1.2.3.4/accumulo/tables/2a/t-0003/C0004.rf")) == 0);
-    assertTrue(new FileRef("hdfs://1.2.3.4/accumulo/tables/2a/t-0003/C0004.rf")
-        .compareTo(new FileRef("hdfs://nn1/accumulo/tables/2a/t-0003/C0004.rf")) == 0);
-    assertTrue(new FileRef("hdfs://1.2.3.4/accumulo/tables/2a/t-0003/C0004.rf")
-        .compareTo(new FileRef("hdfs://nn1/accumulo/tables//2a/t-0003//C0004.rf")) == 0);
->>>>>>> 851c2d13
 
     assertTrue(new FileRef("hdfs://1.2.3.4/accumulo/tables/2a/t-0003/C0004.rf")
         .compareTo(new FileRef("hdfs://1.2.3.4/accumulo/tables/2a/t-0003/C0005.rf")) < 0);
