--- conflicted
+++ resolved
@@ -16,15 +16,12 @@
  */
 package org.apache.accumulo.server.master.balancer;
 
-<<<<<<< HEAD
 import static org.easymock.EasyMock.expect;
 import static org.easymock.EasyMock.replay;
-=======
 import static org.junit.Assert.assertEquals;
 import static org.junit.Assert.assertFalse;
 import static org.junit.Assert.assertTrue;
 import static org.junit.Assert.fail;
->>>>>>> 851c2d13
 
 import java.util.ArrayList;
 import java.util.Collections;
@@ -76,36 +73,8 @@
 
   @Test
   public void testInit() {
-<<<<<<< HEAD
-    init();
-    Assert.assertEquals("OOB check interval value is incorrect", 7000, this.getOobCheckMillis());
-    Assert.assertEquals("Max migrations is incorrect", 4, this.getMaxMigrations());
-    Assert.assertEquals("Max outstanding migrations is incorrect", 10,
-        this.getMaxOutstandingMigrations());
-    Assert.assertFalse(isIpBasedRegex());
-    Map<String,Pattern> patterns = this.getPoolNameToRegexPattern();
-    Assert.assertEquals(2, patterns.size());
-    Assert.assertTrue(patterns.containsKey(FOO.getTableName()));
-    Assert.assertEquals(Pattern.compile("r01.*").pattern(),
-        patterns.get(FOO.getTableName()).pattern());
-    Assert.assertTrue(patterns.containsKey(BAR.getTableName()));
-    Assert.assertEquals(Pattern.compile("r02.*").pattern(),
-        patterns.get(BAR.getTableName()).pattern());
-    Map<Table.ID,String> tids = this.getTableIdToTableName();
-    Assert.assertEquals(3, tids.size());
-    Assert.assertTrue(tids.containsKey(FOO.getId()));
-    Assert.assertEquals(FOO.getTableName(), tids.get(FOO.getId()));
-    Assert.assertTrue(tids.containsKey(BAR.getId()));
-    Assert.assertEquals(BAR.getTableName(), tids.get(BAR.getId()));
-    Assert.assertTrue(tids.containsKey(BAZ.getId()));
-    Assert.assertEquals(BAZ.getTableName(), tids.get(BAZ.getId()));
-    Assert.assertFalse(this.isIpBasedRegex());
-=======
-    init(factory);
+    init();
     assertEquals("OOB check interval value is incorrect", 7000, this.getOobCheckMillis());
-    @SuppressWarnings("deprecation")
-    long poolRecheckMillis = this.getPoolRecheckMillis();
-    assertEquals("Pool check interval value is incorrect", 0, poolRecheckMillis);
     assertEquals("Max migrations is incorrect", 4, this.getMaxMigrations());
     assertEquals("Max outstanding migrations is incorrect", 10, this.getMaxOutstandingMigrations());
     assertFalse(isIpBasedRegex());
@@ -115,7 +84,7 @@
     assertEquals(Pattern.compile("r01.*").pattern(), patterns.get(FOO.getTableName()).pattern());
     assertTrue(patterns.containsKey(BAR.getTableName()));
     assertEquals(Pattern.compile("r02.*").pattern(), patterns.get(BAR.getTableName()).pattern());
-    Map<String,String> tids = this.getTableIdToTableName();
+    Map<Table.ID,String> tids = this.getTableIdToTableName();
     assertEquals(3, tids.size());
     assertTrue(tids.containsKey(FOO.getId()));
     assertEquals(FOO.getTableName(), tids.get(FOO.getId()));
@@ -123,8 +92,7 @@
     assertEquals(BAR.getTableName(), tids.get(BAR.getId()));
     assertTrue(tids.containsKey(BAZ.getId()));
     assertEquals(BAZ.getTableName(), tids.get(BAZ.getId()));
-    assertEquals(false, this.isIpBasedRegex());
->>>>>>> 851c2d13
+    assertFalse(this.isIpBasedRegex());
   }
 
   @Test
