/*
 * Licensed to the Apache Software Foundation (ASF) under one or more
 * contributor license agreements.  See the NOTICE file distributed with
 * this work for additional information regarding copyright ownership.
 * The ASF licenses this file to You under the Apache License, Version 2.0
 * (the "License"); you may not use this file except in compliance with
 * the License.  You may obtain a copy of the License at
 *
 *     http://www.apache.org/licenses/LICENSE-2.0
 *
 * Unless required by applicable law or agreed to in writing, software
 * distributed under the License is distributed on an "AS IS" BASIS,
 * WITHOUT WARRANTIES OR CONDITIONS OF ANY KIND, either express or implied.
 * See the License for the specific language governing permissions and
 * limitations under the License.
 */
package org.apache.accumulo.server.security.delegation;

import static org.easymock.EasyMock.createMock;
import static org.easymock.EasyMock.expectLastCall;
import static org.easymock.EasyMock.replay;
import static org.easymock.EasyMock.verify;
import static org.junit.Assert.assertArrayEquals;
import static org.junit.Assert.assertEquals;
import static org.junit.Assert.assertFalse;
import static org.junit.Assert.assertNotNull;
import static org.junit.Assert.assertTrue;

import java.io.ByteArrayInputStream;
import java.io.DataInputStream;
import java.util.Arrays;
import java.util.Map;
import java.util.Map.Entry;
import java.util.UUID;
import java.util.concurrent.TimeUnit;

import javax.crypto.KeyGenerator;

import org.apache.accumulo.core.client.AccumuloException;
import org.apache.accumulo.core.client.admin.DelegationTokenConfig;
import org.apache.accumulo.core.clientImpl.AuthenticationTokenIdentifier;
import org.apache.hadoop.security.token.SecretManager.InvalidToken;
import org.apache.hadoop.security.token.Token;
import org.junit.Before;
import org.junit.BeforeClass;
import org.junit.Test;
import org.slf4j.Logger;
import org.slf4j.LoggerFactory;

import com.google.common.collect.Iterables;

public class AuthenticationTokenSecretManagerTest {
  private static final Logger log =
      LoggerFactory.getLogger(AuthenticationTokenSecretManagerTest.class);

  // From org.apache.hadoop.security.token.SecretManager
  private static final String DEFAULT_HMAC_ALGORITHM = "HmacSHA1";
  private static final int KEY_LENGTH = 64;
  private static KeyGenerator keyGen;

  @BeforeClass
  public static void setupKeyGenerator() throws Exception {
    // From org.apache.hadoop.security.token.SecretManager
    keyGen = KeyGenerator.getInstance(DEFAULT_HMAC_ALGORITHM);
    keyGen.init(KEY_LENGTH);
  }

  private String instanceId;
  private DelegationTokenConfig cfg;

  @Before
  public void setup() {
    instanceId = UUID.randomUUID().toString();
    cfg = new DelegationTokenConfig();
  }

  @Test
  public void testAddKey() {
    // 1 minute
    long tokenLifetime = 60 * 1000;
<<<<<<< HEAD
    AuthenticationTokenSecretManager secretManager = new AuthenticationTokenSecretManager(
        instanceId, tokenLifetime);
=======
    AuthenticationTokenSecretManager secretManager =
        new AuthenticationTokenSecretManager(instance, tokenLifetime);
>>>>>>> 0a9837f3

    // Add a single key
    AuthenticationKey authKey = new AuthenticationKey(1, 0, tokenLifetime, keyGen.generateKey());
    secretManager.addKey(authKey);

    // Ensure it's in the cache
    Map<Integer,AuthenticationKey> keys = secretManager.getKeys();
    assertNotNull(keys);
    assertEquals(1, keys.size());
    assertEquals(authKey, Iterables.getOnlyElement(keys.values()));

    // Add the same key
    secretManager.addKey(authKey);

    // Ensure we still have only one key
    keys = secretManager.getKeys();
    assertNotNull(keys);
    assertEquals(1, keys.size());
    assertEquals(authKey, Iterables.getOnlyElement(keys.values()));
  }

  @Test
  public void testRemoveKey() {
    // 1 minute
    long tokenLifetime = 60 * 1000;
<<<<<<< HEAD
    AuthenticationTokenSecretManager secretManager = new AuthenticationTokenSecretManager(
        instanceId, tokenLifetime);
=======
    AuthenticationTokenSecretManager secretManager =
        new AuthenticationTokenSecretManager(instance, tokenLifetime);
>>>>>>> 0a9837f3

    // Add a single key
    AuthenticationKey authKey = new AuthenticationKey(1, 0, tokenLifetime, keyGen.generateKey());
    secretManager.addKey(authKey);

    // Ensure it's in the cache
    Map<Integer,AuthenticationKey> keys = secretManager.getKeys();
    assertNotNull(keys);
    assertEquals(1, keys.size());
    assertEquals(authKey, Iterables.getOnlyElement(keys.values()));

    assertTrue(secretManager.removeKey(authKey.getKeyId()));
    assertEquals(0, secretManager.getKeys().size());
  }

  @Test
  public void testGenerateToken() throws Exception {
    // start of the test
    long then = System.currentTimeMillis();

    // 1 minute
    long tokenLifetime = 60 * 1000;
<<<<<<< HEAD
    AuthenticationTokenSecretManager secretManager = new AuthenticationTokenSecretManager(
        instanceId, tokenLifetime);
=======
    AuthenticationTokenSecretManager secretManager =
        new AuthenticationTokenSecretManager(instance, tokenLifetime);
>>>>>>> 0a9837f3

    // Add a current key
    secretManager
        .addKey(new AuthenticationKey(1, then, then + tokenLifetime, keyGen.generateKey()));

    String principal = "user@EXAMPLE.COM";
    Entry<Token<AuthenticationTokenIdentifier>,AuthenticationTokenIdentifier> pair =
        secretManager.generateToken(principal, cfg);

    assertNotNull(pair);
    Token<AuthenticationTokenIdentifier> token = pair.getKey();
    assertNotNull(token);
    assertEquals(AuthenticationTokenIdentifier.TOKEN_KIND, token.getKind());

    // Reconstitute the token identifier (will happen when clients are involved)
    AuthenticationTokenIdentifier id = new AuthenticationTokenIdentifier();
    id.readFields(new DataInputStream(new ByteArrayInputStream(token.getIdentifier())));
    long now = System.currentTimeMillis();

    // Issue date should be after the test started, but before we deserialized the token
    assertTrue("Issue date did not fall within the expected upper bound. Expected less than " + now
        + ", but was " + id.getIssueDate(), id.getIssueDate() <= now);
    assertTrue("Issue date did not fall within the expected lower bound. Expected greater than "
        + then + ", but was " + id.getIssueDate(), id.getIssueDate() >= then);

    // Expiration is the token lifetime plus the issue date
    assertEquals(id.getIssueDate() + tokenLifetime, id.getExpirationDate());

    // Verify instance ID
    assertEquals(instanceId, id.getInstanceId());

    // The returned id should be the same as the reconstructed id
    assertEquals(pair.getValue(), id);
  }

  @Test
  public void testVerifyPassword() throws Exception {
    // start of the test
    long then = System.currentTimeMillis();

    // 1 minute
    long tokenLifetime = 60 * 1000;
<<<<<<< HEAD
    AuthenticationTokenSecretManager secretManager = new AuthenticationTokenSecretManager(
        instanceId, tokenLifetime);
=======
    AuthenticationTokenSecretManager secretManager =
        new AuthenticationTokenSecretManager(instance, tokenLifetime);
>>>>>>> 0a9837f3

    // Add a current key
    secretManager
        .addKey(new AuthenticationKey(1, then, then + tokenLifetime, keyGen.generateKey()));

    String principal = "user@EXAMPLE.COM";
    Entry<Token<AuthenticationTokenIdentifier>,AuthenticationTokenIdentifier> pair =
        secretManager.generateToken(principal, cfg);
    Token<AuthenticationTokenIdentifier> token = pair.getKey();

    AuthenticationTokenIdentifier id = new AuthenticationTokenIdentifier();
    id.readFields(new DataInputStream(new ByteArrayInputStream(token.getIdentifier())));

    byte[] password = secretManager.retrievePassword(id);

    // The passwords line up against multiple calls with the same ID
    assertArrayEquals(password, secretManager.retrievePassword(id));

    // Make a second token for the same user
    Entry<Token<AuthenticationTokenIdentifier>,AuthenticationTokenIdentifier> pair2 =
        secretManager.generateToken(principal, cfg);
    Token<AuthenticationTokenIdentifier> token2 = pair2.getKey();
    // Reconstitute the token identifier (will happen when clients are involved)
    AuthenticationTokenIdentifier id2 = new AuthenticationTokenIdentifier();
    id2.readFields(new DataInputStream(new ByteArrayInputStream(token2.getIdentifier())));

    // Get the password
    byte[] password2 = secretManager.retrievePassword(id2);

    // It should be different than the password for the first user.
    assertFalse("Different tokens for the same user shouldn't have the same password",
        Arrays.equals(password, password2));
  }

  @Test(expected = InvalidToken.class)
  public void testExpiredPasswordsThrowError() throws Exception {
    // start of the test
    long then = System.currentTimeMillis();

    // 500ms lifetime
    long tokenLifetime = 500;
<<<<<<< HEAD
    AuthenticationTokenSecretManager secretManager = new AuthenticationTokenSecretManager(
        instanceId, tokenLifetime);
=======
    AuthenticationTokenSecretManager secretManager =
        new AuthenticationTokenSecretManager(instance, tokenLifetime);
>>>>>>> 0a9837f3

    // Add a current key
    secretManager
        .addKey(new AuthenticationKey(1, then, then + tokenLifetime, keyGen.generateKey()));

    String principal = "user@EXAMPLE.COM";
    Entry<Token<AuthenticationTokenIdentifier>,AuthenticationTokenIdentifier> pair =
        secretManager.generateToken(principal, cfg);
    Token<AuthenticationTokenIdentifier> token = pair.getKey();

    // Add a small buffer to make sure we move past the expiration of 0 for the token.
    Thread.sleep(1000);

    // Reconstitute the token identifier (will happen when clients are involved)
    AuthenticationTokenIdentifier id = new AuthenticationTokenIdentifier();
    id.readFields(new DataInputStream(new ByteArrayInputStream(token.getIdentifier())));

    secretManager.retrievePassword(id);
  }

  @Test(expected = InvalidToken.class)
  public void testTokenIssuedInFuture() throws Exception {
    // start of the test
    long then = System.currentTimeMillis();

    long tokenLifetime = 60 * 1000;
<<<<<<< HEAD
    AuthenticationTokenSecretManager secretManager = new AuthenticationTokenSecretManager(
        instanceId, tokenLifetime);
=======
    AuthenticationTokenSecretManager secretManager =
        new AuthenticationTokenSecretManager(instance, tokenLifetime);
>>>>>>> 0a9837f3

    // Add a current key
    secretManager
        .addKey(new AuthenticationKey(1, then, then + tokenLifetime, keyGen.generateKey()));

    String principal = "user@EXAMPLE.COM";
    Entry<Token<AuthenticationTokenIdentifier>,AuthenticationTokenIdentifier> pair =
        secretManager.generateToken(principal, cfg);
    Token<AuthenticationTokenIdentifier> token = pair.getKey();

    // Reconstitute the token identifier (will happen when clients are involved)
    AuthenticationTokenIdentifier id = new AuthenticationTokenIdentifier();
    id.readFields(new DataInputStream(new ByteArrayInputStream(token.getIdentifier())));

    // Increase the value of issueDate
    id.setIssueDate(Long.MAX_VALUE);

    secretManager.retrievePassword(id);
  }

  @Test(expected = InvalidToken.class)
  public void testRolledMasterKey() throws Exception {
    // start of the test
    long then = System.currentTimeMillis();

    long tokenLifetime = 60 * 1000;
<<<<<<< HEAD
    AuthenticationTokenSecretManager secretManager = new AuthenticationTokenSecretManager(
        instanceId, tokenLifetime);
=======
    AuthenticationTokenSecretManager secretManager =
        new AuthenticationTokenSecretManager(instance, tokenLifetime);
>>>>>>> 0a9837f3

    // Add a current key
    AuthenticationKey authKey1 =
        new AuthenticationKey(1, then, then + tokenLifetime, keyGen.generateKey());
    secretManager.addKey(authKey1);

    String principal = "user@EXAMPLE.COM";
    Entry<Token<AuthenticationTokenIdentifier>,AuthenticationTokenIdentifier> pair =
        secretManager.generateToken(principal, cfg);
    Token<AuthenticationTokenIdentifier> token = pair.getKey();

    AuthenticationTokenIdentifier id = new AuthenticationTokenIdentifier();
    id.readFields(new DataInputStream(new ByteArrayInputStream(token.getIdentifier())));

    long now = System.currentTimeMillis();
    secretManager.addKey(new AuthenticationKey(2, now, now + tokenLifetime, keyGen.generateKey()));

    // Should succeed -- the SecretManager still has authKey1
    secretManager.retrievePassword(id);

    // Remove authKey1
    secretManager.removeKey(authKey1.getKeyId());

    // Should fail -- authKey1 (presumably) expired, cannot authenticate
    secretManager.retrievePassword(id);
  }

  @Test(timeout = 20 * 1000)
  public void testMasterKeyExpiration() throws Exception {
    ZooAuthenticationKeyDistributor keyDistributor =
        createMock(ZooAuthenticationKeyDistributor.class);
    // start of the test
    long then = System.currentTimeMillis();

    // 10s lifetime
<<<<<<< HEAD
    long tokenLifetime = 10 * 1000L;
    AuthenticationTokenSecretManager secretManager = new AuthenticationTokenSecretManager(
        instanceId, tokenLifetime);
=======
    long tokenLifetime = 10 * 1000l;
    AuthenticationTokenSecretManager secretManager =
        new AuthenticationTokenSecretManager(instance, tokenLifetime);
>>>>>>> 0a9837f3

    // Make 2 keys, and add only one. The second has double the expiration of the first
    AuthenticationKey authKey1 =
        new AuthenticationKey(1, then, then + tokenLifetime, keyGen.generateKey()),
        authKey2 = new AuthenticationKey(2, then + tokenLifetime, then + tokenLifetime * 2,
            keyGen.generateKey());
    secretManager.addKey(authKey1);

    keyDistributor.remove(authKey1);
    expectLastCall().once();

    replay(keyDistributor);

    // Make sure expiration doesn't trigger anything yet
    assertEquals(0, secretManager.removeExpiredKeys(keyDistributor));
    assertEquals(1, secretManager.getKeys().size());

    // Add the second key, still no expiration
    secretManager.addKey(authKey2);
    assertEquals(0, secretManager.removeExpiredKeys(keyDistributor));
    assertEquals(2, secretManager.getKeys().size());
    assertEquals(authKey2, secretManager.getCurrentKey());

    // Wait for the expiration
    long now = System.currentTimeMillis();
    while (now - (then + tokenLifetime) < 0) {
      Thread.sleep(500);
      now = System.currentTimeMillis();
    }

    // Expire the first
    assertEquals(1, secretManager.removeExpiredKeys(keyDistributor));

    // Ensure the second still exists
    assertEquals(1, secretManager.getKeys().size());
    assertEquals(authKey2, Iterables.getOnlyElement(secretManager.getKeys().values()));
    assertEquals(authKey2, secretManager.getCurrentKey());

    verify(keyDistributor);
  }

  @Test
  public void testRestrictExpirationDate() throws Exception {
    // start of the test
    long then = System.currentTimeMillis();

    // 1 hr
    long tokenLifetime = 60 * 60 * 1000;
<<<<<<< HEAD
    AuthenticationTokenSecretManager secretManager = new AuthenticationTokenSecretManager(
        instanceId, tokenLifetime);
=======
    AuthenticationTokenSecretManager secretManager =
        new AuthenticationTokenSecretManager(instance, tokenLifetime);
>>>>>>> 0a9837f3

    // Add a current key
    secretManager
        .addKey(new AuthenticationKey(1, then, then + tokenLifetime, keyGen.generateKey()));

    // 1 minute
    cfg.setTokenLifetime(1, TimeUnit.MINUTES);

    String principal = "user@EXAMPLE.COM";
    Entry<Token<AuthenticationTokenIdentifier>,AuthenticationTokenIdentifier> pair =
        secretManager.generateToken(principal, cfg);

    assertNotNull(pair);

    long now = System.currentTimeMillis();
    long actualExpiration = pair.getValue().getExpirationDate();
    long approximateLifetime = actualExpiration - now;

    log.info("actualExpiration={}, approximateLifetime={}", actualExpiration, approximateLifetime);

    // We don't know the exact lifetime, but we know that it can be no more than what was requested
    assertTrue(
        "Expected lifetime to be on thet order of the token lifetime, but was "
            + approximateLifetime,
        approximateLifetime <= cfg.getTokenLifetime(TimeUnit.MILLISECONDS));
  }

  @Test(expected = AccumuloException.class)
  public void testInvalidRequestedExpirationDate() throws Exception {
    // start of the test
    long then = System.currentTimeMillis();

    // 1 hr
    long tokenLifetime = 60 * 60 * 1000;
<<<<<<< HEAD
    AuthenticationTokenSecretManager secretManager = new AuthenticationTokenSecretManager(
        instanceId, tokenLifetime);
=======
    AuthenticationTokenSecretManager secretManager =
        new AuthenticationTokenSecretManager(instance, tokenLifetime);
>>>>>>> 0a9837f3

    // Add a current key
    secretManager
        .addKey(new AuthenticationKey(1, then, then + tokenLifetime, keyGen.generateKey()));

    // A longer timeout than the secret key has
    cfg.setTokenLifetime(tokenLifetime + 1, TimeUnit.MILLISECONDS);

    // Should throw an exception
    secretManager.generateToken("user@EXAMPLE.COM", cfg);
  }
}<|MERGE_RESOLUTION|>--- conflicted
+++ resolved
@@ -78,13 +78,8 @@
   public void testAddKey() {
     // 1 minute
     long tokenLifetime = 60 * 1000;
-<<<<<<< HEAD
-    AuthenticationTokenSecretManager secretManager = new AuthenticationTokenSecretManager(
-        instanceId, tokenLifetime);
-=======
-    AuthenticationTokenSecretManager secretManager =
-        new AuthenticationTokenSecretManager(instance, tokenLifetime);
->>>>>>> 0a9837f3
+    AuthenticationTokenSecretManager secretManager =
+        new AuthenticationTokenSecretManager(instanceId, tokenLifetime);
 
     // Add a single key
     AuthenticationKey authKey = new AuthenticationKey(1, 0, tokenLifetime, keyGen.generateKey());
@@ -110,13 +105,8 @@
   public void testRemoveKey() {
     // 1 minute
     long tokenLifetime = 60 * 1000;
-<<<<<<< HEAD
-    AuthenticationTokenSecretManager secretManager = new AuthenticationTokenSecretManager(
-        instanceId, tokenLifetime);
-=======
-    AuthenticationTokenSecretManager secretManager =
-        new AuthenticationTokenSecretManager(instance, tokenLifetime);
->>>>>>> 0a9837f3
+    AuthenticationTokenSecretManager secretManager =
+        new AuthenticationTokenSecretManager(instanceId, tokenLifetime);
 
     // Add a single key
     AuthenticationKey authKey = new AuthenticationKey(1, 0, tokenLifetime, keyGen.generateKey());
@@ -139,13 +129,8 @@
 
     // 1 minute
     long tokenLifetime = 60 * 1000;
-<<<<<<< HEAD
-    AuthenticationTokenSecretManager secretManager = new AuthenticationTokenSecretManager(
-        instanceId, tokenLifetime);
-=======
-    AuthenticationTokenSecretManager secretManager =
-        new AuthenticationTokenSecretManager(instance, tokenLifetime);
->>>>>>> 0a9837f3
+    AuthenticationTokenSecretManager secretManager =
+        new AuthenticationTokenSecretManager(instanceId, tokenLifetime);
 
     // Add a current key
     secretManager
@@ -188,13 +173,8 @@
 
     // 1 minute
     long tokenLifetime = 60 * 1000;
-<<<<<<< HEAD
-    AuthenticationTokenSecretManager secretManager = new AuthenticationTokenSecretManager(
-        instanceId, tokenLifetime);
-=======
-    AuthenticationTokenSecretManager secretManager =
-        new AuthenticationTokenSecretManager(instance, tokenLifetime);
->>>>>>> 0a9837f3
+    AuthenticationTokenSecretManager secretManager =
+        new AuthenticationTokenSecretManager(instanceId, tokenLifetime);
 
     // Add a current key
     secretManager
@@ -236,13 +216,8 @@
 
     // 500ms lifetime
     long tokenLifetime = 500;
-<<<<<<< HEAD
-    AuthenticationTokenSecretManager secretManager = new AuthenticationTokenSecretManager(
-        instanceId, tokenLifetime);
-=======
-    AuthenticationTokenSecretManager secretManager =
-        new AuthenticationTokenSecretManager(instance, tokenLifetime);
->>>>>>> 0a9837f3
+    AuthenticationTokenSecretManager secretManager =
+        new AuthenticationTokenSecretManager(instanceId, tokenLifetime);
 
     // Add a current key
     secretManager
@@ -269,13 +244,8 @@
     long then = System.currentTimeMillis();
 
     long tokenLifetime = 60 * 1000;
-<<<<<<< HEAD
-    AuthenticationTokenSecretManager secretManager = new AuthenticationTokenSecretManager(
-        instanceId, tokenLifetime);
-=======
-    AuthenticationTokenSecretManager secretManager =
-        new AuthenticationTokenSecretManager(instance, tokenLifetime);
->>>>>>> 0a9837f3
+    AuthenticationTokenSecretManager secretManager =
+        new AuthenticationTokenSecretManager(instanceId, tokenLifetime);
 
     // Add a current key
     secretManager
@@ -302,13 +272,8 @@
     long then = System.currentTimeMillis();
 
     long tokenLifetime = 60 * 1000;
-<<<<<<< HEAD
-    AuthenticationTokenSecretManager secretManager = new AuthenticationTokenSecretManager(
-        instanceId, tokenLifetime);
-=======
-    AuthenticationTokenSecretManager secretManager =
-        new AuthenticationTokenSecretManager(instance, tokenLifetime);
->>>>>>> 0a9837f3
+    AuthenticationTokenSecretManager secretManager =
+        new AuthenticationTokenSecretManager(instanceId, tokenLifetime);
 
     // Add a current key
     AuthenticationKey authKey1 =
@@ -344,15 +309,9 @@
     long then = System.currentTimeMillis();
 
     // 10s lifetime
-<<<<<<< HEAD
     long tokenLifetime = 10 * 1000L;
-    AuthenticationTokenSecretManager secretManager = new AuthenticationTokenSecretManager(
-        instanceId, tokenLifetime);
-=======
-    long tokenLifetime = 10 * 1000l;
-    AuthenticationTokenSecretManager secretManager =
-        new AuthenticationTokenSecretManager(instance, tokenLifetime);
->>>>>>> 0a9837f3
+    AuthenticationTokenSecretManager secretManager =
+        new AuthenticationTokenSecretManager(instanceId, tokenLifetime);
 
     // Make 2 keys, and add only one. The second has double the expiration of the first
     AuthenticationKey authKey1 =
@@ -401,13 +360,8 @@
 
     // 1 hr
     long tokenLifetime = 60 * 60 * 1000;
-<<<<<<< HEAD
-    AuthenticationTokenSecretManager secretManager = new AuthenticationTokenSecretManager(
-        instanceId, tokenLifetime);
-=======
-    AuthenticationTokenSecretManager secretManager =
-        new AuthenticationTokenSecretManager(instance, tokenLifetime);
->>>>>>> 0a9837f3
+    AuthenticationTokenSecretManager secretManager =
+        new AuthenticationTokenSecretManager(instanceId, tokenLifetime);
 
     // Add a current key
     secretManager
@@ -442,13 +396,8 @@
 
     // 1 hr
     long tokenLifetime = 60 * 60 * 1000;
-<<<<<<< HEAD
-    AuthenticationTokenSecretManager secretManager = new AuthenticationTokenSecretManager(
-        instanceId, tokenLifetime);
-=======
-    AuthenticationTokenSecretManager secretManager =
-        new AuthenticationTokenSecretManager(instance, tokenLifetime);
->>>>>>> 0a9837f3
+    AuthenticationTokenSecretManager secretManager =
+        new AuthenticationTokenSecretManager(instanceId, tokenLifetime);
 
     // Add a current key
     secretManager
