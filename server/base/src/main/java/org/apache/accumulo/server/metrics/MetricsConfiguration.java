--- conflicted
+++ resolved
@@ -154,13 +154,8 @@
         .getResource("accumulo-metrics.xml");
     if (metricsUrl == null) {
       if (!alreadyWarned)
-<<<<<<< HEAD
         log.warn(
             "accumulo-metrics.xml was not found on classpath. Metrics collection will be disabled.");
-=======
-        log.warn("ACCUMULO_CONF_DIR variable not found in environment. Metrics"
-            + " collection will be disabled.");
->>>>>>> b8c19f83
       alreadyWarned = true;
       notFound = true;
       return;
