--- conflicted
+++ resolved
@@ -81,24 +81,20 @@
     this.volumesByFileSystemUri = HashMultimap.create();
     invertVolumesByFileSystem(volumesByName, volumesByFileSystemUri);
     ensureSyncIsEnabled();
-<<<<<<< HEAD
     // if they supplied a property and we cannot load it, then fail hard
     VolumeChooser chooser1;
     try {
-      chooser1 = Property.createInstanceFromPropertyName(conf, Property.GENERAL_VOLUME_CHOOSER, VolumeChooser.class, null);
+      chooser1 = Property.createInstanceFromPropertyName(conf, Property.GENERAL_VOLUME_CHOOSER,
+          VolumeChooser.class, null);
     } catch (NullPointerException npe) {
       chooser1 = null;
       // null chooser handled below
     }
     if (chooser1 == null) {
-      throw new VolumeChooserException("Failed to load volume chooser specified by " + Property.GENERAL_VOLUME_CHOOSER);
+      throw new VolumeChooserException(
+          "Failed to load volume chooser specified by " + Property.GENERAL_VOLUME_CHOOSER);
     }
     chooser = chooser1;
-=======
-    // Keep in sync with default type in the property definition.
-    chooser = Property.createInstanceFromPropertyName(conf, Property.GENERAL_VOLUME_CHOOSER,
-        VolumeChooser.class, new PerTableVolumeChooser());
->>>>>>> f4f43feb
   }
 
   private void invertVolumesByFileSystem(Map<String,Volume> forward,
@@ -108,17 +104,11 @@
     }
   }
 
-<<<<<<< HEAD
-  public static org.apache.accumulo.server.fs.VolumeManager getLocal(String localBasePath) throws IOException {
-    AccumuloConfiguration accConf = DefaultConfiguration.getInstance();
-    Volume defaultLocalVolume = VolumeConfiguration.create(FileSystem.getLocal(CachedConfiguration.getInstance()), localBasePath);
-=======
   public static org.apache.accumulo.server.fs.VolumeManager getLocal(String localBasePath)
       throws IOException {
-    AccumuloConfiguration accConf = DefaultConfiguration.getDefaultConfiguration();
+    AccumuloConfiguration accConf = DefaultConfiguration.getInstance();
     Volume defaultLocalVolume = VolumeConfiguration
         .create(FileSystem.getLocal(CachedConfiguration.getInstance()), localBasePath);
->>>>>>> f4f43feb
 
     // The default volume gets placed in the map, but local filesystem is only used for testing
     // purposes
@@ -249,12 +239,9 @@
           synchronized (WARNED_ABOUT_SYNCONCLOSE) {
             if (!WARNED_ABOUT_SYNCONCLOSE.contains(entry.getKey())) {
               WARNED_ABOUT_SYNCONCLOSE.add(entry.getKey());
-<<<<<<< HEAD
-              log.warn("{} set to false in hdfs-site.xml: data loss is possible on hard system reset or power loss", DFS_DATANODE_SYNCONCLOSE);
-=======
-              log.warn(DFS_DATANODE_SYNCONCLOSE
-                  + " set to false in hdfs-site.xml: data loss is possible on hard system reset or power loss");
->>>>>>> f4f43feb
+              log.warn(
+                  "{} set to false in hdfs-site.xml: data loss is possible on hard system reset or power loss",
+                  DFS_DATANODE_SYNCONCLOSE);
             }
           }
         }
@@ -515,15 +502,9 @@
     choice = chooser.choose(env, options);
 
     if (!(ArrayUtils.contains(options, choice))) {
-<<<<<<< HEAD
-      String msg = "The configured volume chooser, '" + chooser.getClass() + "', or one of its delegates returned a volume not in the set of options provided";
+      String msg = "The configured volume chooser, '" + chooser.getClass()
+          + "', or one of its delegates returned a volume not in the set of options provided";
       throw new VolumeChooserException(msg);
-=======
-      log.error("The configured volume chooser, '" + chooser.getClass()
-          + "', or one of its delegates returned a volume not in the set of options provided; "
-          + "will continue by relying on a RandomVolumeChooser. You should investigate and correct the named chooser.");
-      return failsafeChooser.choose(env, options);
->>>>>>> f4f43feb
     }
 
     return choice;
