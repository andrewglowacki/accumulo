/*
 * Licensed to the Apache Software Foundation (ASF) under one or more
 * contributor license agreements.  See the NOTICE file distributed with
 * this work for additional information regarding copyright ownership.
 * The ASF licenses this file to You under the Apache License, Version 2.0
 * (the "License"); you may not use this file except in compliance with
 * the License.  You may obtain a copy of the License at
 *
 *     http://www.apache.org/licenses/LICENSE-2.0
 *
 * Unless required by applicable law or agreed to in writing, software
 * distributed under the License is distributed on an "AS IS" BASIS,
 * WITHOUT WARRANTIES OR CONDITIONS OF ANY KIND, either express or implied.
 * See the License for the specific language governing permissions and
 * limitations under the License.
 */
package org.apache.accumulo.server.replication;

import static java.util.Objects.requireNonNull;

import java.util.Map.Entry;

import org.apache.accumulo.core.client.impl.Table;
import org.apache.accumulo.core.replication.ReplicationTarget;
import org.apache.accumulo.server.zookeeper.DistributedWorkQueue;

import com.google.common.collect.Maps;

/**
 *
 */
public class DistributedWorkQueueWorkAssignerHelper {

  public static final String KEY_SEPARATOR = "|";

  /**
   * Serialize a filename and a {@link ReplicationTarget} into the expected key format for use with
   * the {@link DistributedWorkQueue}
   *
   * @param filename
   *          Filename for data to be replicated
   * @param replTarget
   *          Information about replication peer
   * @return Key for identifying work in queue
   */
  public static String getQueueKey(String filename, ReplicationTarget replTarget) {
    return filename + KEY_SEPARATOR + replTarget.getPeerName() + KEY_SEPARATOR
        + replTarget.getRemoteIdentifier() + KEY_SEPARATOR + replTarget.getSourceTableId();
  }

  /**
   * @param queueKey
   *          Key from the work queue
   * @return Components which created the queue key
   */
  public static Entry<String,ReplicationTarget> fromQueueKey(String queueKey) {
    requireNonNull(queueKey);

    int index = queueKey.indexOf(KEY_SEPARATOR);
    if (-1 == index) {
      throw new IllegalArgumentException(
          "Could not find expected separator in queue key '" + queueKey + "'");
    }

    String filename = queueKey.substring(0, index);

    int secondIndex = queueKey.indexOf(KEY_SEPARATOR, index + 1);
    if (-1 == secondIndex) {
      throw new IllegalArgumentException(
          "Could not find expected separator in queue key '" + queueKey + "'");
    }

    int thirdIndex = queueKey.indexOf(KEY_SEPARATOR, secondIndex + 1);
    if (-1 == thirdIndex) {
      throw new IllegalArgumentException(
          "Could not find expected seperator in queue key '" + queueKey + "'");
    }

<<<<<<< HEAD
    return Maps.immutableEntry(filename, new ReplicationTarget(queueKey.substring(index + 1, secondIndex), queueKey.substring(secondIndex + 1, thirdIndex),
        Table.ID.of(queueKey.substring(thirdIndex + 1))));
=======
    return Maps.immutableEntry(filename,
        new ReplicationTarget(queueKey.substring(index + 1, secondIndex),
            queueKey.substring(secondIndex + 1, thirdIndex), queueKey.substring(thirdIndex + 1)));
>>>>>>> f4f43feb
  }
}<|MERGE_RESOLUTION|>--- conflicted
+++ resolved
@@ -76,13 +76,9 @@
           "Could not find expected seperator in queue key '" + queueKey + "'");
     }
 
-<<<<<<< HEAD
-    return Maps.immutableEntry(filename, new ReplicationTarget(queueKey.substring(index + 1, secondIndex), queueKey.substring(secondIndex + 1, thirdIndex),
-        Table.ID.of(queueKey.substring(thirdIndex + 1))));
-=======
     return Maps.immutableEntry(filename,
         new ReplicationTarget(queueKey.substring(index + 1, secondIndex),
-            queueKey.substring(secondIndex + 1, thirdIndex), queueKey.substring(thirdIndex + 1)));
->>>>>>> f4f43feb
+            queueKey.substring(secondIndex + 1, thirdIndex),
+            Table.ID.of(queueKey.substring(thirdIndex + 1))));
   }
 }