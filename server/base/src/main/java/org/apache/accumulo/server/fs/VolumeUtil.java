/*
 * Licensed to the Apache Software Foundation (ASF) under one or more
 * contributor license agreements.  See the NOTICE file distributed with
 * this work for additional information regarding copyright ownership.
 * The ASF licenses this file to You under the Apache License, Version 2.0
 * (the "License"); you may not use this file except in compliance with
 * the License.  You may obtain a copy of the License at
 *
 *     http://www.apache.org/licenses/LICENSE-2.0
 *
 * Unless required by applicable law or agreed to in writing, software
 * distributed under the License is distributed on an "AS IS" BASIS,
 * WITHOUT WARRANTIES OR CONDITIONS OF ANY KIND, either express or implied.
 * See the License for the specific language governing permissions and
 * limitations under the License.
 */
package org.apache.accumulo.server.fs;

import java.io.FileNotFoundException;
import java.io.IOException;
import java.security.SecureRandom;
import java.util.ArrayList;
import java.util.HashSet;
import java.util.List;
import java.util.Map.Entry;
import java.util.SortedMap;
import java.util.TreeMap;

import org.apache.accumulo.core.dataImpl.KeyExtent;
import org.apache.accumulo.core.metadata.schema.DataFileValue;
import org.apache.accumulo.core.protobuf.ProtobufUtil;
import org.apache.accumulo.core.tabletserver.log.LogEntry;
import org.apache.accumulo.core.util.Pair;
import org.apache.accumulo.fate.zookeeper.ZooLock;
import org.apache.accumulo.server.ServerConstants;
import org.apache.accumulo.server.ServerContext;
import org.apache.accumulo.server.fs.VolumeManager.FileType;
import org.apache.accumulo.server.replication.StatusUtil;
import org.apache.accumulo.server.replication.proto.Replication.Status;
import org.apache.accumulo.server.util.MetadataTableUtil;
import org.apache.accumulo.server.util.ReplicationTableUtil;
import org.apache.commons.codec.digest.DigestUtils;
import org.apache.hadoop.fs.FSDataInputStream;
import org.apache.hadoop.fs.FileStatus;
import org.apache.hadoop.fs.FileSystem;
import org.apache.hadoop.fs.FileUtil;
import org.apache.hadoop.fs.Path;
import org.slf4j.Logger;
import org.slf4j.LoggerFactory;

/**
 * Utility methods for managing absolute URIs contained in Accumulo metadata.
 */
public class VolumeUtil {

  private static final Logger log = LoggerFactory.getLogger(VolumeUtil.class);
  private static final SecureRandom rand = new SecureRandom();

  private static boolean isActiveVolume(ServerContext context, Path dir) {

    // consider relative path as active and take no action
    if (!dir.toString().contains(":"))
      return true;

    for (String tableDir : ServerConstants.getTablesDirs(context)) {
      // use Path to normalize tableDir
      if (dir.toString().startsWith(new Path(tableDir).toString()))
        return true;
    }

    return false;
  }

  public static String removeTrailingSlash(String path) {
    while (path.endsWith("/"))
      path = path.substring(0, path.length() - 1);
    return path;
  }

  public static Path removeTrailingSlash(Path path) {
    if (path.toString().endsWith("/"))
      return new Path(removeTrailingSlash(path.toString()));
    return path;
  }

  public static String switchVolume(String path, FileType ft, List<Pair<Path,Path>> replacements) {
    if (replacements.size() == 0) {
      log.trace("Not switching volume because there are no replacements");
      return null;
    }

    if (!path.contains(":")) {
      // ignore relative paths
      return null;
    }

    Path p = new Path(path);

    // removing slash because new Path("hdfs://nn1").equals(new Path("hdfs://nn1/")) evaluates to
    // false
    Path volume = removeTrailingSlash(ft.getVolume(p));

    for (Pair<Path,Path> pair : replacements) {
      Path key = removeTrailingSlash(pair.getFirst());

      if (key.equals(volume)) {
        String replacement = new Path(pair.getSecond(), ft.removeVolume(p)).toString();
        log.trace("Replacing {} with {}", path, replacement);
        return replacement;
      }
    }

    log.trace("Could not find replacement for {} at {}", ft, path);

    return null;
  }

  private static LogEntry switchVolumes(LogEntry le, List<Pair<Path,Path>> replacements) {
    String switchedPath = switchVolume(le.filename, FileType.WAL, replacements);
    int numSwitched = 0;
    if (switchedPath != null)
      numSwitched++;
    else
      switchedPath = le.filename;

    if (switchVolume(le.filename, FileType.WAL, replacements) != null) {
      numSwitched++;
    }

    if (numSwitched == 0) {
      log.trace("Did not switch {}", le);
      return null;
    }

    LogEntry newLogEntry = new LogEntry(le.extent, le.timestamp, le.server, switchedPath);

    log.trace("Switched {} to {}", le, newLogEntry);

    return newLogEntry;
  }

  public static class TabletFiles {
    public String dir;
    public List<LogEntry> logEntries;
    public SortedMap<FileRef,DataFileValue> datafiles;

    public TabletFiles() {
      logEntries = new ArrayList<>();
      datafiles = new TreeMap<>();
    }

    public TabletFiles(String dir, List<LogEntry> logEntries,
        SortedMap<FileRef,DataFileValue> datafiles) {
      this.dir = dir;
      this.logEntries = logEntries;
      this.datafiles = datafiles;
    }
  }

<<<<<<< HEAD
  public static String switchRootTableVolume(ServerContext context, String location)
      throws IOException {
    String newLocation = switchVolume(location, FileType.TABLE,
        ServerConstants.getVolumeReplacements(context.getConfiguration(), context.getHadoopConf()));
=======
  public static String switchRootTableVolume(String location) throws IOException {
    String newLocation =
        switchVolume(location, FileType.TABLE, ServerConstants.getVolumeReplacements());
>>>>>>> 0a9837f3
    if (newLocation != null) {
      MetadataTableUtil.setRootTabletDir(context, newLocation);
      log.info("Volume replaced: {} -> {}", location, newLocation);
      return new Path(newLocation).toString();
    }
    return location;
  }

  /**
   * This method does two things. First, it switches any volumes a tablet is using that are
   * configured in instance.volumes.replacements. Second, if a tablet dir is no longer configured
   * for use it chooses a new tablet directory.
   */
  public static TabletFiles updateTabletVolumes(ServerContext context, ZooLock zooLock,
      VolumeManager vm, KeyExtent extent, TabletFiles tabletFiles, boolean replicate)
      throws IOException {
    List<Pair<Path,Path>> replacements = ServerConstants
        .getVolumeReplacements(context.getConfiguration(), context.getHadoopConf());
    log.trace("Using volume replacements: {}", replacements);

    List<LogEntry> logsToRemove = new ArrayList<>();
    List<LogEntry> logsToAdd = new ArrayList<>();

    List<FileRef> filesToRemove = new ArrayList<>();
    SortedMap<FileRef,DataFileValue> filesToAdd = new TreeMap<>();

    TabletFiles ret = new TabletFiles();

    for (LogEntry logEntry : tabletFiles.logEntries) {
      LogEntry switchedLogEntry = switchVolumes(logEntry, replacements);
      if (switchedLogEntry != null) {
        logsToRemove.add(logEntry);
        logsToAdd.add(switchedLogEntry);
        ret.logEntries.add(switchedLogEntry);
        log.debug("Replacing volume {} : {} -> {}", extent, logEntry.filename,
            switchedLogEntry.filename);
      } else {
        ret.logEntries.add(logEntry);
      }
    }

    if (extent.isRootTablet()) {
      ret.datafiles = tabletFiles.datafiles;
    } else {
      for (Entry<FileRef,DataFileValue> entry : tabletFiles.datafiles.entrySet()) {
        String metaPath = entry.getKey().meta().toString();
        String switchedPath = switchVolume(metaPath, FileType.TABLE, replacements);
        if (switchedPath != null) {
          filesToRemove.add(entry.getKey());
          FileRef switchedRef = new FileRef(switchedPath, new Path(switchedPath));
          filesToAdd.put(switchedRef, entry.getValue());
          ret.datafiles.put(switchedRef, entry.getValue());
          log.debug("Replacing volume {} : {} -> {}", extent, metaPath, switchedPath);
        } else {
          ret.datafiles.put(entry.getKey(), entry.getValue());
        }
      }
    }

    String tabletDir = tabletFiles.dir;
    String switchedDir = switchVolume(tabletDir, FileType.TABLE, replacements);

    if (switchedDir != null) {
      log.debug("Replacing volume {} : {} -> {}", extent, tabletDir, switchedDir);
      tabletDir = switchedDir;
    }

    if (logsToRemove.size() + filesToRemove.size() > 0 || switchedDir != null) {
      MetadataTableUtil.updateTabletVolumes(extent, logsToRemove, logsToAdd, filesToRemove,
          filesToAdd, switchedDir, zooLock, context);
      if (replicate) {
        Status status = StatusUtil.fileClosed();
        log.debug("Tablet directory switched, need to record old log files {} {}", logsToRemove,
            ProtobufUtil.toString(status));
        // Before deleting these logs, we need to mark them for replication
        for (LogEntry logEntry : logsToRemove) {
          ReplicationTableUtil.updateFiles(context, extent, logEntry.filename, status);
        }
      }
    }

    ret.dir = decommisionedTabletDir(context, zooLock, vm, extent, tabletDir);
    if (extent.isRootTablet()) {
      SortedMap<FileRef,DataFileValue> copy = ret.datafiles;
      ret.datafiles = new TreeMap<>();
      for (Entry<FileRef,DataFileValue> entry : copy.entrySet()) {
        ret.datafiles.put(
            new FileRef(new Path(ret.dir, entry.getKey().path().getName()).toString()),
            entry.getValue());
      }
    }

    // method this should return the exact strings that are in the metadata table
    return ret;
  }

  private static String decommisionedTabletDir(ServerContext context, ZooLock zooLock,
      VolumeManager vm, KeyExtent extent, String metaDir) throws IOException {
    Path dir = new Path(metaDir);
    if (isActiveVolume(context, dir))
      return metaDir;

    if (!dir.getParent().getParent().getName().equals(ServerConstants.TABLE_DIR)) {
      throw new IllegalArgumentException("Unexpected table dir " + dir);
    }

<<<<<<< HEAD
    VolumeChooserEnvironment chooserEnv = new VolumeChooserEnvironmentImpl(extent.getTableId(),
        extent.getEndRow(), context);

    Path newDir = new Path(vm.choose(chooserEnv, ServerConstants.getBaseUris(context))
        + Path.SEPARATOR + ServerConstants.TABLE_DIR + Path.SEPARATOR + dir.getParent().getName()
        + Path.SEPARATOR + dir.getName());
=======
    Path newDir =
        new Path(vm.choose(Optional.of(extent.getTableId()), ServerConstants.getBaseUris())
            + Path.SEPARATOR + ServerConstants.TABLE_DIR + Path.SEPARATOR
            + dir.getParent().getName() + Path.SEPARATOR + dir.getName());
>>>>>>> 0a9837f3

    log.info("Updating directory for {} from {} to {}", extent, dir, newDir);
    if (extent.isRootTablet()) {
      // the root tablet is special case, its files need to be copied if its dir is changed

      // this code needs to be idempotent

      FileSystem fs1 = vm.getVolumeByPath(dir).getFileSystem();
      FileSystem fs2 = vm.getVolumeByPath(newDir).getFileSystem();

      if (!same(fs1, dir, fs2, newDir)) {
        if (fs2.exists(newDir)) {
          Path newDirBackup = getBackupName(newDir);
          // never delete anything because were dealing with the root tablet
          // one reason this dir may exist is because this method failed previously
          log.info("renaming {} to {}", newDir, newDirBackup);
          if (!fs2.rename(newDir, newDirBackup)) {
            throw new IOException("Failed to rename " + newDir + " to " + newDirBackup);
          }
        }

        // do a lot of logging since this is the root tablet
        log.info("copying {} to {}", dir, newDir);
        if (!FileUtil.copy(fs1, dir, fs2, newDir, false, context.getHadoopConf())) {
          throw new IOException("Failed to copy " + dir + " to " + newDir);
        }

        // only set the new location in zookeeper after a successful copy
        log.info("setting root tablet location to {}", newDir);
        MetadataTableUtil.setRootTabletDir(context, newDir.toString());

        // rename the old dir to avoid confusion when someone looks at filesystem... its ok if we
        // fail here and this does not happen because the location in
        // zookeeper is the authority
        Path dirBackup = getBackupName(dir);
        log.info("renaming {} to {}", dir, dirBackup);
        fs1.rename(dir, dirBackup);

      } else {
        log.info("setting root tablet location to {}", newDir);
        MetadataTableUtil.setRootTabletDir(context, newDir.toString());
      }

      return newDir.toString();
    } else {
      MetadataTableUtil.updateTabletDir(extent, newDir.toString(), context, zooLock);
      return newDir.toString();
    }
  }

  static boolean same(FileSystem fs1, Path dir, FileSystem fs2, Path newDir)
      throws FileNotFoundException, IOException {
    // its possible that a user changes config in such a way that two uris point to the same thing.
    // Like hdfs://foo/a/b and hdfs://1.2.3.4/a/b both reference
    // the same thing because DNS resolves foo to 1.2.3.4. This method does not analyze uris to
    // determine if equivalent, instead it inspects the contents of
    // what the uris point to.

    // this code is called infrequently and does not need to be optimized.

    if (fs1.exists(dir) && fs2.exists(newDir)) {

      if (!fs1.getFileStatus(dir).isDirectory())
        throw new IllegalArgumentException("expected " + dir + " to be a directory");

      if (!fs2.getFileStatus(newDir).isDirectory())
        throw new IllegalArgumentException("expected " + newDir + " to be a directory");

      HashSet<String> names1 = getFileNames(fs1.listStatus(dir));
      HashSet<String> names2 = getFileNames(fs2.listStatus(newDir));

      if (names1.equals(names2)) {
        for (String name : names1)
          if (!hash(fs1, dir, name).equals(hash(fs2, newDir, name)))
            return false;
        return true;
      }

    }
    return false;
  }

  private static HashSet<String> getFileNames(FileStatus[] filesStatuses) {
    HashSet<String> names = new HashSet<>();
    for (FileStatus fileStatus : filesStatuses)
      if (fileStatus.isDirectory())
        throw new IllegalArgumentException("expected " + fileStatus.getPath() + " to be a file");
      else
        names.add(fileStatus.getPath().getName());
    return names;
  }

  private static String hash(FileSystem fs, Path dir, String name) throws IOException {
    try (FSDataInputStream in = fs.open(new Path(dir, name))) {
      return DigestUtils.sha512Hex(in);
    }

  }

  private static Path getBackupName(Path path) {
    return new Path(path.getParent(), path.getName() + "_" + System.currentTimeMillis() + "_"
        + (rand.nextInt(Integer.MAX_VALUE) + 1) + ".bak");
  }

}<|MERGE_RESOLUTION|>--- conflicted
+++ resolved
@@ -157,16 +157,10 @@
     }
   }
 
-<<<<<<< HEAD
   public static String switchRootTableVolume(ServerContext context, String location)
       throws IOException {
     String newLocation = switchVolume(location, FileType.TABLE,
         ServerConstants.getVolumeReplacements(context.getConfiguration(), context.getHadoopConf()));
-=======
-  public static String switchRootTableVolume(String location) throws IOException {
-    String newLocation =
-        switchVolume(location, FileType.TABLE, ServerConstants.getVolumeReplacements());
->>>>>>> 0a9837f3
     if (newLocation != null) {
       MetadataTableUtil.setRootTabletDir(context, newLocation);
       log.info("Volume replaced: {} -> {}", location, newLocation);
@@ -183,8 +177,8 @@
   public static TabletFiles updateTabletVolumes(ServerContext context, ZooLock zooLock,
       VolumeManager vm, KeyExtent extent, TabletFiles tabletFiles, boolean replicate)
       throws IOException {
-    List<Pair<Path,Path>> replacements = ServerConstants
-        .getVolumeReplacements(context.getConfiguration(), context.getHadoopConf());
+    List<Pair<Path,Path>> replacements =
+        ServerConstants.getVolumeReplacements(context.getConfiguration(), context.getHadoopConf());
     log.trace("Using volume replacements: {}", replacements);
 
     List<LogEntry> logsToRemove = new ArrayList<>();
@@ -273,19 +267,12 @@
       throw new IllegalArgumentException("Unexpected table dir " + dir);
     }
 
-<<<<<<< HEAD
-    VolumeChooserEnvironment chooserEnv = new VolumeChooserEnvironmentImpl(extent.getTableId(),
-        extent.getEndRow(), context);
+    VolumeChooserEnvironment chooserEnv =
+        new VolumeChooserEnvironmentImpl(extent.getTableId(), extent.getEndRow(), context);
 
     Path newDir = new Path(vm.choose(chooserEnv, ServerConstants.getBaseUris(context))
         + Path.SEPARATOR + ServerConstants.TABLE_DIR + Path.SEPARATOR + dir.getParent().getName()
         + Path.SEPARATOR + dir.getName());
-=======
-    Path newDir =
-        new Path(vm.choose(Optional.of(extent.getTableId()), ServerConstants.getBaseUris())
-            + Path.SEPARATOR + ServerConstants.TABLE_DIR + Path.SEPARATOR
-            + dir.getParent().getName() + Path.SEPARATOR + dir.getName());
->>>>>>> 0a9837f3
 
     log.info("Updating directory for {} from {} to {}", extent, dir, newDir);
     if (extent.isRootTablet()) {
