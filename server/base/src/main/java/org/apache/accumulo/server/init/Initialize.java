--- conflicted
+++ resolved
@@ -70,11 +70,8 @@
 import org.apache.accumulo.core.replication.ReplicationTable;
 import org.apache.accumulo.core.util.CachedConfiguration;
 import org.apache.accumulo.core.util.ColumnFQ;
-<<<<<<< HEAD
 import org.apache.accumulo.core.util.LocalityGroupUtil;
-=======
 import org.apache.accumulo.core.util.Pair;
->>>>>>> 21ab0557
 import org.apache.accumulo.core.volume.VolumeConfiguration;
 import org.apache.accumulo.core.zookeeper.ZooUtil;
 import org.apache.accumulo.fate.zookeeper.IZooReaderWriter;
@@ -150,12 +147,8 @@
   }
 
   private static HashMap<String,String> initialMetadataConf = new HashMap<String,String>();
-<<<<<<< HEAD
   private static HashMap<String,String> initialMetadataCombinerConf = new HashMap<String,String>();
   private static HashMap<String,String> initialReplicationTableConf = new HashMap<String,String>();
-=======
-
->>>>>>> 21ab0557
   static {
     initialMetadataConf.put(Property.TABLE_FILE_COMPRESSED_BLOCK_SIZE.getKey(), "32K");
     initialMetadataConf.put(Property.TABLE_FILE_REPLICATION.getKey(), "5");
@@ -684,37 +677,26 @@
 
   private static void addVolumes(VolumeManager fs) throws IOException {
 
-    String[] volumeURIs = VolumeConfiguration.getVolumeUris(ServerConfiguration.getSiteConfiguration());
+    String[] volumeURIs = VolumeConfiguration.getVolumeUris(SiteConfiguration.getInstance());
 
     HashSet<String> initializedDirs = new HashSet<String>();
-<<<<<<< HEAD
-    initializedDirs.addAll(Arrays.asList(ServerConstants.checkBaseUris(VolumeConfiguration.getVolumeUris(SiteConfiguration.getInstance()), true)));
-
-    HashSet<String> uinitializedDirs = new HashSet<String>();
-    uinitializedDirs.addAll(Arrays.asList(VolumeConfiguration.getVolumeUris(SiteConfiguration.getInstance())));
-=======
     initializedDirs.addAll(Arrays.asList(ServerConstants.checkBaseUris(volumeURIs, true)));
 
     HashSet<String> uinitializedDirs = new HashSet<String>();
     uinitializedDirs.addAll(Arrays.asList(volumeURIs));
->>>>>>> 21ab0557
     uinitializedDirs.removeAll(initializedDirs);
 
     Path aBasePath = new Path(initializedDirs.iterator().next());
     Path iidPath = new Path(aBasePath, ServerConstants.INSTANCE_ID_DIR);
     Path versionPath = new Path(aBasePath, ServerConstants.VERSION_DIR);
 
-<<<<<<< HEAD
     UUID uuid = UUID.fromString(ZooUtil.getInstanceIDFromHdfs(iidPath, SiteConfiguration.getInstance()));
-=======
     for (Pair<Path,Path> replacementVolume : ServerConstants.getVolumeReplacements()) {
       if (aBasePath.equals(replacementVolume.getSecond()))
         log.error(aBasePath + " is set to be replaced in " + Property.INSTANCE_VOLUMES_REPLACEMENTS + " and should not appear in " +
             Property.INSTANCE_VOLUMES + ". It is highly recommended that this property be removed as data could still be written to this volume.");
     }
 
-    UUID uuid = UUID.fromString(ZooUtil.getInstanceIDFromHdfs(iidPath, ServerConfiguration.getSiteConfiguration()));
->>>>>>> 21ab0557
 
     if (ServerConstants.DATA_VERSION != Accumulo.getAccumuloPersistentVersion(versionPath.getFileSystem(CachedConfiguration.getInstance()), versionPath)) {
       throw new IOException("Accumulo " + Constants.VERSION + " cannot initialize data version " + Accumulo.getAccumuloPersistentVersion(fs));
