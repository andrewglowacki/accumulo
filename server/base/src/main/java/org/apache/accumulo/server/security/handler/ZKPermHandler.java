--- conflicted
+++ resolved
@@ -16,12 +16,8 @@
  */
 package org.apache.accumulo.server.security.handler;
 
-<<<<<<< HEAD
-import java.nio.charset.StandardCharsets;
-=======
-import static com.google.common.base.Charsets.UTF_8;
-
->>>>>>> 9b20a9d4
+import static java.nio.charset.StandardCharsets.UTF_8;
+
 import java.util.Collections;
 import java.util.HashMap;
 import java.util.Map;
@@ -400,11 +396,7 @@
     try {
       // prep parent node of users with root username
       if (!zoo.exists(ZKUserPath))
-<<<<<<< HEAD
-        zoo.putPersistentData(ZKUserPath, rootuser.getBytes(StandardCharsets.UTF_8), NodeExistsPolicy.FAIL);
-=======
         zoo.putPersistentData(ZKUserPath, rootuser.getBytes(UTF_8), NodeExistsPolicy.FAIL);
->>>>>>> 9b20a9d4
 
       initUser(rootuser);
       zoo.putPersistentData(ZKUserPath + "/" + rootuser + ZKUserSysPerms, ZKSecurityTool.convertSystemPermissions(rootPerms), NodeExistsPolicy.FAIL);
