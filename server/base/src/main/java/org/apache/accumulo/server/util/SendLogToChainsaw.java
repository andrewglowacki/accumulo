/*
 * Licensed to the Apache Software Foundation (ASF) under one or more
 * contributor license agreements.  See the NOTICE file distributed with
 * this work for additional information regarding copyright ownership.
 * The ASF licenses this file to You under the Apache License, Version 2.0
 * (the "License"); you may not use this file except in compliance with
 * the License.  You may obtain a copy of the License at
 *
 *     http://www.apache.org/licenses/LICENSE-2.0
 *
 * Unless required by applicable law or agreed to in writing, software
 * distributed under the License is distributed on an "AS IS" BASIS,
 * WITHOUT WARRANTIES OR CONDITIONS OF ANY KIND, either express or implied.
 * See the License for the specific language governing permissions and
 * limitations under the License.
 */
package org.apache.accumulo.server.util;

import static java.nio.charset.StandardCharsets.UTF_8;

import java.io.BufferedReader;
import java.io.File;
import java.io.FileInputStream;
import java.io.FileNotFoundException;
import java.io.FilenameFilter;
import java.io.IOException;
import java.io.InputStreamReader;
import java.io.UnsupportedEncodingException;
import java.net.Socket;
import java.net.URLEncoder;
import java.text.ParseException;
import java.text.SimpleDateFormat;
import java.util.Calendar;
import java.util.Date;
import java.util.regex.Matcher;
import java.util.regex.Pattern;

import javax.net.SocketFactory;

import org.apache.accumulo.core.cli.Help;
import org.apache.commons.io.filefilter.WildcardFileFilter;
import org.apache.commons.lang.math.LongRange;
import org.apache.log4j.Category;
import org.apache.log4j.Level;
import org.apache.log4j.Logger;
import org.apache.log4j.spi.Filter;
import org.apache.log4j.spi.LoggingEvent;
import org.apache.log4j.varia.LevelRangeFilter;
import org.apache.log4j.xml.XMLLayout;

import com.beust.jcommander.IStringConverter;
import com.beust.jcommander.Parameter;

public class SendLogToChainsaw extends XMLLayout {

  private static Pattern logPattern = Pattern.compile(
      "^(\\d\\d)\\s(\\d\\d):(\\d\\d):(\\d\\d),(\\d\\d\\d)\\s\\[(.*)\\]\\s(TRACE|DEBUG|INFO|WARN|FATAL|ERROR)\\s*?:(.*)$",
      Pattern.UNIX_LINES);

  private File[] logFiles = null;

  private SocketFactory factory = SocketFactory.getDefault();

  private WildcardFileFilter fileFilter = null;

  private Socket socket = null;

  private Pattern lineFilter = null;

  private LongRange dateFilter = null;

  private LevelRangeFilter levelFilter = null;

  public SendLogToChainsaw(String directory, String fileNameFilter, String host, int port,
      Date start, Date end, String regex, String level) throws Exception {

    // Set up the file name filter
    if (null != fileNameFilter) {
      fileFilter = new WildcardFileFilter(fileNameFilter);
    } else {
      fileFilter = new WildcardFileFilter("*");
    }

    // Get the list of files that match
    File dir = new File(directory);
    if (dir.isDirectory()) {
      logFiles = dir.listFiles((FilenameFilter) fileFilter);
    } else {
      throw new IllegalArgumentException(directory + " is not a directory or is not readable.");
    }

    if (logFiles == null || logFiles.length == 0) {
      throw new IllegalArgumentException("No files match the supplied filter.");
    }

    socket = factory.createSocket(host, port);

    lineFilter = Pattern.compile(regex);

    // Create Date Filter
    if (null != start) {
      if (end == null)
        end = new Date(System.currentTimeMillis());
      dateFilter = new LongRange(start.getTime(), end.getTime());
    }

    if (null != level) {
      Level base = Level.toLevel(level.toUpperCase());
      levelFilter = new LevelRangeFilter();
      levelFilter.setAcceptOnMatch(true);
      levelFilter.setLevelMin(base);
      levelFilter.setLevelMax(Level.FATAL);
    }
  }

  public void processLogFiles() throws IOException {
    String line = null;
    String out = null;
    BufferedReader reader = null;
    try {
      for (File log : logFiles) {
        // Parse the server type and name from the log file name
        String threadName = log.getName().substring(0, log.getName().indexOf("."));
        FileInputStream fis;
        try {
          fis = new FileInputStream(log);
        } catch (FileNotFoundException e) {
          System.out.println("Unable to find file: " + log.getAbsolutePath());
          throw e;
        }
        reader = new BufferedReader(new InputStreamReader(fis, UTF_8));

        try {
          line = reader.readLine();
          while (null != line) {
            out = convertLine(line, threadName);
            if (null != out) {
              if (socket != null && socket.isConnected())
                socket.getOutputStream().write(out.getBytes(UTF_8));
              else
                System.err.println("Unable to send data to transport");
            }
            line = reader.readLine();
          }
        } catch (IOException e) {
          System.out.println("Error processing line: " + line + ". Output was " + out);
          throw e;
        } finally {
          if (reader != null) {
            reader.close();
          }
        }
      }
    } finally {
      if (socket != null && socket.isConnected()) {
        socket.close();
      }
    }
  }

  private String convertLine(String line, String threadName) throws UnsupportedEncodingException {
    String result = null;
    Matcher m = logPattern.matcher(line);
    if (m.matches()) {

      Calendar cal = Calendar.getInstance();
      cal.setTime(new Date(System.currentTimeMillis()));
      Integer date = Integer.parseInt(m.group(1));
      Integer hour = Integer.parseInt(m.group(2));
      Integer min = Integer.parseInt(m.group(3));
      Integer sec = Integer.parseInt(m.group(4));
      Integer ms = Integer.parseInt(m.group(5));
      String clazz = m.group(6);
      String level = m.group(7);
      String message = m.group(8);
      // Apply the regex filter if supplied
      if (null != lineFilter) {
        Matcher match = lineFilter.matcher(message);
        if (!match.matches())
          return null;
      }
      // URL encode the message
      message = URLEncoder.encode(message, UTF_8.name());
      // Assume that we are processing logs from today.
      // If the date in the line is greater than today, then it must be
      // from the previous month.
      cal.set(Calendar.DATE, date);
      cal.set(Calendar.HOUR_OF_DAY, hour);
      cal.set(Calendar.MINUTE, min);
      cal.set(Calendar.SECOND, sec);
      cal.set(Calendar.MILLISECOND, ms);
      if (date > cal.get(Calendar.DAY_OF_MONTH)) {
        cal.add(Calendar.MONTH, -1);
      }
      long ts = cal.getTimeInMillis();
      // If this event is not between the start and end dates, then skip it.
      if (null != dateFilter && !dateFilter.containsLong(ts))
        return null;
      Category c = Logger.getLogger(clazz);
      Level l = Level.toLevel(level);
<<<<<<< HEAD
      LoggingEvent event = new LoggingEvent(clazz, c, ts, l, message, threadName, null, null, null, null);
=======
      LoggingEvent event = new LoggingEvent(clazz, c, ts, l, message, threadName,
          (ThrowableInformation) null, (String) null, (LocationInfo) null, (Map<?,?>) null);
>>>>>>> f4f43feb
      // Check the log level filter
      if (null != levelFilter && (levelFilter.decide(event) == Filter.DENY)) {
        return null;
      }
      result = format(event);
    }
    return result;
  }

  private static class DateConverter implements IStringConverter<Date> {
    @Override
    public Date convert(String value) {
      SimpleDateFormat formatter = new SimpleDateFormat("yyyyMMddHHmmss");
      try {
        return formatter.parse(value);
      } catch (ParseException e) {
        throw new RuntimeException(e);
      }
    }

  }

  private static class Opts extends Help {

    @Parameter(names = {"-d", "--logDirectory"}, description = "ACCUMULO log directory path",
        required = true)
    String dir;

    @Parameter(names = {"-f", "--fileFilter"}, description = "filter to apply to names of logs")
    String filter;

    @Parameter(names = {"-h", "--host"}, description = "host where chainsaw is running",
        required = true)
    String hostname;

    @Parameter(names = {"-p", "--port"}, description = "port where XMLSocketReceiver is listening",
        required = true)
    int portnum;

    @Parameter(names = {"-s", "--start"}, description = "start date filter (yyyyMMddHHmmss)",
        required = true, converter = DateConverter.class)
    Date startDate;

    @Parameter(names = {"-e", "--end"}, description = "end date filter (yyyyMMddHHmmss)",
        required = true, converter = DateConverter.class)
    Date endDate;

    @Parameter(names = {"-l", "--level"}, description = "filter log level")
    String level;

    @Parameter(names = {"-m", "--messageFilter"}, description = "regex filter for log messages")
    String regex;
  }

  /**
   *
   * @param args
   *          <ol>
   *          <li>path to log directory</li>
   *          <li>filter to apply for logs to include (uses wildcards (i.e. logger* and IS case
   *          sensitive)</li>
   *          <li>chainsaw host</li>
   *          <li>chainsaw port</li>
   *          <li>start date filter</li>
   *          <li>end date filter</li>
   *          <li>optional regex filter to match on each log4j message</li>
   *          <li>optional level filter</li>
   *          </ol>
   */
  public static void main(String[] args) throws Exception {
    Opts opts = new Opts();
    opts.parseArgs(SendLogToChainsaw.class.getName(), args);

    SendLogToChainsaw c = new SendLogToChainsaw(opts.dir, opts.filter, opts.hostname, opts.portnum,
        opts.startDate, opts.endDate, opts.regex, opts.level);
    c.processLogFiles();
  }

}<|MERGE_RESOLUTION|>--- conflicted
+++ resolved
@@ -198,12 +198,8 @@
         return null;
       Category c = Logger.getLogger(clazz);
       Level l = Level.toLevel(level);
-<<<<<<< HEAD
-      LoggingEvent event = new LoggingEvent(clazz, c, ts, l, message, threadName, null, null, null, null);
-=======
-      LoggingEvent event = new LoggingEvent(clazz, c, ts, l, message, threadName,
-          (ThrowableInformation) null, (String) null, (LocationInfo) null, (Map<?,?>) null);
->>>>>>> f4f43feb
+      LoggingEvent event = new LoggingEvent(clazz, c, ts, l, message, threadName, null, null, null,
+          null);
       // Check the log level filter
       if (null != levelFilter && (levelFilter.decide(event) == Filter.DENY)) {
         return null;
