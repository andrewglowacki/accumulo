/*
 * Licensed to the Apache Software Foundation (ASF) under one or more
 * contributor license agreements.  See the NOTICE file distributed with
 * this work for additional information regarding copyright ownership.
 * The ASF licenses this file to You under the Apache License, Version 2.0
 * (the "License"); you may not use this file except in compliance with
 * the License.  You may obtain a copy of the License at
 *
 *     http://www.apache.org/licenses/LICENSE-2.0
 *
 * Unless required by applicable law or agreed to in writing, software
 * distributed under the License is distributed on an "AS IS" BASIS,
 * WITHOUT WARRANTIES OR CONDITIONS OF ANY KIND, either express or implied.
 * See the License for the specific language governing permissions and
 * limitations under the License.
 */
package org.apache.accumulo.server.util.time;

import java.util.concurrent.Executors;
import java.util.concurrent.ScheduledExecutorService;
import java.util.concurrent.ScheduledFuture;
import java.util.concurrent.TimeUnit;

import org.apache.accumulo.core.conf.AccumuloConfiguration;
import org.apache.accumulo.core.conf.Property;
import org.slf4j.Logger;
import org.slf4j.LoggerFactory;

import com.google.common.annotations.VisibleForTesting;
import com.google.common.util.concurrent.ThreadFactoryBuilder;

/**
 * Generic singleton timer. Don't use this if you are going to do anything that will take very long.
 * Please use it to reduce the number of threads dedicated to simple events.
 *
 */
public class SimpleTimer {
  private static final Logger log = LoggerFactory.getLogger(SimpleTimer.class);

  private static class ExceptionHandler implements Thread.UncaughtExceptionHandler {
    @Override
    public void uncaughtException(Thread t, Throwable e) {
      log.warn("SimpleTimer task failed", e);
    }
  }

  private static int instanceThreadPoolSize = -1;
  private static SimpleTimer instance;
  private ScheduledExecutorService executor;

  private static final int DEFAULT_THREAD_POOL_SIZE = 1;

  /**
   * Gets the timer instance. If an instance has already been created, it will have the number of
   * threads supplied when it was constructed, and the size provided here is ignored.
   *
   * @param threadPoolSize
   *          number of threads
   */
  public static synchronized SimpleTimer getInstance(int threadPoolSize) {
    if (instance == null) {
      instance = new SimpleTimer(threadPoolSize);
      SimpleTimer.instanceThreadPoolSize = threadPoolSize;
    } else {
      if (SimpleTimer.instanceThreadPoolSize != threadPoolSize) {
<<<<<<< HEAD
        log.warn("Asked to create SimpleTimer with thread pool size {}, existing instance has {}", threadPoolSize, instanceThreadPoolSize);
=======
        log.warn("Asked to create SimpleTimer with thread pool size " + threadPoolSize
            + ", existing instance has " + instanceThreadPoolSize);
>>>>>>> f4f43feb
      }
    }
    return instance;
  }

  /**
   * Gets the timer instance. If an instance has already been created, it will have the number of
   * threads supplied when it was constructed, and the size provided by the configuration here is
   * ignored. If a null configuration is supplied, the number of threads defaults to 1.
   *
   * @param conf
   *          configuration from which to get the number of threads
   * @see Property#GENERAL_SIMPLETIMER_THREADPOOL_SIZE
   */
  public static synchronized SimpleTimer getInstance(AccumuloConfiguration conf) {
    int threadPoolSize;
    if (conf != null) {
      threadPoolSize = conf.getCount(Property.GENERAL_SIMPLETIMER_THREADPOOL_SIZE);
    } else {
      threadPoolSize = DEFAULT_THREAD_POOL_SIZE;
    }
    return getInstance(threadPoolSize);
  }

  /**
   * Gets the thread pool size for the timer instance. Use for testing only.
   *
   * @return thread pool size for timer instance, or -1 if not yet constructed
   */
  @VisibleForTesting
  static int getInstanceThreadPoolSize() {
    return instanceThreadPoolSize;
  }

  private SimpleTimer(int threadPoolSize) {
    executor = Executors.newScheduledThreadPool(threadPoolSize,
        new ThreadFactoryBuilder().setNameFormat("SimpleTimer-%d").setDaemon(true)
            .setUncaughtExceptionHandler(new ExceptionHandler()).build());
  }

  /**
   * Schedules a task to run in the future.
   *
   * @param task
   *          task to run
   * @param delay
   *          number of milliseconds to wait before execution
   * @return future for scheduled task
   */
  public ScheduledFuture<?> schedule(Runnable task, long delay) {
    return executor.schedule(task, delay, TimeUnit.MILLISECONDS);
  }

  /**
   * Schedules a task to run in the future with a fixed delay between repeated executions.
   *
   * @param task
   *          task to run
   * @param delay
   *          number of milliseconds to wait before first execution
   * @param period
   *          number of milliseconds to wait between executions
   * @return future for scheduled task
   */
  public ScheduledFuture<?> schedule(Runnable task, long delay, long period) {
    return executor.scheduleWithFixedDelay(task, delay, period, TimeUnit.MILLISECONDS);
  }
}<|MERGE_RESOLUTION|>--- conflicted
+++ resolved
@@ -63,12 +63,8 @@
       SimpleTimer.instanceThreadPoolSize = threadPoolSize;
     } else {
       if (SimpleTimer.instanceThreadPoolSize != threadPoolSize) {
-<<<<<<< HEAD
-        log.warn("Asked to create SimpleTimer with thread pool size {}, existing instance has {}", threadPoolSize, instanceThreadPoolSize);
-=======
-        log.warn("Asked to create SimpleTimer with thread pool size " + threadPoolSize
-            + ", existing instance has " + instanceThreadPoolSize);
->>>>>>> f4f43feb
+        log.warn("Asked to create SimpleTimer with thread pool size {}, existing instance has {}",
+            threadPoolSize, instanceThreadPoolSize);
       }
     }
     return instance;
