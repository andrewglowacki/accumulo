/*
 * Licensed to the Apache Software Foundation (ASF) under one or more
 * contributor license agreements.  See the NOTICE file distributed with
 * this work for additional information regarding copyright ownership.
 * The ASF licenses this file to You under the Apache License, Version 2.0
 * (the "License"); you may not use this file except in compliance with
 * the License.  You may obtain a copy of the License at
 *
 *     http://www.apache.org/licenses/LICENSE-2.0
 *
 * Unless required by applicable law or agreed to in writing, software
 * distributed under the License is distributed on an "AS IS" BASIS,
 * WITHOUT WARRANTIES OR CONDITIONS OF ANY KIND, either express or implied.
 * See the License for the specific language governing permissions and
 * limitations under the License.
 */
package org.apache.accumulo.server.util;

import static java.nio.charset.StandardCharsets.UTF_8;
import static org.apache.accumulo.core.metadata.schema.MetadataSchema.TabletsSection.ServerColumnFamily.DIRECTORY_COLUMN;

import java.io.IOException;
import java.util.Map.Entry;
import java.util.concurrent.TimeUnit;

import org.apache.accumulo.core.cli.ClientOnRequiredTable;
import org.apache.accumulo.core.client.AccumuloException;
import org.apache.accumulo.core.client.AccumuloSecurityException;
import org.apache.accumulo.core.client.BatchWriter;
import org.apache.accumulo.core.client.Connector;
import org.apache.accumulo.core.client.Instance;
import org.apache.accumulo.core.client.Scanner;
import org.apache.accumulo.core.client.TableNotFoundException;
import org.apache.accumulo.core.client.impl.Table;
import org.apache.accumulo.core.data.Key;
import org.apache.accumulo.core.data.Mutation;
import org.apache.accumulo.core.data.Value;
import org.apache.accumulo.core.master.state.tables.TableState;
import org.apache.accumulo.core.metadata.MetadataTable;
import org.apache.accumulo.core.metadata.schema.MetadataSchema.TabletsSection;
import org.apache.accumulo.core.security.Authorizations;
import org.apache.accumulo.core.util.SimpleThreadPool;
import org.apache.accumulo.server.AccumuloServerContext;
import org.apache.accumulo.server.ServerConstants;
import org.apache.accumulo.server.conf.ServerConfigurationFactory;
import org.apache.accumulo.server.fs.VolumeChooserEnvironment;
import org.apache.accumulo.server.fs.VolumeManager;
import org.apache.accumulo.server.fs.VolumeManagerImpl;
import org.apache.accumulo.server.tables.TableManager;
import org.apache.hadoop.fs.Path;
import org.slf4j.Logger;
import org.slf4j.LoggerFactory;

public class RandomizeVolumes {
  private static final Logger log = LoggerFactory.getLogger(RandomizeVolumes.class);

  public static void main(String[] args) throws AccumuloException, AccumuloSecurityException {
    ClientOnRequiredTable opts = new ClientOnRequiredTable();
    opts.parseArgs(RandomizeVolumes.class.getName(), args);
    Connector c;
    if (opts.getToken() == null) {
<<<<<<< HEAD
      Instance instance = opts.getInstance();
      AccumuloServerContext context = new AccumuloServerContext(instance, new ServerConfigurationFactory(instance));
=======
      AccumuloServerContext context = new AccumuloServerContext(
          new ServerConfigurationFactory(opts.getInstance()));
>>>>>>> f4f43feb
      c = context.getConnector();
    } else {
      c = opts.getConnector();
    }
    try {
      int status = randomize(c, opts.getTableName());
      System.exit(status);
    } catch (Exception ex) {
      log.error("{}", ex.getMessage(), ex);
      System.exit(4);
    }
  }

  public static int randomize(Connector c, String tableName)
      throws IOException, AccumuloSecurityException, AccumuloException, TableNotFoundException {
    final VolumeManager vm = VolumeManagerImpl.get();
    if (vm.getVolumes().size() < 2) {
      log.error("There are not enough volumes configured");
      return 1;
    }
    String tblStr = c.tableOperations().tableIdMap().get(tableName);
    if (null == tblStr) {
      log.error("Could not determine the table ID for table {}", tableName);
      return 2;
    }
    Table.ID tableId = Table.ID.of(tblStr);
    TableState tableState = TableManager.getInstance().getTableState(tableId);
    if (TableState.OFFLINE != tableState) {
      log.info("Taking {} offline", tableName);
      c.tableOperations().offline(tableName, true);
      log.info("{} offline", tableName);
    }
    SimpleThreadPool pool = new SimpleThreadPool(50, "directory maker");
    log.info("Rewriting entries for {}", tableName);
    Scanner scanner = c.createScanner(MetadataTable.NAME, Authorizations.EMPTY);
    DIRECTORY_COLUMN.fetch(scanner);
    scanner.setRange(TabletsSection.getRange(tableId));
    BatchWriter writer = c.createBatchWriter(MetadataTable.NAME, null);
    int count = 0;
    for (Entry<Key,Value> entry : scanner) {
      String oldLocation = entry.getValue().toString();
      String directory;
      if (oldLocation.contains(":")) {
        String[] parts = oldLocation.split(Path.SEPARATOR);
        Table.ID tableIdEntry = Table.ID.of(parts[parts.length - 2]);
        if (!tableIdEntry.equals(tableId)) {
<<<<<<< HEAD
          log.error("Unexpected table id found: {}, expected {}; skipping", tableIdEntry, tableId);
=======
          log.error("Unexpected table id found: " + tableIdEntry + ", expected " + tableId
              + "; skipping");
>>>>>>> f4f43feb
          continue;
        }
        directory = parts[parts.length - 1];
      } else {
        directory = oldLocation.substring(Path.SEPARATOR.length());
      }
      Key key = entry.getKey();
      Mutation m = new Mutation(key.getRow());

<<<<<<< HEAD
      VolumeChooserEnvironment chooserEnv = new VolumeChooserEnvironment(tableId);
      final String newLocation = vm.choose(chooserEnv, ServerConstants.getBaseUris()) + Path.SEPARATOR + ServerConstants.TABLE_DIR + Path.SEPARATOR + tableId
          + Path.SEPARATOR + directory;
      m.put(key.getColumnFamily(), key.getColumnQualifier(), new Value(newLocation.getBytes(UTF_8)));
=======
      final String newLocation = vm.choose(Optional.of(tableId), ServerConstants.getBaseUris())
          + Path.SEPARATOR + ServerConstants.TABLE_DIR + Path.SEPARATOR + tableId + Path.SEPARATOR
          + directory;
      m.put(key.getColumnFamily(), key.getColumnQualifier(),
          new Value(newLocation.getBytes(UTF_8)));
>>>>>>> f4f43feb
      if (log.isTraceEnabled()) {
        log.trace("Replacing {} with {}", oldLocation, newLocation);
      }
      writer.addMutation(m);
      pool.submit(new Runnable() {
        @Override
        public void run() {
          try {
            vm.mkdirs(new Path(newLocation));
          } catch (IOException ex) {
            // nevermind
          }
        }
      });
      count++;
    }
    writer.close();
    pool.shutdown();
    while (!pool.isTerminated()) {
      log.trace("Waiting for mkdir() calls to finish");
      try {
        pool.awaitTermination(5, TimeUnit.SECONDS);
      } catch (InterruptedException e) {
        Thread.currentThread().interrupt();
        break;
      }
    }
    log.info("Updated {} entries for table {}", count, tableName);
    if (TableState.OFFLINE != tableState) {
      c.tableOperations().online(tableName, true);
      log.info("table {} back online", tableName);
    }
    return 0;
  }

}<|MERGE_RESOLUTION|>--- conflicted
+++ resolved
@@ -59,13 +59,9 @@
     opts.parseArgs(RandomizeVolumes.class.getName(), args);
     Connector c;
     if (opts.getToken() == null) {
-<<<<<<< HEAD
       Instance instance = opts.getInstance();
-      AccumuloServerContext context = new AccumuloServerContext(instance, new ServerConfigurationFactory(instance));
-=======
-      AccumuloServerContext context = new AccumuloServerContext(
-          new ServerConfigurationFactory(opts.getInstance()));
->>>>>>> f4f43feb
+      AccumuloServerContext context = new AccumuloServerContext(instance,
+          new ServerConfigurationFactory(instance));
       c = context.getConnector();
     } else {
       c = opts.getConnector();
@@ -112,12 +108,7 @@
         String[] parts = oldLocation.split(Path.SEPARATOR);
         Table.ID tableIdEntry = Table.ID.of(parts[parts.length - 2]);
         if (!tableIdEntry.equals(tableId)) {
-<<<<<<< HEAD
           log.error("Unexpected table id found: {}, expected {}; skipping", tableIdEntry, tableId);
-=======
-          log.error("Unexpected table id found: " + tableIdEntry + ", expected " + tableId
-              + "; skipping");
->>>>>>> f4f43feb
           continue;
         }
         directory = parts[parts.length - 1];
@@ -127,18 +118,12 @@
       Key key = entry.getKey();
       Mutation m = new Mutation(key.getRow());
 
-<<<<<<< HEAD
       VolumeChooserEnvironment chooserEnv = new VolumeChooserEnvironment(tableId);
-      final String newLocation = vm.choose(chooserEnv, ServerConstants.getBaseUris()) + Path.SEPARATOR + ServerConstants.TABLE_DIR + Path.SEPARATOR + tableId
-          + Path.SEPARATOR + directory;
-      m.put(key.getColumnFamily(), key.getColumnQualifier(), new Value(newLocation.getBytes(UTF_8)));
-=======
-      final String newLocation = vm.choose(Optional.of(tableId), ServerConstants.getBaseUris())
+      final String newLocation = vm.choose(chooserEnv, ServerConstants.getBaseUris())
           + Path.SEPARATOR + ServerConstants.TABLE_DIR + Path.SEPARATOR + tableId + Path.SEPARATOR
           + directory;
       m.put(key.getColumnFamily(), key.getColumnQualifier(),
           new Value(newLocation.getBytes(UTF_8)));
->>>>>>> f4f43feb
       if (log.isTraceEnabled()) {
         log.trace("Replacing {} with {}", oldLocation, newLocation);
       }
