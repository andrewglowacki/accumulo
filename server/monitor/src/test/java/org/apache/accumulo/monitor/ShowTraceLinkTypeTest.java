--- conflicted
+++ resolved
@@ -25,12 +25,8 @@
 
 public class ShowTraceLinkTypeTest {
   private static RemoteSpan rs(long start, long stop, String description) {
-<<<<<<< HEAD
-    return new RemoteSpan("sender", "svc", 0l, 0l, 0l, start, stop, description, Collections.emptyMap(), Collections.emptyList());
-=======
     return new RemoteSpan("sender", "svc", 0l, 0l, 0l, start, stop, description,
-        Collections.<String,String> emptyMap(), Collections.<Annotation> emptyList());
->>>>>>> f4f43feb
+        Collections.emptyMap(), Collections.emptyList());
   }
 
   @Test
