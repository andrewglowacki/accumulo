/*
 * Licensed to the Apache Software Foundation (ASF) under one or more
 * contributor license agreements.  See the NOTICE file distributed with
 * this work for additional information regarding copyright ownership.
 * The ASF licenses this file to You under the Apache License, Version 2.0
 * (the "License"); you may not use this file except in compliance with
 * the License.  You may obtain a copy of the License at
 *
 *     http://www.apache.org/licenses/LICENSE-2.0
 *
 * Unless required by applicable law or agreed to in writing, software
 * distributed under the License is distributed on an "AS IS" BASIS,
 * WITHOUT WARRANTIES OR CONDITIONS OF ANY KIND, either express or implied.
 * See the License for the specific language governing permissions and
 * limitations under the License.
 */
package org.apache.accumulo.monitor.servlets.trace;

<<<<<<< HEAD
import java.nio.charset.StandardCharsets;
=======
import static com.google.common.base.Charsets.UTF_8;

>>>>>>> 9b20a9d4
import java.util.Date;
import java.util.Map;
import java.util.Map.Entry;

import javax.servlet.http.HttpServletRequest;

import org.apache.accumulo.core.client.AccumuloException;
import org.apache.accumulo.core.client.AccumuloSecurityException;
import org.apache.accumulo.core.client.Connector;
import org.apache.accumulo.core.client.Scanner;
import org.apache.accumulo.core.client.TableNotFoundException;
import org.apache.accumulo.core.client.security.tokens.AuthenticationToken;
import org.apache.accumulo.core.client.security.tokens.AuthenticationToken.Properties;
import org.apache.accumulo.core.client.security.tokens.PasswordToken;
import org.apache.accumulo.core.conf.AccumuloConfiguration;
import org.apache.accumulo.core.conf.Property;
import org.apache.accumulo.core.trace.TraceFormatter;
import org.apache.accumulo.monitor.Monitor;
import org.apache.accumulo.monitor.servlets.BasicServlet;
import org.apache.accumulo.server.client.HdfsZooInstance;

abstract class Basic extends BasicServlet {

  private static final long serialVersionUID = 1L;

  public static String getStringParameter(HttpServletRequest req, String name, String defaultValue) {
    String result = req.getParameter(name);
    if (result == null) {
      return defaultValue;
    }
    return result;
  }

  public static int getIntParameter(HttpServletRequest req, String name, int defaultMinutes) {
    String valueString = req.getParameter(name);
    if (valueString == null)
      return defaultMinutes;
    int result = 0;
    try {
      result = Integer.parseInt(valueString);
    } catch (NumberFormatException ex) {
      return defaultMinutes;
    }
    return result;
  }

  public static String dateString(long millis) {
    return TraceFormatter.formatDate(new Date(millis));
  }

  protected Scanner getScanner(StringBuilder sb) throws AccumuloException, AccumuloSecurityException {
    AccumuloConfiguration conf = Monitor.getSystemConfiguration();
    String principal = conf.get(Property.TRACE_USER);
    AuthenticationToken at;
    Map<String,String> loginMap = conf.getAllPropertiesWithPrefix(Property.TRACE_TOKEN_PROPERTY_PREFIX);
    if (loginMap.isEmpty()) {
      Property p = Property.TRACE_PASSWORD;
<<<<<<< HEAD
      at = new PasswordToken(conf.get(p).getBytes(StandardCharsets.UTF_8));
=======
      at = new PasswordToken(conf.get(p).getBytes(UTF_8));
>>>>>>> 9b20a9d4
    } else {
      Properties props = new Properties();
      int prefixLength = Property.TRACE_TOKEN_PROPERTY_PREFIX.getKey().length();
      for (Entry<String,String> entry : loginMap.entrySet()) {
        props.put(entry.getKey().substring(prefixLength), entry.getValue());
      }

      AuthenticationToken token = Property.createInstanceFromPropertyName(conf, Property.TRACE_TOKEN_TYPE, AuthenticationToken.class, new PasswordToken());
      token.init(props);
      at = token;
    }

    String table = conf.get(Property.TRACE_TABLE);
    try {
      Connector conn = HdfsZooInstance.getInstance().getConnector(principal, at);
      if (!conn.tableOperations().exists(table)) {
        return new NullScanner();
      }
      Scanner scanner = conn.createScanner(table, conn.securityOperations().getUserAuthorizations(principal));
      return scanner;
    } catch (AccumuloSecurityException ex) {
      sb.append("<h2>Unable to read trace table: check trace username and password configuration.</h2>\n");
      return null;
    } catch (TableNotFoundException ex) {
      return new NullScanner();
    }
  }
}<|MERGE_RESOLUTION|>--- conflicted
+++ resolved
@@ -16,12 +16,8 @@
  */
 package org.apache.accumulo.monitor.servlets.trace;
 
-<<<<<<< HEAD
-import java.nio.charset.StandardCharsets;
-=======
-import static com.google.common.base.Charsets.UTF_8;
+import static java.nio.charset.StandardCharsets.UTF_8;
 
->>>>>>> 9b20a9d4
 import java.util.Date;
 import java.util.Map;
 import java.util.Map.Entry;
@@ -79,11 +75,7 @@
     Map<String,String> loginMap = conf.getAllPropertiesWithPrefix(Property.TRACE_TOKEN_PROPERTY_PREFIX);
     if (loginMap.isEmpty()) {
       Property p = Property.TRACE_PASSWORD;
-<<<<<<< HEAD
-      at = new PasswordToken(conf.get(p).getBytes(StandardCharsets.UTF_8));
-=======
       at = new PasswordToken(conf.get(p).getBytes(UTF_8));
->>>>>>> 9b20a9d4
     } else {
       Properties props = new Properties();
       int prefixLength = Property.TRACE_TOKEN_PROPERTY_PREFIX.getKey().length();
