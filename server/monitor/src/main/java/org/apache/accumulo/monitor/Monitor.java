/*
 * Licensed to the Apache Software Foundation (ASF) under one or more
 * contributor license agreements.  See the NOTICE file distributed with
 * this work for additional information regarding copyright ownership.
 * The ASF licenses this file to You under the Apache License, Version 2.0
 * (the "License"); you may not use this file except in compliance with
 * the License.  You may obtain a copy of the License at
 *
 *     http://www.apache.org/licenses/LICENSE-2.0
 *
 * Unless required by applicable law or agreed to in writing, software
 * distributed under the License is distributed on an "AS IS" BASIS,
 * WITHOUT WARRANTIES OR CONDITIONS OF ANY KIND, either express or implied.
 * See the License for the specific language governing permissions and
 * limitations under the License.
 */
package org.apache.accumulo.monitor;

import static java.nio.charset.StandardCharsets.UTF_8;

import java.util.ArrayList;
import java.util.Collections;
import java.util.HashMap;
import java.util.HashSet;
import java.util.Iterator;
import java.util.LinkedList;
import java.util.List;
import java.util.Map;
import java.util.Map.Entry;
import java.util.Set;
import java.util.TimerTask;
import java.util.concurrent.atomic.AtomicLong;
import java.util.concurrent.atomic.AtomicReference;

import org.apache.accumulo.core.Constants;
import org.apache.accumulo.core.client.Connector;
import org.apache.accumulo.core.client.Instance;
import org.apache.accumulo.core.client.impl.MasterClient;
import org.apache.accumulo.core.conf.Property;
import org.apache.accumulo.core.conf.SiteConfiguration;
import org.apache.accumulo.core.gc.thrift.GCMonitorService;
import org.apache.accumulo.core.gc.thrift.GCStatus;
import org.apache.accumulo.core.master.thrift.MasterClientService;
import org.apache.accumulo.core.master.thrift.MasterMonitorInfo;
import org.apache.accumulo.core.master.thrift.TableInfo;
import org.apache.accumulo.core.master.thrift.TabletServerStatus;
import org.apache.accumulo.core.rpc.ThriftUtil;
import org.apache.accumulo.core.tabletserver.thrift.ActiveScan;
import org.apache.accumulo.core.tabletserver.thrift.TabletClientService.Client;
import org.apache.accumulo.core.trace.DistributedTrace;
import org.apache.accumulo.core.trace.Tracer;
import org.apache.accumulo.core.util.Daemon;
import org.apache.accumulo.core.util.Pair;
import org.apache.accumulo.core.util.ServerServices;
import org.apache.accumulo.core.util.ServerServices.Service;
import org.apache.accumulo.core.util.UtilWaitThread;
import org.apache.accumulo.core.zookeeper.ZooUtil;
import org.apache.accumulo.fate.util.LoggingRunnable;
import org.apache.accumulo.fate.zookeeper.ZooLock.LockLossReason;
import org.apache.accumulo.fate.zookeeper.ZooUtil.NodeExistsPolicy;
import org.apache.accumulo.fate.zookeeper.ZooUtil.NodeMissingPolicy;
import org.apache.accumulo.monitor.servlets.DefaultServlet;
import org.apache.accumulo.monitor.servlets.GcStatusServlet;
import org.apache.accumulo.monitor.servlets.JSONServlet;
import org.apache.accumulo.monitor.servlets.LogServlet;
import org.apache.accumulo.monitor.servlets.MasterServlet;
import org.apache.accumulo.monitor.servlets.OperationServlet;
import org.apache.accumulo.monitor.servlets.ProblemServlet;
import org.apache.accumulo.monitor.servlets.ReplicationServlet;
import org.apache.accumulo.monitor.servlets.ScanServlet;
import org.apache.accumulo.monitor.servlets.ShellServlet;
import org.apache.accumulo.monitor.servlets.TServersServlet;
import org.apache.accumulo.monitor.servlets.TablesServlet;
import org.apache.accumulo.monitor.servlets.VisServlet;
import org.apache.accumulo.monitor.servlets.XMLServlet;
import org.apache.accumulo.monitor.servlets.trace.ListType;
import org.apache.accumulo.monitor.servlets.trace.ShowTrace;
import org.apache.accumulo.monitor.servlets.trace.Summary;
import org.apache.accumulo.server.Accumulo;
import org.apache.accumulo.server.AccumuloServerContext;
import org.apache.accumulo.server.ServerOpts;
import org.apache.accumulo.server.client.HdfsZooInstance;
import org.apache.accumulo.server.conf.ServerConfigurationFactory;
import org.apache.accumulo.server.fs.VolumeManager;
import org.apache.accumulo.server.fs.VolumeManagerImpl;
import org.apache.accumulo.server.monitor.LogService;
import org.apache.accumulo.server.problems.ProblemReports;
import org.apache.accumulo.server.problems.ProblemType;
import org.apache.accumulo.server.security.SecurityUtil;
import org.apache.accumulo.server.util.Halt;
import org.apache.accumulo.server.util.TableInfoUtil;
import org.apache.accumulo.server.util.time.SimpleTimer;
import org.apache.accumulo.server.zookeeper.ZooLock;
import org.apache.accumulo.server.zookeeper.ZooReaderWriter;
import org.apache.zookeeper.KeeperException;
import org.slf4j.Logger;
import org.slf4j.LoggerFactory;

import com.google.common.net.HostAndPort;

/**
 * Serve master statistics with an embedded web server.
 */
public class Monitor {
  private static final Logger log = LoggerFactory.getLogger(Monitor.class);

  private static final int REFRESH_TIME = 5;
  private static AtomicLong lastRecalc = new AtomicLong(0L);
  private static double totalIngestRate = 0.0;
  private static double totalQueryRate = 0.0;
  private static double totalScanRate = 0.0;
  private static long totalEntries = 0L;
  private static int totalTabletCount = 0;
  private static long totalHoldTime = 0;
  private static long totalLookups = 0;
  private static int totalTables = 0;

  private static class MaxList<T> extends LinkedList<Pair<Long,T>> {
    private static final long serialVersionUID = 1L;

    private long maxDelta;

    public MaxList(long maxDelta) {
      this.maxDelta = maxDelta;
    }

    @Override
    public boolean add(Pair<Long,T> obj) {
      boolean result = super.add(obj);

      if (obj.getFirst() - get(0).getFirst() > maxDelta)
        remove(0);

      return result;
    }

  }

  private static final int MAX_TIME_PERIOD = 60 * 60 * 1000;
  private static final List<Pair<Long,Double>> loadOverTime = Collections.synchronizedList(new MaxList<Double>(MAX_TIME_PERIOD));
  private static final List<Pair<Long,Double>> ingestRateOverTime = Collections.synchronizedList(new MaxList<Double>(MAX_TIME_PERIOD));
  private static final List<Pair<Long,Double>> ingestByteRateOverTime = Collections.synchronizedList(new MaxList<Double>(MAX_TIME_PERIOD));
  private static final List<Pair<Long,Integer>> minorCompactionsOverTime = Collections.synchronizedList(new MaxList<Integer>(MAX_TIME_PERIOD));
  private static final List<Pair<Long,Integer>> majorCompactionsOverTime = Collections.synchronizedList(new MaxList<Integer>(MAX_TIME_PERIOD));
  private static final List<Pair<Long,Double>> lookupsOverTime = Collections.synchronizedList(new MaxList<Double>(MAX_TIME_PERIOD));
  private static final List<Pair<Long,Integer>> queryRateOverTime = Collections.synchronizedList(new MaxList<Integer>(MAX_TIME_PERIOD));
  private static final List<Pair<Long,Integer>> scanRateOverTime = Collections.synchronizedList(new MaxList<Integer>(MAX_TIME_PERIOD));
  private static final List<Pair<Long,Double>> queryByteRateOverTime = Collections.synchronizedList(new MaxList<Double>(MAX_TIME_PERIOD));
  private static final List<Pair<Long,Double>> indexCacheHitRateOverTime = Collections.synchronizedList(new MaxList<Double>(MAX_TIME_PERIOD));
  private static final List<Pair<Long,Double>> dataCacheHitRateOverTime = Collections.synchronizedList(new MaxList<Double>(MAX_TIME_PERIOD));
  private static EventCounter lookupRateTracker = new EventCounter();
  private static EventCounter indexCacheHitTracker = new EventCounter();
  private static EventCounter indexCacheRequestTracker = new EventCounter();
  private static EventCounter dataCacheHitTracker = new EventCounter();
  private static EventCounter dataCacheRequestTracker = new EventCounter();

  private static volatile boolean fetching = false;
  private static MasterMonitorInfo mmi;
  private static Map<String,Map<ProblemType,Integer>> problemSummary = Collections.emptyMap();
  private static Exception problemException;
  private static GCStatus gcStatus;

  private static Instance instance;

  private static ServerConfigurationFactory config;
  private static AccumuloServerContext context;

  private static EmbeddedWebServer server;

  private ZooLock monitorLock;

  private static final String DEFAULT_INSTANCE_NAME = "(Unavailable)";
  public static final AtomicReference<String> cachedInstanceName = new AtomicReference<String>(DEFAULT_INSTANCE_NAME);

  private static class EventCounter {

    Map<String,Pair<Long,Long>> prevSamples = new HashMap<String,Pair<Long,Long>>();
    Map<String,Pair<Long,Long>> samples = new HashMap<String,Pair<Long,Long>>();
    Set<String> serversUpdated = new HashSet<String>();

    void startingUpdates() {
      serversUpdated.clear();
    }

    void updateTabletServer(String name, long sampleTime, long numEvents) {
      Pair<Long,Long> newSample = new Pair<Long,Long>(sampleTime, numEvents);
      Pair<Long,Long> lastSample = samples.get(name);

      if (lastSample == null || !lastSample.equals(newSample)) {
        samples.put(name, newSample);
        if (lastSample != null) {
          prevSamples.put(name, lastSample);
        }
      }
      serversUpdated.add(name);
    }

    void finishedUpdating() {
      // remove any tablet servers not updated
      samples.keySet().retainAll(serversUpdated);
      prevSamples.keySet().retainAll(serversUpdated);
    }

    double calculateRate() {
      double totalRate = 0;

      for (Entry<String,Pair<Long,Long>> entry : prevSamples.entrySet()) {
        Pair<Long,Long> prevSample = entry.getValue();
        Pair<Long,Long> sample = samples.get(entry.getKey());

        totalRate += (sample.getSecond() - prevSample.getSecond()) / ((sample.getFirst() - prevSample.getFirst()) / (double) 1000);
      }

      return totalRate;
    }

    long calculateCount() {
      long count = 0;

      for (Entry<String,Pair<Long,Long>> entry : prevSamples.entrySet()) {
        Pair<Long,Long> prevSample = entry.getValue();
        Pair<Long,Long> sample = samples.get(entry.getKey());

        count += sample.getSecond() - prevSample.getSecond();
      }

      return count;
    }
  }

  public static void fetchData() {
    double totalIngestRate = 0.;
    double totalIngestByteRate = 0.;
    double totalQueryRate = 0.;
    double totalQueryByteRate = 0.;
    double totalScanRate = 0.;
    long totalEntries = 0;
    int totalTabletCount = 0;
    long totalHoldTime = 0;
    long totalLookups = 0;
    boolean retry = true;

    // only recalc every so often
    long currentTime = System.currentTimeMillis();
    if (currentTime - lastRecalc.get() < REFRESH_TIME * 1000)
      return;

    synchronized (Monitor.class) {
      // Learn our instance name asynchronously so we don't hang up if zookeeper is down
      if (cachedInstanceName.get().equals(DEFAULT_INSTANCE_NAME)) {
        SimpleTimer.getInstance(config.getConfiguration()).schedule(new TimerTask() {
          @Override
          public void run() {
            synchronized (Monitor.class) {
              if (cachedInstanceName.get().equals(DEFAULT_INSTANCE_NAME)) {
                final String instanceName = HdfsZooInstance.getInstance().getInstanceName();
                if (null != instanceName) {
                  cachedInstanceName.set(instanceName);
                }
              }
            }
          }
        }, 0);
      }
    }

    synchronized (Monitor.class) {
      if (fetching)
        return;
      fetching = true;
    }

    try {
      while (retry) {
        MasterClientService.Iface client = null;
        try {
          client = MasterClient.getConnection(context);
          if (client != null) {
            mmi = client.getMasterStats(Tracer.traceInfo(), context.rpcCreds());
            retry = false;
          } else {
            mmi = null;
          }
          Monitor.gcStatus = fetchGcStatus();
        } catch (Exception e) {
          mmi = null;
          log.info("Error fetching stats: " + e);
        } finally {
          if (client != null) {
            MasterClient.close(client);
          }
        }
        if (mmi == null)
          UtilWaitThread.sleep(1000);
      }
      if (mmi != null) {
        int majorCompactions = 0;
        int minorCompactions = 0;

        lookupRateTracker.startingUpdates();
        indexCacheHitTracker.startingUpdates();
        indexCacheRequestTracker.startingUpdates();
        dataCacheHitTracker.startingUpdates();
        dataCacheRequestTracker.startingUpdates();

        for (TabletServerStatus server : mmi.tServerInfo) {
          TableInfo summary = TableInfoUtil.summarizeTableStats(server);
          totalIngestRate += summary.ingestRate;
          totalIngestByteRate += summary.ingestByteRate;
          totalQueryRate += summary.queryRate;
          totalScanRate += summary.scanRate;
          totalQueryByteRate += summary.queryByteRate;
          totalEntries += summary.recs;
          totalHoldTime += server.holdTime;
          totalLookups += server.lookups;
          majorCompactions += summary.majors.running;
          minorCompactions += summary.minors.running;
          lookupRateTracker.updateTabletServer(server.name, server.lastContact, server.lookups);
          indexCacheHitTracker.updateTabletServer(server.name, server.lastContact, server.indexCacheHits);
          indexCacheRequestTracker.updateTabletServer(server.name, server.lastContact, server.indexCacheRequest);
          dataCacheHitTracker.updateTabletServer(server.name, server.lastContact, server.dataCacheHits);
          dataCacheRequestTracker.updateTabletServer(server.name, server.lastContact, server.dataCacheRequest);
        }

        lookupRateTracker.finishedUpdating();
        indexCacheHitTracker.finishedUpdating();
        indexCacheRequestTracker.finishedUpdating();
        dataCacheHitTracker.finishedUpdating();
        dataCacheRequestTracker.finishedUpdating();

        int totalTables = 0;
        for (TableInfo tInfo : mmi.tableMap.values()) {
          totalTabletCount += tInfo.tablets;
          totalTables++;
        }
        Monitor.totalIngestRate = totalIngestRate;
        Monitor.totalTables = totalTables;
        totalIngestByteRate = totalIngestByteRate / 1000000.0;
        Monitor.totalQueryRate = totalQueryRate;
        Monitor.totalScanRate = totalScanRate;
        totalQueryByteRate = totalQueryByteRate / 1000000.0;
        Monitor.totalEntries = totalEntries;
        Monitor.totalTabletCount = totalTabletCount;
        Monitor.totalHoldTime = totalHoldTime;
        Monitor.totalLookups = totalLookups;

        ingestRateOverTime.add(new Pair<Long,Double>(currentTime, totalIngestRate));
        ingestByteRateOverTime.add(new Pair<Long,Double>(currentTime, totalIngestByteRate));

        double totalLoad = 0.;
        for (TabletServerStatus status : mmi.tServerInfo) {
          if (status != null)
            totalLoad += status.osLoad;
        }
        loadOverTime.add(new Pair<Long,Double>(currentTime, totalLoad));

        minorCompactionsOverTime.add(new Pair<Long,Integer>(currentTime, minorCompactions));
        majorCompactionsOverTime.add(new Pair<Long,Integer>(currentTime, majorCompactions));

        lookupsOverTime.add(new Pair<Long,Double>(currentTime, lookupRateTracker.calculateRate()));

        queryRateOverTime.add(new Pair<Long,Integer>(currentTime, (int) totalQueryRate));
        queryByteRateOverTime.add(new Pair<Long,Double>(currentTime, totalQueryByteRate));

        scanRateOverTime.add(new Pair<Long,Integer>(currentTime, (int) totalScanRate));

        calcCacheHitRate(indexCacheHitRateOverTime, currentTime, indexCacheHitTracker, indexCacheRequestTracker);
        calcCacheHitRate(dataCacheHitRateOverTime, currentTime, dataCacheHitTracker, dataCacheRequestTracker);
      }
      try {
        Monitor.problemSummary = ProblemReports.getInstance(getContext()).summarize();
        Monitor.problemException = null;
      } catch (Exception e) {
        log.info("Failed to obtain problem reports ", e);
        Monitor.problemSummary = Collections.emptyMap();
        Monitor.problemException = e;
      }

    } finally {
      synchronized (Monitor.class) {
        fetching = false;
        lastRecalc.set(currentTime);
      }
    }
  }

  private static void calcCacheHitRate(List<Pair<Long,Double>> hitRate, long currentTime, EventCounter cacheHits, EventCounter cacheReq) {
    long req = cacheReq.calculateCount();
    if (req > 0)
      hitRate.add(new Pair<Long,Double>(currentTime, cacheHits.calculateCount() / (double) cacheReq.calculateCount()));
    else
      hitRate.add(new Pair<Long,Double>(currentTime, null));
  }

  private static GCStatus fetchGcStatus() {
    GCStatus result = null;
    HostAndPort address = null;
    try {
      // Read the gc location from its lock
      ZooReaderWriter zk = ZooReaderWriter.getInstance();
      String path = ZooUtil.getRoot(instance) + Constants.ZGC_LOCK;
      List<String> locks = zk.getChildren(path, null);
      if (locks != null && locks.size() > 0) {
        Collections.sort(locks);
        address = new ServerServices(new String(zk.getData(path + "/" + locks.get(0), null), UTF_8)).getAddress(Service.GC_CLIENT);
        GCMonitorService.Client client = ThriftUtil.getClient(new GCMonitorService.Client.Factory(), address, new AccumuloServerContext(config));
        try {
          result = client.getStatus(Tracer.traceInfo(), getContext().rpcCreds());
        } finally {
          ThriftUtil.returnClient(client);
        }
      }
    } catch (Exception ex) {
      log.warn("Unable to contact the garbage collector at " + address, ex);
    }
    return result;
  }

  public static void main(String[] args) throws Exception {
    SecurityUtil.serverLogin(SiteConfiguration.getInstance());

    ServerOpts opts = new ServerOpts();
    final String app = "monitor";
    opts.parseArgs(app, args);
    String hostname = opts.getAddress();

    Accumulo.setupLogging(app);
    VolumeManager fs = VolumeManagerImpl.get();
    instance = HdfsZooInstance.getInstance();
<<<<<<< HEAD
    config = new ServerConfigurationFactory(instance);
    context = new AccumuloServerContext(config);
=======
    config = new ServerConfiguration(instance);
    log.info("Version " + Constants.VERSION);
    log.info("Instance " + instance.getInstanceID());
>>>>>>> e1e41005
    Accumulo.init(fs, config, app);
    Monitor monitor = new Monitor();
    DistributedTrace.enable(hostname, app, config.getConfiguration());
    try {
      monitor.run(hostname);
    } finally {
      DistributedTrace.disable();
    }
  }

  private static long START_TIME;

  public void run(String hostname) {
    try {
      getMonitorLock();
    } catch (Exception e) {
      log.error("Failed to get Monitor ZooKeeper lock");
      throw new RuntimeException(e);
    }

    Monitor.START_TIME = System.currentTimeMillis();
    int port = config.getConfiguration().getPort(Property.MONITOR_PORT);
    try {
      log.debug("Creating monitor on port " + port);
      server = new EmbeddedWebServer(hostname, port);
    } catch (Throwable ex) {
      log.error("Unable to start embedded web server", ex);
      throw new RuntimeException(ex);
    }

    server.addServlet(DefaultServlet.class, "/");
    server.addServlet(OperationServlet.class, "/op");
    server.addServlet(MasterServlet.class, "/master");
    server.addServlet(TablesServlet.class, "/tables");
    server.addServlet(TServersServlet.class, "/tservers");
    server.addServlet(ProblemServlet.class, "/problems");
    server.addServlet(GcStatusServlet.class, "/gc");
    server.addServlet(LogServlet.class, "/log");
    server.addServlet(XMLServlet.class, "/xml");
    server.addServlet(JSONServlet.class, "/json");
    server.addServlet(VisServlet.class, "/vis");
    server.addServlet(ScanServlet.class, "/scans");
    server.addServlet(Summary.class, "/trace/summary");
    server.addServlet(ListType.class, "/trace/listType");
    server.addServlet(ShowTrace.class, "/trace/show");
    server.addServlet(ReplicationServlet.class, "/replication");
    if (server.isUsingSsl())
      server.addServlet(ShellServlet.class, "/shell");
    server.start();

    try {
      log.debug("Using " + hostname + " to advertise monitor location in ZooKeeper");

      String monitorAddress = HostAndPort.fromParts(hostname, server.getPort()).toString();

      ZooReaderWriter.getInstance().putPersistentData(ZooUtil.getRoot(instance) + Constants.ZMONITOR_HTTP_ADDR, monitorAddress.getBytes(UTF_8),
          NodeExistsPolicy.OVERWRITE);
      log.info("Set monitor address in zookeeper to " + monitorAddress);
    } catch (Exception ex) {
      log.error("Unable to set monitor HTTP address in zookeeper", ex);
    }

    if (null != hostname) {
      LogService.startLogListener(Monitor.getContext().getConfiguration(), instance.getInstanceID(), hostname);
    } else {
      log.warn("Not starting log4j listener as we could not determine address to use");
    }

    new Daemon(new LoggingRunnable(log, new ZooKeeperStatus()), "ZooKeeperStatus").start();

    // need to regularly fetch data so plot data is updated
    new Daemon(new LoggingRunnable(log, new Runnable() {

      @Override
      public void run() {
        while (true) {
          try {
            Monitor.fetchData();
          } catch (Exception e) {
            log.warn("{}", e.getMessage(), e);
          }

          UtilWaitThread.sleep(333);
        }

      }
    }), "Data fetcher").start();

    new Daemon(new LoggingRunnable(log, new Runnable() {
      @Override
      public void run() {
        while (true) {
          try {
            Monitor.fetchScans();
          } catch (Exception e) {
            log.warn("{}", e.getMessage(), e);
          }
          UtilWaitThread.sleep(5000);
        }
      }
    }), "Scan scanner").start();
  }

  public static class ScanStats {
    public final long scanCount;
    public final Long oldestScan;
    public final long fetched;

    ScanStats(List<ActiveScan> active) {
      this.scanCount = active.size();
      long oldest = -1;
      for (ActiveScan scan : active) {
        oldest = Math.max(oldest, scan.age);
      }
      this.oldestScan = oldest < 0 ? null : oldest;
      this.fetched = System.currentTimeMillis();
    }
  }

  static final Map<HostAndPort,ScanStats> allScans = new HashMap<HostAndPort,ScanStats>();

  public static Map<HostAndPort,ScanStats> getScans() {
    synchronized (allScans) {
      return new HashMap<HostAndPort,ScanStats>(allScans);
    }
  }

  protected static void fetchScans() throws Exception {
    if (instance == null)
      return;
    Connector c = context.getConnector();
    for (String server : c.instanceOperations().getTabletServers()) {
      final HostAndPort parsedServer = HostAndPort.fromString(server);
      Client tserver = ThriftUtil.getTServerClient(parsedServer, context);
      try {
        List<ActiveScan> scans = tserver.getActiveScans(null, context.rpcCreds());
        synchronized (allScans) {
          allScans.put(parsedServer, new ScanStats(scans));
        }
      } catch (Exception ex) {
        log.debug("Failed to get active scans from {}", server, ex);
      } finally {
        ThriftUtil.returnClient(tserver);
      }
    }
    // Age off old scan information
    Iterator<Entry<HostAndPort,ScanStats>> entryIter = allScans.entrySet().iterator();
    long now = System.currentTimeMillis();
    while (entryIter.hasNext()) {
      Entry<HostAndPort,ScanStats> entry = entryIter.next();
      if (now - entry.getValue().fetched > 5 * 60 * 1000) {
        entryIter.remove();
      }
    }
  }

  /**
   * Get the monitor lock in ZooKeeper
   */
  private void getMonitorLock() throws KeeperException, InterruptedException {
    final String zRoot = ZooUtil.getRoot(instance);
    final String monitorPath = zRoot + Constants.ZMONITOR;
    final String monitorLockPath = zRoot + Constants.ZMONITOR_LOCK;

    // Ensure that everything is kosher with ZK as this has changed.
    ZooReaderWriter zoo = ZooReaderWriter.getInstance();
    if (zoo.exists(monitorPath)) {
      byte[] data = zoo.getData(monitorPath, null);
      // If the node isn't empty, it's from a previous install (has hostname:port for HTTP server)
      if (0 != data.length) {
        // Recursively delete from that parent node
        zoo.recursiveDelete(monitorPath, NodeMissingPolicy.SKIP);

        // And then make the nodes that we expect for the incoming ephemeral nodes
        zoo.putPersistentData(monitorPath, new byte[0], NodeExistsPolicy.FAIL);
        zoo.putPersistentData(monitorLockPath, new byte[0], NodeExistsPolicy.FAIL);
      } else if (!zoo.exists(monitorLockPath)) {
        // monitor node in ZK exists and is empty as we expect
        // but the monitor/lock node does not
        zoo.putPersistentData(monitorLockPath, new byte[0], NodeExistsPolicy.FAIL);
      }
    } else {
      // 1.5.0 and earlier
      zoo.putPersistentData(zRoot + Constants.ZMONITOR, new byte[0], NodeExistsPolicy.FAIL);
      if (!zoo.exists(monitorLockPath)) {
        // Somehow the monitor node exists but not monitor/lock
        zoo.putPersistentData(monitorLockPath, new byte[0], NodeExistsPolicy.FAIL);
      }
    }

    // Get a ZooLock for the monitor
    while (true) {
      MoniterLockWatcher monitorLockWatcher = new MoniterLockWatcher();
      monitorLock = new ZooLock(monitorLockPath);
      monitorLock.lockAsync(monitorLockWatcher, new byte[0]);

      monitorLockWatcher.waitForChange();

      if (monitorLockWatcher.acquiredLock) {
        break;
      }

      if (!monitorLockWatcher.failedToAcquireLock) {
        throw new IllegalStateException("monitor lock in unknown state");
      }

      monitorLock.tryToCancelAsyncLockOrUnlock();

      UtilWaitThread.sleep(getContext().getConfiguration().getTimeInMillis(Property.MONITOR_LOCK_CHECK_INTERVAL));
    }

    log.info("Got Monitor lock.");
  }

  /**
   * Async Watcher for monitor lock
   */
  private static class MoniterLockWatcher implements ZooLock.AsyncLockWatcher {

    boolean acquiredLock = false;
    boolean failedToAcquireLock = false;

    @Override
    public void lostLock(LockLossReason reason) {
      Halt.halt("Monitor lock in zookeeper lost (reason = " + reason + "), exiting!", -1);
    }

    @Override
    public void unableToMonitorLockNode(final Throwable e) {
      Halt.halt(-1, new Runnable() {
        @Override
        public void run() {
          log.error("No longer able to monitor Monitor lock node", e);
        }
      });

    }

    @Override
    public synchronized void acquiredLock() {
      if (acquiredLock || failedToAcquireLock) {
        Halt.halt("Zoolock in unexpected state AL " + acquiredLock + " " + failedToAcquireLock, -1);
      }

      acquiredLock = true;
      notifyAll();
    }

    @Override
    public synchronized void failedToAcquireLock(Exception e) {
      log.warn("Failed to get monitor lock " + e);

      if (acquiredLock) {
        Halt.halt("Zoolock in unexpected state FAL " + acquiredLock + " " + failedToAcquireLock, -1);
      }

      failedToAcquireLock = true;
      notifyAll();
    }

    public synchronized void waitForChange() {
      while (!acquiredLock && !failedToAcquireLock) {
        try {
          wait();
        } catch (InterruptedException e) {}
      }
    }
  }

  public static MasterMonitorInfo getMmi() {
    return mmi;
  }

  public static int getTotalTables() {
    return totalTables;
  }

  public static int getTotalTabletCount() {
    return totalTabletCount;
  }

  public static long getTotalEntries() {
    return totalEntries;
  }

  public static double getTotalIngestRate() {
    return totalIngestRate;
  }

  public static double getTotalQueryRate() {
    return totalQueryRate;
  }

  public static double getTotalScanRate() {
    return totalScanRate;
  }

  public static long getTotalHoldTime() {
    return totalHoldTime;
  }

  public static Exception getProblemException() {
    return problemException;
  }

  public static Map<String,Map<ProblemType,Integer>> getProblemSummary() {
    return problemSummary;
  }

  public static GCStatus getGcStatus() {
    return gcStatus;
  }

  public static long getTotalLookups() {
    return totalLookups;
  }

  public static long getStartTime() {
    return START_TIME;
  }

  public static List<Pair<Long,Double>> getLoadOverTime() {
    synchronized (loadOverTime) {
      return new ArrayList<Pair<Long,Double>>(loadOverTime);
    }
  }

  public static List<Pair<Long,Double>> getIngestRateOverTime() {
    synchronized (ingestRateOverTime) {
      return new ArrayList<Pair<Long,Double>>(ingestRateOverTime);
    }
  }

  public static List<Pair<Long,Double>> getIngestByteRateOverTime() {
    synchronized (ingestByteRateOverTime) {
      return new ArrayList<Pair<Long,Double>>(ingestByteRateOverTime);
    }
  }

  public static List<Pair<Long,Integer>> getMinorCompactionsOverTime() {
    synchronized (minorCompactionsOverTime) {
      return new ArrayList<Pair<Long,Integer>>(minorCompactionsOverTime);
    }
  }

  public static List<Pair<Long,Integer>> getMajorCompactionsOverTime() {
    synchronized (majorCompactionsOverTime) {
      return new ArrayList<Pair<Long,Integer>>(majorCompactionsOverTime);
    }
  }

  public static List<Pair<Long,Double>> getLookupsOverTime() {
    synchronized (lookupsOverTime) {
      return new ArrayList<Pair<Long,Double>>(lookupsOverTime);
    }
  }

  public static double getLookupRate() {
    return lookupRateTracker.calculateRate();
  }

  public static List<Pair<Long,Integer>> getQueryRateOverTime() {
    synchronized (queryRateOverTime) {
      return new ArrayList<Pair<Long,Integer>>(queryRateOverTime);
    }
  }

  public static List<Pair<Long,Integer>> getScanRateOverTime() {
    synchronized (scanRateOverTime) {
      return new ArrayList<Pair<Long,Integer>>(scanRateOverTime);
    }
  }

  public static List<Pair<Long,Double>> getQueryByteRateOverTime() {
    synchronized (queryByteRateOverTime) {
      return new ArrayList<Pair<Long,Double>>(queryByteRateOverTime);
    }
  }

  public static List<Pair<Long,Double>> getIndexCacheHitRateOverTime() {
    synchronized (indexCacheHitRateOverTime) {
      return new ArrayList<Pair<Long,Double>>(indexCacheHitRateOverTime);
    }
  }

  public static List<Pair<Long,Double>> getDataCacheHitRateOverTime() {
    synchronized (dataCacheHitRateOverTime) {
      return new ArrayList<Pair<Long,Double>>(dataCacheHitRateOverTime);
    }
  }

  public static boolean isUsingSsl() {
    return server.isUsingSsl();
  }

  public static AccumuloServerContext getContext() {
    return context;
  }
}<|MERGE_RESOLUTION|>--- conflicted
+++ resolved
@@ -427,14 +427,10 @@
     Accumulo.setupLogging(app);
     VolumeManager fs = VolumeManagerImpl.get();
     instance = HdfsZooInstance.getInstance();
-<<<<<<< HEAD
     config = new ServerConfigurationFactory(instance);
     context = new AccumuloServerContext(config);
-=======
-    config = new ServerConfiguration(instance);
     log.info("Version " + Constants.VERSION);
     log.info("Instance " + instance.getInstanceID());
->>>>>>> e1e41005
     Accumulo.init(fs, config, app);
     Monitor monitor = new Monitor();
     DistributedTrace.enable(hostname, app, config.getConfiguration());
