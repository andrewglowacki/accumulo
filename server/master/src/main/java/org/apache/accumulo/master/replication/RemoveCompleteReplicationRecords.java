--- conflicted
+++ resolved
@@ -204,14 +204,9 @@
 
     List<Mutation> mutations = new ArrayList<>();
     mutations.add(m);
-<<<<<<< HEAD
     for (Entry<Table.ID,Long> entry : tableToTimeCreated.entrySet()) {
-      log.info("Removing order mutation for table {} at {} for {}", entry.getKey(), entry.getValue(), row.toString());
-=======
-    for (Entry<String,Long> entry : tableToTimeCreated.entrySet()) {
       log.info("Removing order mutation for table {} at {} for {}", entry.getKey(),
           entry.getValue(), row.toString());
->>>>>>> f4f43feb
       Mutation orderMutation = OrderSection.createMutation(row.toString(), entry.getValue());
       orderMutation.putDelete(OrderSection.NAME, new Text(entry.getKey().getUtf8()));
       mutations.add(orderMutation);
