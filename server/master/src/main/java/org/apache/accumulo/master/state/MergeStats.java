/*
 * Licensed to the Apache Software Foundation (ASF) under one or more
 * contributor license agreements.  See the NOTICE file distributed with
 * this work for additional information regarding copyright ownership.
 * The ASF licenses this file to You under the Apache License, Version 2.0
 * (the "License"); you may not use this file except in compliance with
 * the License.  You may obtain a copy of the License at
 *
 *     http://www.apache.org/licenses/LICENSE-2.0
 *
 * Unless required by applicable law or agreed to in writing, software
 * distributed under the License is distributed on an "AS IS" BASIS,
 * WITHOUT WARRANTIES OR CONDITIONS OF ANY KIND, either express or implied.
 * See the License for the specific language governing permissions and
 * limitations under the License.
 */
package org.apache.accumulo.master.state;

import java.io.IOException;
import java.util.Map;
import java.util.Map.Entry;

import org.apache.accumulo.core.Constants;
import org.apache.accumulo.core.client.Accumulo;
import org.apache.accumulo.core.client.AccumuloClient;
import org.apache.accumulo.core.client.Scanner;
import org.apache.accumulo.core.client.TableNotFoundException;
import org.apache.accumulo.core.data.Key;
import org.apache.accumulo.core.data.Range;
import org.apache.accumulo.core.data.TableId;
import org.apache.accumulo.core.data.Value;
import org.apache.accumulo.core.dataImpl.KeyExtent;
import org.apache.accumulo.core.metadata.MetadataTable;
import org.apache.accumulo.core.metadata.RootTable;
import org.apache.accumulo.core.metadata.schema.MetadataSchema;
import org.apache.accumulo.core.metadata.schema.MetadataSchema.TabletsSection;
import org.apache.accumulo.core.security.Authorizations;
import org.apache.accumulo.fate.zookeeper.ZooReaderWriter;
import org.apache.accumulo.fate.zookeeper.ZooUtil;
import org.apache.accumulo.server.cli.ServerUtilOpts;
import org.apache.accumulo.server.master.state.CurrentState;
import org.apache.accumulo.server.master.state.MergeInfo;
import org.apache.accumulo.server.master.state.MergeState;
import org.apache.accumulo.server.master.state.MetaDataTableScanner;
import org.apache.accumulo.server.master.state.TabletLocationState;
import org.apache.accumulo.server.master.state.TabletLocationState.BadLocationStateException;
import org.apache.accumulo.server.master.state.TabletState;
import org.apache.hadoop.io.DataInputBuffer;
import org.apache.hadoop.io.Text;
import org.apache.htrace.TraceScope;
import org.apache.zookeeper.data.Stat;
import org.slf4j.Logger;
import org.slf4j.LoggerFactory;

public class MergeStats {
<<<<<<< HEAD
  private static final Logger log = LoggerFactory.getLogger(MergeStats.class);
  MergeInfo info;
  int hosted = 0;
  int unassigned = 0;
  int chopped = 0;
  int needsToBeChopped = 0;
  int total = 0;
  boolean lowerSplit = false;
  boolean upperSplit = false;
=======
  final static private Logger log = LoggerFactory.getLogger(MergeStats.class);
  private final MergeInfo info;
  private int hosted = 0;
  private int unassigned = 0;
  private int chopped = 0;
  private int needsToBeChopped = 0;
  private int total = 0;
  private boolean lowerSplit = false;
  private boolean upperSplit = false;
>>>>>>> 626a4081

  public MergeStats(MergeInfo info) {
    this.info = info;
    if (info.getState().equals(MergeState.NONE))
      return;
    if (info.getExtent().getEndRow() == null)
      upperSplit = true;
    if (info.getExtent().getPrevEndRow() == null)
      lowerSplit = true;
  }

  public MergeInfo getMergeInfo() {
    return info;
  }

  public void update(KeyExtent ke, TabletState state, boolean chopped, boolean hasWALs) {
    if (info.getState().equals(MergeState.NONE))
      return;
    if (!upperSplit && info.getExtent().getEndRow().equals(ke.getPrevEndRow())) {
      log.info("Upper split found: {}", ke.getPrevEndRow());
      upperSplit = true;
    }
    if (!lowerSplit && info.getExtent().getPrevEndRow().equals(ke.getEndRow())) {
      log.info("Lower split found: {}", ke.getEndRow());
      lowerSplit = true;
    }
    if (!info.overlaps(ke))
      return;
    if (info.needsToBeChopped(ke)) {
      this.needsToBeChopped++;
      if (chopped) {
        if (state.equals(TabletState.HOSTED)) {
          this.chopped++;
        } else if (!hasWALs) {
          this.chopped++;
        }
      }
    }
    this.total++;
    if (state.equals(TabletState.HOSTED))
      this.hosted++;
    if (state.equals(TabletState.UNASSIGNED) || state.equals(TabletState.SUSPENDED))
      this.unassigned++;
  }

  public MergeState nextMergeState(AccumuloClient accumuloClient, CurrentState master)
      throws Exception {
    MergeState state = info.getState();
    if (state == MergeState.NONE)
      return state;
    if (total == 0) {
      log.trace("failed to see any tablets for this range, ignoring {}", info.getExtent());
      return state;
    }
    log.info("Computing next merge state for {} which is presently {} isDelete : {}",
        info.getExtent(), state, info.isDelete());
    if (state == MergeState.STARTED) {
      state = MergeState.SPLITTING;
    }
    if (state == MergeState.SPLITTING) {
      log.info("{} are hosted, total {}", hosted, total);
      if (!info.isDelete() && total == 1) {
        log.info("Merge range is already contained in a single tablet {}", info.getExtent());
        state = MergeState.COMPLETE;
      } else if (hosted == total) {
        if (info.isDelete()) {
          if (!lowerSplit)
            log.info("Waiting for {} lower split to occur {}", info, info.getExtent());
          else if (!upperSplit)
            log.info("Waiting for {} upper split to occur {}", info, info.getExtent());
          else
            state = MergeState.WAITING_FOR_CHOPPED;
        } else {
          state = MergeState.WAITING_FOR_CHOPPED;
        }
      } else {
        log.info("Waiting for {} hosted tablets to be {} {}", hosted, total, info.getExtent());
      }
    }
    if (state == MergeState.WAITING_FOR_CHOPPED) {
      log.info("{} tablets are chopped {}", chopped, info.getExtent());
      if (chopped == needsToBeChopped) {
        state = MergeState.WAITING_FOR_OFFLINE;
      } else {
        log.info("Waiting for {} chopped tablets to be {} {}", chopped, needsToBeChopped,
            info.getExtent());
      }
    }
    if (state == MergeState.WAITING_FOR_OFFLINE) {
      if (chopped != needsToBeChopped) {
        log.warn("Unexpected state: chopped tablets should be {} was {} merge {}", needsToBeChopped,
            chopped, info.getExtent());
        // Perhaps a split occurred after we chopped, but before we went offline: start over
        state = MergeState.WAITING_FOR_CHOPPED;
      } else {
        log.info("{} tablets are chopped, {} are offline {}", chopped, unassigned,
            info.getExtent());
<<<<<<< HEAD
        if (unassigned == total) {
          if (verifyMergeConsistency(accumuloClient, master))
=======
        if (unassigned == total && chopped == needsToBeChopped) {
          if (verifyMergeConsistency(connector, master))
>>>>>>> 626a4081
            state = MergeState.MERGING;
          else
            log.info("Merge consistency check failed {}", info.getExtent());
        } else {
          log.info("Waiting for {} unassigned tablets to be {} {}", unassigned, total,
              info.getExtent());
        }
      }
    }
    if (state == MergeState.MERGING) {
      if (hosted != 0) {
        // Shouldn't happen
        log.error("Unexpected state: hosted tablets should be zero {} merge {}", hosted,
            info.getExtent());
        state = MergeState.WAITING_FOR_OFFLINE;
      }
      if (unassigned != total) {
        // Shouldn't happen
        log.error("Unexpected state: unassigned tablets should be {} was {} merge {}", total,
            unassigned, info.getExtent());
        state = MergeState.WAITING_FOR_CHOPPED;
      }
      log.info("{} tablets are unassigned {}", unassigned, info.getExtent());
    }
    return state;
  }

  private boolean verifyMergeConsistency(AccumuloClient accumuloClient, CurrentState master)
      throws TableNotFoundException, IOException {
    MergeStats verify = new MergeStats(info);
    KeyExtent extent = info.getExtent();
    Scanner scanner = accumuloClient
        .createScanner(extent.isMeta() ? RootTable.NAME : MetadataTable.NAME, Authorizations.EMPTY);
    MetaDataTableScanner.configureScanner(scanner, master);
    Text start = extent.getPrevEndRow();
    if (start == null) {
      start = new Text();
    }
    TableId tableId = extent.getTableId();
    Text first = TabletsSection.getRow(tableId, start);
    Range range = new Range(first, false, null, true);
    scanner.setRange(range.clip(MetadataSchema.TabletsSection.getRange()));
    KeyExtent prevExtent = null;

    log.debug("Scanning range {}", range);
    for (Entry<Key,Value> entry : scanner) {
      TabletLocationState tls;
      try {
        tls = MetaDataTableScanner.createTabletLocationState(entry.getKey(), entry.getValue());
      } catch (BadLocationStateException e) {
        log.error("{}", e.getMessage(), e);
        return false;
      }
      log.debug("consistency check: {} walogs {}", tls, tls.walogs.size());
      if (!tls.extent.getTableId().equals(tableId)) {
        break;
      }

      if (!tls.walogs.isEmpty() && verify.getMergeInfo().needsToBeChopped(tls.extent)) {
        log.debug("failing consistency: needs to be chopped {}", tls.extent);
        return false;
      }

      if (prevExtent == null) {
        // this is the first tablet observed, it must be offline and its prev row must be less than
        // the start of the merge range
        if (tls.extent.getPrevEndRow() != null && tls.extent.getPrevEndRow().compareTo(start) > 0) {
          log.debug("failing consistency: prev row is too high {}", start);
          return false;
        }

        if (tls.getState(master.onlineTabletServers()) != TabletState.UNASSIGNED
            && tls.getState(master.onlineTabletServers()) != TabletState.SUSPENDED) {
          log.debug("failing consistency: assigned or hosted {}", tls);
          return false;
        }

      } else if (!tls.extent.isPreviousExtent(prevExtent)) {
        log.debug("hole in {}", MetadataTable.NAME);
        return false;
      }

      prevExtent = tls.extent;

      verify.update(tls.extent, tls.getState(master.onlineTabletServers()), tls.chopped,
          !tls.walogs.isEmpty());
      // stop when we've seen the tablet just beyond our range
      if (tls.extent.getPrevEndRow() != null && extent.getEndRow() != null
          && tls.extent.getPrevEndRow().compareTo(extent.getEndRow()) > 0) {
        break;
      }
    }
    log.debug("chopped {} v.chopped {} unassigned {} v.unassigned {} verify.total {}", chopped,
        verify.chopped, unassigned, verify.unassigned, verify.total);
<<<<<<< HEAD

=======
>>>>>>> 626a4081
    return chopped == verify.chopped && unassigned == verify.unassigned
        && unassigned == verify.total;
  }

  public static void main(String[] args) throws Exception {
    ServerUtilOpts opts = new ServerUtilOpts();
    try (TraceScope clientSpan = opts.parseArgsAndTrace(MergeStats.class.getName(), args)) {

      try (AccumuloClient client = Accumulo.newClient().from(opts.getClientProps()).build()) {
        Map<String,String> tableIdMap = client.tableOperations().tableIdMap();
        ZooReaderWriter zooReaderWriter = opts.getServerContext().getZooReaderWriter();
        for (Entry<String,String> entry : tableIdMap.entrySet()) {
          final String table = entry.getKey(), tableId = entry.getValue();
          String path = ZooUtil.getRoot(client.instanceOperations().getInstanceID())
              + Constants.ZTABLES + "/" + tableId + "/merge";
          MergeInfo info = new MergeInfo();
          if (zooReaderWriter.exists(path)) {
            byte[] data = zooReaderWriter.getData(path, new Stat());
            DataInputBuffer in = new DataInputBuffer();
            in.reset(data, data.length);
            info.readFields(in);
          }
          System.out.println(String.format("%25s  %10s %10s %s", table, info.getState(),
              info.getOperation(), info.getExtent()));
        }
      }
    }
  }
}<|MERGE_RESOLUTION|>--- conflicted
+++ resolved
@@ -53,17 +53,6 @@
 import org.slf4j.LoggerFactory;
 
 public class MergeStats {
-<<<<<<< HEAD
-  private static final Logger log = LoggerFactory.getLogger(MergeStats.class);
-  MergeInfo info;
-  int hosted = 0;
-  int unassigned = 0;
-  int chopped = 0;
-  int needsToBeChopped = 0;
-  int total = 0;
-  boolean lowerSplit = false;
-  boolean upperSplit = false;
-=======
   final static private Logger log = LoggerFactory.getLogger(MergeStats.class);
   private final MergeInfo info;
   private int hosted = 0;
@@ -73,7 +62,6 @@
   private int total = 0;
   private boolean lowerSplit = false;
   private boolean upperSplit = false;
->>>>>>> 626a4081
 
   public MergeStats(MergeInfo info) {
     this.info = info;
@@ -171,13 +159,8 @@
       } else {
         log.info("{} tablets are chopped, {} are offline {}", chopped, unassigned,
             info.getExtent());
-<<<<<<< HEAD
         if (unassigned == total) {
           if (verifyMergeConsistency(accumuloClient, master))
-=======
-        if (unassigned == total && chopped == needsToBeChopped) {
-          if (verifyMergeConsistency(connector, master))
->>>>>>> 626a4081
             state = MergeState.MERGING;
           else
             log.info("Merge consistency check failed {}", info.getExtent());
@@ -272,10 +255,7 @@
     }
     log.debug("chopped {} v.chopped {} unassigned {} v.unassigned {} verify.total {}", chopped,
         verify.chopped, unassigned, verify.unassigned, verify.total);
-<<<<<<< HEAD
-
-=======
->>>>>>> 626a4081
+
     return chopped == verify.chopped && unassigned == verify.unassigned
         && unassigned == verify.total;
   }
