--- conflicted
+++ resolved
@@ -121,12 +121,8 @@
             Namespaces.NOT_DEFAULT.and(Namespaces.NOT_ACCUMULO));
         String newName = validateNamespaceArgument(arguments.get(1), tableOp, null);
 
-<<<<<<< HEAD
-        Namespace.ID namespaceId = ClientServiceHandler.checkNamespaceId(master.getInstance(), oldName, tableOp);
-=======
-        String namespaceId = ClientServiceHandler.checkNamespaceId(master.getInstance(), oldName,
-            tableOp);
->>>>>>> f4f43feb
+        Namespace.ID namespaceId = ClientServiceHandler.checkNamespaceId(master.getInstance(),
+            oldName, tableOp);
         if (!master.security.canRenameNamespace(c, namespaceId, oldName, newName))
           throw new ThriftSecurityException(c.getPrincipal(), SecurityErrorCode.PERMISSION_DENIED);
 
@@ -139,12 +135,8 @@
         String namespace = validateNamespaceArgument(arguments.get(0), tableOp,
             Namespaces.NOT_DEFAULT.and(Namespaces.NOT_ACCUMULO));
 
-<<<<<<< HEAD
-        Namespace.ID namespaceId = ClientServiceHandler.checkNamespaceId(master.getInstance(), namespace, tableOp);
-=======
-        String namespaceId = ClientServiceHandler.checkNamespaceId(master.getInstance(), namespace,
-            tableOp);
->>>>>>> f4f43feb
+        Namespace.ID namespaceId = ClientServiceHandler.checkNamespaceId(master.getInstance(),
+            namespace, tableOp);
         if (!master.security.canDeleteNamespace(c, namespaceId))
           throw new ThriftSecurityException(c.getPrincipal(), SecurityErrorCode.PERMISSION_DENIED);
 
@@ -179,34 +171,13 @@
       }
       case TABLE_RENAME: {
         TableOperation tableOp = TableOperation.RENAME;
-<<<<<<< HEAD
-        final String oldTableName = validateTableNameArgument(arguments.get(0), tableOp, NOT_SYSTEM);
-        String newTableName = validateTableNameArgument(arguments.get(1), tableOp, new Validator<String>() {
-
-          @Override
-          public boolean test(String argument) {
-            // verify they are in the same namespace
-            String oldNamespace = Tables.qualify(oldTableName).getFirst();
-            return oldNamespace.equals(Tables.qualify(argument).getFirst());
-          }
-
-          @Override
-          public String invalidMessage(String argument) {
-            return "Cannot move tables to a new namespace by renaming. The namespace for " + oldTableName + " does not match " + argument;
-          }
-
-        });
-
-        Table.ID tableId = ClientServiceHandler.checkTableId(master.getInstance(), oldTableName, tableOp);
-        Namespace.ID namespaceId = getNamespaceIdFromTableId(tableOp, tableId);
-=======
         final String oldTableName = validateTableNameArgument(arguments.get(0), tableOp,
             NOT_SYSTEM);
         String newTableName = validateTableNameArgument(arguments.get(1), tableOp,
             new Validator<String>() {
 
               @Override
-              public boolean apply(String argument) {
+              public boolean test(String argument) {
                 // verify they are in the same namespace
                 String oldNamespace = Tables.qualify(oldTableName).getFirst();
                 return oldNamespace.equals(Tables.qualify(argument).getFirst());
@@ -220,10 +191,9 @@
 
             });
 
-        String tableId = ClientServiceHandler.checkTableId(master.getInstance(), oldTableName,
+        Table.ID tableId = ClientServiceHandler.checkTableId(master.getInstance(), oldTableName,
             tableOp);
-        String namespaceId = getNamespaceIdFromTableId(tableOp, tableId);
->>>>>>> f4f43feb
+        Namespace.ID namespaceId = getNamespaceIdFromTableId(tableOp, tableId);
 
         final boolean canRename;
         try {
@@ -303,14 +273,9 @@
         TableOperation tableOp = TableOperation.DELETE;
         String tableName = validateTableNameArgument(arguments.get(0), tableOp, NOT_SYSTEM);
 
-<<<<<<< HEAD
-        final Table.ID tableId = ClientServiceHandler.checkTableId(master.getInstance(), tableName, tableOp);
-        Namespace.ID namespaceId = getNamespaceIdFromTableId(tableOp, tableId);
-=======
-        final String tableId = ClientServiceHandler.checkTableId(master.getInstance(), tableName,
+        final Table.ID tableId = ClientServiceHandler.checkTableId(master.getInstance(), tableName,
             tableOp);
-        String namespaceId = getNamespaceIdFromTableId(tableOp, tableId);
->>>>>>> f4f43feb
+        Namespace.ID namespaceId = getNamespaceIdFromTableId(tableOp, tableId);
 
         final boolean canDeleteTable;
         try {
@@ -374,14 +339,9 @@
         Text startRow = ByteBufferUtil.toText(arguments.get(1));
         Text endRow = ByteBufferUtil.toText(arguments.get(2));
 
-<<<<<<< HEAD
-        final Table.ID tableId = ClientServiceHandler.checkTableId(master.getInstance(), tableName, tableOp);
-        Namespace.ID namespaceId = getNamespaceIdFromTableId(tableOp, tableId);
-=======
-        final String tableId = ClientServiceHandler.checkTableId(master.getInstance(), tableName,
+        final Table.ID tableId = ClientServiceHandler.checkTableId(master.getInstance(), tableName,
             tableOp);
-        String namespaceId = getNamespaceIdFromTableId(tableOp, tableId);
->>>>>>> f4f43feb
+        Namespace.ID namespaceId = getNamespaceIdFromTableId(tableOp, tableId);
 
         final boolean canMerge;
         try {
@@ -394,15 +354,10 @@
         if (!canMerge)
           throw new ThriftSecurityException(c.getPrincipal(), SecurityErrorCode.PERMISSION_DENIED);
 
-<<<<<<< HEAD
         Master.log.debug("Creating merge op: {} {} {}", tableId, startRow, endRow);
-        master.fate.seedTransaction(opid, new TraceRepo<>(new TableRangeOp(MergeInfo.Operation.MERGE, namespaceId, tableId, startRow, endRow)), autoCleanup);
-=======
-        Master.log.debug("Creating merge op: " + tableId + " " + startRow + " " + endRow);
         master.fate.seedTransaction(opid, new TraceRepo<>(
             new TableRangeOp(MergeInfo.Operation.MERGE, namespaceId, tableId, startRow, endRow)),
             autoCleanup);
->>>>>>> f4f43feb
         break;
       }
       case TABLE_DELETE_RANGE: {
@@ -411,14 +366,9 @@
         Text startRow = ByteBufferUtil.toText(arguments.get(1));
         Text endRow = ByteBufferUtil.toText(arguments.get(2));
 
-<<<<<<< HEAD
-        final Table.ID tableId = ClientServiceHandler.checkTableId(master.getInstance(), tableName, tableOp);
-        Namespace.ID namespaceId = getNamespaceIdFromTableId(tableOp, tableId);
-=======
-        final String tableId = ClientServiceHandler.checkTableId(master.getInstance(), tableName,
+        final Table.ID tableId = ClientServiceHandler.checkTableId(master.getInstance(), tableName,
             tableOp);
-        String namespaceId = getNamespaceIdFromTableId(tableOp, tableId);
->>>>>>> f4f43feb
+        Namespace.ID namespaceId = getNamespaceIdFromTableId(tableOp, tableId);
 
         final boolean canDeleteRange;
         try {
@@ -444,14 +394,9 @@
         String failDir = ByteBufferUtil.toString(arguments.get(2));
         boolean setTime = Boolean.parseBoolean(ByteBufferUtil.toString(arguments.get(3)));
 
-<<<<<<< HEAD
-        final Table.ID tableId = ClientServiceHandler.checkTableId(master.getInstance(), tableName, tableOp);
-        Namespace.ID namespaceId = getNamespaceIdFromTableId(tableOp, tableId);
-=======
-        final String tableId = ClientServiceHandler.checkTableId(master.getInstance(), tableName,
+        final Table.ID tableId = ClientServiceHandler.checkTableId(master.getInstance(), tableName,
             tableOp);
-        String namespaceId = getNamespaceIdFromTableId(tableOp, tableId);
->>>>>>> f4f43feb
+        Namespace.ID namespaceId = getNamespaceIdFromTableId(tableOp, tableId);
 
         final boolean canBulkImport;
         try {
@@ -475,17 +420,11 @@
         Table.ID tableId = validateTableIdArgument(arguments.get(0), tableOp, null);
         byte[] startRow = ByteBufferUtil.toBytes(arguments.get(1));
         byte[] endRow = ByteBufferUtil.toBytes(arguments.get(2));
-<<<<<<< HEAD
-        List<IteratorSetting> iterators = IteratorUtil.decodeIteratorSettings(ByteBufferUtil.toBytes(arguments.get(3)));
-        CompactionStrategyConfig compactionStrategy = CompactionStrategyConfigUtil.decode(ByteBufferUtil.toBytes(arguments.get(4)));
-        Namespace.ID namespaceId = getNamespaceIdFromTableId(tableOp, tableId);
-=======
         List<IteratorSetting> iterators = IteratorUtil
             .decodeIteratorSettings(ByteBufferUtil.toBytes(arguments.get(3)));
         CompactionStrategyConfig compactionStrategy = CompactionStrategyConfigUtil
             .decode(ByteBufferUtil.toBytes(arguments.get(4)));
-        String namespaceId = getNamespaceIdFromTableId(tableOp, tableId);
->>>>>>> f4f43feb
+        Namespace.ID namespaceId = getNamespaceIdFromTableId(tableOp, tableId);
 
         final boolean canCompact;
         try {
@@ -556,14 +495,9 @@
         String tableName = validateTableNameArgument(arguments.get(0), tableOp, NOT_SYSTEM);
         String exportDir = ByteBufferUtil.toString(arguments.get(1));
 
-<<<<<<< HEAD
-        Table.ID tableId = ClientServiceHandler.checkTableId(master.getInstance(), tableName, tableOp);
-        Namespace.ID namespaceId = getNamespaceIdFromTableId(tableOp, tableId);
-=======
-        String tableId = ClientServiceHandler.checkTableId(master.getInstance(), tableName,
+        Table.ID tableId = ClientServiceHandler.checkTableId(master.getInstance(), tableName,
             tableOp);
-        String namespaceId = getNamespaceIdFromTableId(tableOp, tableId);
->>>>>>> f4f43feb
+        Namespace.ID namespaceId = getNamespaceIdFromTableId(tableOp, tableId);
 
         final boolean canExport;
         try {
@@ -586,23 +520,14 @@
     }
   }
 
-<<<<<<< HEAD
-  private Namespace.ID getNamespaceIdFromTableId(TableOperation tableOp, Table.ID tableId) throws ThriftTableOperationException {
+  private Namespace.ID getNamespaceIdFromTableId(TableOperation tableOp, Table.ID tableId)
+      throws ThriftTableOperationException {
     Namespace.ID namespaceId;
     try {
       namespaceId = Tables.getNamespaceId(master.getInstance(), tableId);
     } catch (TableNotFoundException e) {
-      throw new ThriftTableOperationException(tableId.canonicalID(), null, tableOp, TableOperationExceptionType.NOTFOUND, e.getMessage());
-=======
-  private String getNamespaceIdFromTableId(TableOperation tableOp, String tableId)
-      throws ThriftTableOperationException {
-    String namespaceId;
-    try {
-      namespaceId = Tables.getNamespaceId(master.getInstance(), tableId);
-    } catch (TableNotFoundException e) {
-      throw new ThriftTableOperationException(tableId, null, tableOp,
+      throw new ThriftTableOperationException(tableId.canonicalID(), null, tableOp,
           TableOperationExceptionType.NOTFOUND, e.getMessage());
->>>>>>> f4f43feb
     }
     return namespaceId;
   }
@@ -627,20 +552,12 @@
    * @throws ThriftTableOperationException
    *           Thrown if {@code e} was thrown because {@link SecurityErrorCode#TABLE_DOESNT_EXIST}
    */
-<<<<<<< HEAD
-  private void throwIfTableMissingSecurityException(ThriftSecurityException e, Table.ID tableId, String tableName, TableOperation op)
-      throws ThriftTableOperationException {
-    // ACCUMULO-3135 Table can be deleted after we get table ID but before we can check permission
-    if (e.isSetCode() && SecurityErrorCode.TABLE_DOESNT_EXIST == e.getCode()) {
-      throw new ThriftTableOperationException(tableId.canonicalID(), tableName, op, TableOperationExceptionType.NOTFOUND, "Table no longer exists");
-=======
-  private void throwIfTableMissingSecurityException(ThriftSecurityException e, String tableId,
+  private void throwIfTableMissingSecurityException(ThriftSecurityException e, Table.ID tableId,
       String tableName, TableOperation op) throws ThriftTableOperationException {
     // ACCUMULO-3135 Table can be deleted after we get table ID but before we can check permission
     if (e.isSetCode() && SecurityErrorCode.TABLE_DOESNT_EXIST == e.getCode()) {
-      throw new ThriftTableOperationException(tableId, tableName, op,
+      throw new ThriftTableOperationException(tableId.canonicalID(), tableName, op,
           TableOperationExceptionType.NOTFOUND, "Table no longer exists");
->>>>>>> f4f43feb
     }
   }
 
@@ -685,14 +602,9 @@
   }
 
   // Verify table name arguments are valid, and match any additional restrictions
-<<<<<<< HEAD
-  private Table.ID validateTableIdArgument(ByteBuffer tableIdArg, TableOperation op, Validator<Table.ID> userValidator) throws ThriftTableOperationException {
+  private Table.ID validateTableIdArgument(ByteBuffer tableIdArg, TableOperation op,
+      Validator<Table.ID> userValidator) throws ThriftTableOperationException {
     Table.ID tableId = tableIdArg == null ? null : ByteBufferUtil.toTableId(tableIdArg);
-=======
-  private String validateTableIdArgument(ByteBuffer tableIdArg, TableOperation op,
-      Validator<String> userValidator) throws ThriftTableOperationException {
-    String tableId = tableIdArg == null ? null : ByteBufferUtil.toString(tableIdArg);
->>>>>>> f4f43feb
     try {
       return VALID_ID.and(userValidator).validate(tableId);
     } catch (IllegalArgumentException e) {
@@ -700,12 +612,8 @@
       // Information provided by a client should generate a user-level exception, not a system-level
       // warning.
       log.debug(why);
-<<<<<<< HEAD
-      throw new ThriftTableOperationException(tableId.canonicalID(), null, op, TableOperationExceptionType.INVALID_NAME, why);
-=======
-      throw new ThriftTableOperationException(tableId, null, op,
+      throw new ThriftTableOperationException(tableId.canonicalID(), null, op,
           TableOperationExceptionType.INVALID_NAME, why);
->>>>>>> f4f43feb
     }
   }
 
