--- conflicted
+++ resolved
@@ -66,16 +66,9 @@
     executor = Executors.newScheduledThreadPool(4, new NamingThreadFactory("Walog sort starter "));
     zooCache = new ZooCache(master.getContext().getZooReaderWriter(), null);
     try {
-<<<<<<< HEAD
-      List<String> workIDs = new DistributedWorkQueue(
-          master.getZooKeeperRoot() + Constants.ZRECOVERY, master.getConfiguration())
-              .getWorkQueued();
-=======
-      AccumuloConfiguration aconf = master.getConfiguration();
       List<String> workIDs =
-          new DistributedWorkQueue(ZooUtil.getRoot(master.getInstance()) + Constants.ZRECOVERY,
-              aconf).getWorkQueued();
->>>>>>> 0a9837f3
+          new DistributedWorkQueue(master.getZooKeeperRoot() + Constants.ZRECOVERY,
+              master.getConfiguration()).getWorkQueued();
       sortsQueued.addAll(workIDs);
     } catch (Exception e) {
       log.warn("{}", e.getMessage(), e);
@@ -144,13 +137,8 @@
     for (Collection<String> logs : walogs) {
       for (String walog : logs) {
 
-<<<<<<< HEAD
         String switchedWalog = VolumeUtil.switchVolume(walog, FileType.WAL, ServerConstants
             .getVolumeReplacements(master.getConfiguration(), master.getContext().getHadoopConf()));
-=======
-        String switchedWalog =
-            VolumeUtil.switchVolume(walog, FileType.WAL, ServerConstants.getVolumeReplacements());
->>>>>>> 0a9837f3
         if (switchedWalog != null) {
           // replaces the volume used for sorting, but do not change entry in metadata table. When
           // the tablet loads it will change the metadata table entry. If
@@ -162,22 +150,17 @@
         String[] parts = walog.split("/");
         String sortId = parts[parts.length - 1];
         String filename = master.getFileSystem().getFullPath(FileType.WAL, walog).toString();
-<<<<<<< HEAD
         String dest = RecoveryPath.getRecoveryPath(new Path(filename)).toString();
         log.debug("Recovering {} to {}", filename, dest);
-=======
-        String dest =
-            RecoveryPath.getRecoveryPath(master.getFileSystem(), new Path(filename)).toString();
-        log.debug("Recovering " + filename + " to " + dest);
->>>>>>> 0a9837f3
 
         boolean sortQueued;
         synchronized (this) {
           sortQueued = sortsQueued.contains(sortId);
         }
 
-        if (sortQueued && zooCache
-            .get(master.getZooKeeperRoot() + Constants.ZRECOVERY + "/" + sortId) == null) {
+        if (sortQueued
+            && zooCache.get(master.getZooKeeperRoot() + Constants.ZRECOVERY + "/" + sortId)
+                == null) {
           synchronized (this) {
             sortsQueued.remove(sortId);
           }
