--- conflicted
+++ resolved
@@ -123,12 +123,8 @@
       updateReplicationSpan.stop();
     }
 
-<<<<<<< HEAD
-    log.info("Closed {} WAL replication references in replication table in {}", recordsClosed, sw.toString());
-=======
-    log.info("Closed " + recordsClosed + " WAL replication references in replication table in "
-        + sw.toString());
->>>>>>> f4f43feb
+    log.info("Closed {} WAL replication references in replication table in {}", recordsClosed,
+        sw.toString());
   }
 
   /**
