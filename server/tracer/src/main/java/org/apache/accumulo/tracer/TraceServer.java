--- conflicted
+++ resolved
@@ -333,13 +333,9 @@
   }
 
   public static void main(String[] args) throws Exception {
-<<<<<<< HEAD
-    loginTracer(SiteConfiguration.getInstance());
-=======
     final String app = "tracer";
     Accumulo.setupLogging(app);
-    SecurityUtil.serverLogin(ServerConfiguration.getSiteConfiguration());
->>>>>>> 679a1c3e
+    loginTracer(SiteConfiguration.getInstance());
     ServerOpts opts = new ServerOpts();
     opts.parseArgs(app, args);
     Instance instance = HdfsZooInstance.getInstance();
