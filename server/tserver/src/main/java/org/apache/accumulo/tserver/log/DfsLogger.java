--- conflicted
+++ resolved
@@ -366,95 +366,19 @@
     try {
       input.readFully(magicBuffer);
       if (Arrays.equals(magicBuffer, magic)) {
-<<<<<<< HEAD
         byte[] params = CryptoUtils.readParams(input);
-        CryptoService cryptoService = CryptoServiceFactory.newInstance(conf,
-            ClassloaderType.ACCUMULO);
+        CryptoService cryptoService =
+            CryptoServiceFactory.newInstance(conf, ClassloaderType.ACCUMULO);
         CryptoEnvironment env = new CryptoEnvironmentImpl(Scope.WAL, params);
 
         FileDecrypter decrypter = cryptoService.getFileDecrypter(env);
         log.debug("Using {} for decrypting WAL", cryptoService.getClass().getSimpleName());
         decryptingInput = cryptoService instanceof NoCryptoService ? input
             : new DataInputStream(decrypter.decryptStream(input));
-=======
-        // additional parameters it needs from the underlying stream.
-        String cryptoModuleClassname = input.readUTF();
-        CryptoModule cryptoModule = CryptoModuleFactory.getCryptoModule(cryptoModuleClassname);
-
-        // Create the parameters and set the input stream into those parameters
-        CryptoModuleParameters params =
-            CryptoModuleFactory.createParamsObjectFromAccumuloConfiguration(conf);
-        params.setEncryptedInputStream(input);
-
-        // Create the plaintext input stream from the encrypted one
-        params = cryptoModule.getDecryptingInputStream(params);
-
-        if (params.getPlaintextInputStream() instanceof DataInputStream) {
-          decryptingInput = (DataInputStream) params.getPlaintextInputStream();
-        } else {
-          decryptingInput = new DataInputStream(params.getPlaintextInputStream());
-        }
->>>>>>> 0a9837f3
       } else {
         log.error("Unsupported WAL version.");
         input.seek(0);
-<<<<<<< HEAD
         decryptingInput = input;
-=======
-        byte[] magicV2 = DfsLogger.LOG_FILE_HEADER_V2.getBytes(UTF_8);
-        byte[] magicBufferV2 = new byte[magicV2.length];
-        input.readFully(magicBufferV2);
-
-        if (Arrays.equals(magicBufferV2, magicV2)) {
-          // Log files from 1.5 dump their options in raw to the logger files. Since we don't know
-          // the class
-          // that needs to read those files, we can make a couple of basic assumptions. Either it's
-          // going to be
-          // the NullCryptoModule (no crypto) or the DefaultCryptoModule.
-
-          // If it's null, we won't have any parameters whatsoever. First, let's attempt to read
-          // parameters
-          Map<String,String> opts = new HashMap<>();
-          int count = input.readInt();
-          for (int i = 0; i < count; i++) {
-            String key = input.readUTF();
-            String value = input.readUTF();
-            opts.put(key, value);
-          }
-
-          if (opts.size() == 0) {
-            // NullCryptoModule, we're done
-            decryptingInput = input;
-          } else {
-
-            // The DefaultCryptoModule will want to read the parameters from the underlying file, so
-            // we will put the file back to that spot.
-            org.apache.accumulo.core.security.crypto.CryptoModule cryptoModule =
-                org.apache.accumulo.core.security.crypto.CryptoModuleFactory
-                    .getCryptoModule(DefaultCryptoModule.class.getName());
-
-            CryptoModuleParameters params =
-                CryptoModuleFactory.createParamsObjectFromAccumuloConfiguration(conf);
-
-            // go back to the beginning, but skip over magicV2 already checked earlier
-            input.seek(magicV2.length);
-            params.setEncryptedInputStream(input);
-
-            params = cryptoModule.getDecryptingInputStream(params);
-            if (params.getPlaintextInputStream() instanceof DataInputStream) {
-              decryptingInput = (DataInputStream) params.getPlaintextInputStream();
-            } else {
-              decryptingInput = new DataInputStream(params.getPlaintextInputStream());
-            }
-          }
-
-        } else {
-
-          input.seek(0);
-          decryptingInput = input;
-        }
-
->>>>>>> 0a9837f3
       }
     } catch (Exception e) {
       log.warn("Got EOFException trying to read WAL header information,"
@@ -483,13 +407,9 @@
     log.debug("DfsLogger.open() begin");
     VolumeManager fs = conf.getFileSystem();
 
-<<<<<<< HEAD
-    VolumeChooserEnvironment chooserEnv = new VolumeChooserEnvironmentImpl(ChooserScope.LOGGER,
-        context);
+    VolumeChooserEnvironment chooserEnv =
+        new VolumeChooserEnvironmentImpl(ChooserScope.LOGGER, context);
     logPath = fs.choose(chooserEnv, ServerConstants.getBaseUris(context)) + Path.SEPARATOR
-=======
-    logPath = fs.choose(Optional.<String>absent(), ServerConstants.getBaseUris()) + Path.SEPARATOR
->>>>>>> 0a9837f3
         + ServerConstants.WAL_DIR + Path.SEPARATOR + logger + Path.SEPARATOR + filename;
 
     metaReference = toString();
@@ -498,14 +418,7 @@
       short replication = (short) conf.getConfiguration().getCount(Property.TSERV_WAL_REPLICATION);
       if (replication == 0)
         replication = fs.getDefaultReplication(new Path(logPath));
-<<<<<<< HEAD
       long blockSize = getWalBlockSize(conf.getConfiguration());
-=======
-      long blockSize = conf.getConfiguration().getMemoryInBytes(Property.TSERV_WAL_BLOCKSIZE);
-      if (blockSize == 0)
-        blockSize =
-            (long) (conf.getConfiguration().getMemoryInBytes(Property.TSERV_WALOG_MAX_SIZE) * 1.1);
->>>>>>> 0a9837f3
       if (conf.getConfiguration().getBoolean(Property.TSERV_WAL_SYNC))
         logFile = fs.createSyncable(new Path(logPath), 0, replication, blockSize);
       else
@@ -513,7 +426,6 @@
       sync = logFile.getClass().getMethod("hsync");
       flush = logFile.getClass().getMethod("hflush");
 
-<<<<<<< HEAD
       // Initialize the log file with a header and its encryption
       CryptoService cryptoService = context.getCryptoService();
       logFile.write(LOG_FILE_HEADER_V4.getBytes(UTF_8));
@@ -533,36 +445,6 @@
       OutputStream encryptedStream = encrypter.encryptStream(new NoFlushOutputStream(logFile));
       if (encryptedStream instanceof NoFlushOutputStream) {
         encryptingLogFile = (NoFlushOutputStream) encryptedStream;
-=======
-      // Initialize the crypto operations.
-      org.apache.accumulo.core.security.crypto.CryptoModule cryptoModule =
-          org.apache.accumulo.core.security.crypto.CryptoModuleFactory
-              .getCryptoModule(conf.getConfiguration().get(Property.CRYPTO_MODULE_CLASS));
-
-      // Initialize the log file with a header and the crypto params used to set up this log file.
-      logFile.write(LOG_FILE_HEADER_V3.getBytes(UTF_8));
-
-      CryptoModuleParameters params =
-          CryptoModuleFactory.createParamsObjectFromAccumuloConfiguration(conf.getConfiguration());
-
-      NoFlushOutputStream nfos = new NoFlushOutputStream(logFile);
-      params.setPlaintextOutputStream(nfos);
-
-      // In order to bootstrap the reading of this file later, we have to record the CryptoModule
-      // that was used to encipher it here,
-      // so that that crypto module can re-read its own parameters.
-
-      logFile.writeUTF(conf.getConfiguration().get(Property.CRYPTO_MODULE_CLASS));
-
-      params = cryptoModule.getEncryptingOutputStream(params);
-      OutputStream encipheringOutputStream = params.getEncryptedOutputStream();
-
-      // If the module just kicks back our original stream, then just use it, don't wrap it in
-      // another data OutputStream.
-      if (encipheringOutputStream == nfos) {
-        log.debug("No enciphering, using raw output stream");
-        encryptingLogFile = nfos;
->>>>>>> 0a9837f3
       } else {
         encryptingLogFile = new DataOutputStream(encryptedStream);
       }
