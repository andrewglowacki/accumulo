--- conflicted
+++ resolved
@@ -87,11 +87,7 @@
     key.tablet = null;
     key.event = LogEvents.MUTATION;
     key.filename = "/accumulo/wals/tserver+port/" + UUID.randomUUID();
-<<<<<<< HEAD
     value.mutations = Arrays.asList(new ServerMutation(new Text("row")));
-=======
-    value.mutations = Arrays.<Mutation>asList(new ServerMutation(new Text("row")));
->>>>>>> 0a9837f3
 
     key.write(dos);
     value.write(dos);
@@ -114,11 +110,7 @@
     key.tablet = null;
     key.event = LogEvents.MUTATION;
     key.filename = "/accumulo/wals/tserver+port/" + UUID.randomUUID();
-<<<<<<< HEAD
     value.mutations = Arrays.asList(new ServerMutation(new Text("badrow")));
-=======
-    value.mutations = Arrays.<Mutation>asList(new ServerMutation(new Text("badrow")));
->>>>>>> 0a9837f3
 
     key.write(dos);
     value.write(dos);
@@ -150,11 +142,7 @@
     key.event = LogEvents.MUTATION;
     key.tabletId = 3;
     key.filename = "/accumulo/wals/tserver+port/" + UUID.randomUUID();
-<<<<<<< HEAD
     value.mutations = Arrays.asList(new ServerMutation(new Text("row")));
-=======
-    value.mutations = Arrays.<Mutation>asList(new ServerMutation(new Text("row")));
->>>>>>> 0a9837f3
 
     key.write(dos);
     value.write(dos);
@@ -207,11 +195,7 @@
     key.tablet = null;
     key.event = LogEvents.MUTATION;
     key.filename = "/accumulo/wals/tserver+port/" + UUID.randomUUID();
-<<<<<<< HEAD
     value.mutations = Arrays.asList(new ServerMutation(new Text("row")));
-=======
-    value.mutations = Arrays.<Mutation>asList(new ServerMutation(new Text("row")));
->>>>>>> 0a9837f3
 
     key.write(dos);
     value.write(dos);
@@ -234,11 +218,7 @@
     key.tablet = null;
     key.event = LogEvents.MUTATION;
     key.filename = "/accumulo/wals/tserver+port/" + UUID.randomUUID();
-<<<<<<< HEAD
     value.mutations = Arrays.asList(new ServerMutation(new Text("badrow")));
-=======
-    value.mutations = Arrays.<Mutation>asList(new ServerMutation(new Text("badrow")));
->>>>>>> 0a9837f3
 
     key.write(dos);
     value.write(dos);
@@ -270,11 +250,7 @@
     key.event = LogEvents.MUTATION;
     key.tabletId = 3;
     key.filename = "/accumulo/wals/tserver+port/" + UUID.randomUUID();
-<<<<<<< HEAD
     value.mutations = Arrays.asList(new ServerMutation(new Text("row")));
-=======
-    value.mutations = Arrays.<Mutation>asList(new ServerMutation(new Text("row")));
->>>>>>> 0a9837f3
 
     key.write(dos);
     value.write(dos);
@@ -425,11 +401,7 @@
     key.tablet = null;
     key.event = LogEvents.MUTATION;
     key.filename = "/accumulo/wals/tserver+port/" + UUID.randomUUID();
-<<<<<<< HEAD
     value.mutations = Arrays.asList(new ServerMutation(new Text("row")));
-=======
-    value.mutations = Arrays.<Mutation>asList(new ServerMutation(new Text("row")));
->>>>>>> 0a9837f3
 
     key.write(dos);
     value.write(dos);
@@ -438,11 +410,7 @@
     key.event = LogEvents.MUTATION;
     key.tabletId = 1;
     key.filename = "/accumulo/wals/tserver+port/" + UUID.randomUUID();
-<<<<<<< HEAD
     value.mutations = Arrays.asList(new ServerMutation(new Text("row")));
-=======
-    value.mutations = Arrays.<Mutation>asList(new ServerMutation(new Text("row")));
->>>>>>> 0a9837f3
 
     key.write(dos);
     value.write(dos);
@@ -489,11 +457,7 @@
   public void dontSendEmptyDataToPeer() throws Exception {
     Client replClient = createMock(Client.class);
     AccumuloReplicaSystem ars = createMock(AccumuloReplicaSystem.class);
-<<<<<<< HEAD
     WalEdits edits = new WalEdits(Collections.emptyList());
-=======
-    WalEdits edits = new WalEdits(Collections.<ByteBuffer>emptyList());
->>>>>>> 0a9837f3
     WalReplication walReplication = new WalReplication(edits, 0, 0, 0);
 
     ReplicationTarget target = new ReplicationTarget("peer", "2", TableId.of("1"));
@@ -523,11 +487,7 @@
   public void consumedButNotSentDataShouldBeRecorded() throws Exception {
     Client replClient = createMock(Client.class);
     AccumuloReplicaSystem ars = createMock(AccumuloReplicaSystem.class);
-<<<<<<< HEAD
     WalEdits edits = new WalEdits(Collections.emptyList());
-=======
-    WalEdits edits = new WalEdits(Collections.<ByteBuffer>emptyList());
->>>>>>> 0a9837f3
     WalReplication walReplication = new WalReplication(edits, 0, 5, 0);
 
     ReplicationTarget target = new ReplicationTarget("peer", "2", TableId.of("1"));
