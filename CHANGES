<!---
  Licensed to the Apache Software Foundation (ASF) under one or more
  contributor license agreements.  See the NOTICE file distributed with
  this work for additional information regarding copyright ownership.
  The ASF licenses this file to You under the Apache License, Version 2.0
  (the "License"); you may not use this file except in compliance with
  the License.  You may obtain a copy of the License at

      http://www.apache.org/licenses/LICENSE-2.0

  Unless required by applicable law or agreed to in writing, software
  distributed under the License is distributed on an "AS IS" BASIS,
  WITHOUT WARRANTIES OR CONDITIONS OF ANY KIND, either express or implied.
  See the License for the specific language governing permissions and
  limitations under the License.
-->
<<<<<<< HEAD
Release Notes - Accumulo - Version 1.6.0
=======


Release Notes - Accumulo - Version 1.5.1
>>>>>>> a38b004f



** Sub-task
    * [ACCUMULO-1520] - Misc functional test fixes
    * [ACCUMULO-1688] - Ensure ZooLock.watchParent is properly set in case of Connection loss
    * [ACCUMULO-1793] - Update Hadoop 2.0 profile to Hadoop 2.2.0
    * [ACCUMULO-1794] - Add tests that flex Hadoop 2 features
    * [ACCUMULO-1857] - Update README
    * [ACCUMULO-1988] - Example map reduce not running in functional test
    * [ACCUMULO-2011] - LaTeX broken by ACCUMULO-1956
    * [ACCUMULO-2378] - Fix use of LOGNAME in functional tests under MR
    * [ACCUMULO-2379] - Document config needed for running functional tests under MR
    * [ACCUMULO-2380] - Update functional test MR job to indicate failed tests

** Bug
    * [ACCUMULO-1143] - unload of METADATA default_tablet with merging minor compactions can lockup
    * [ACCUMULO-1407] - Fix documentation for deleterows
    * [ACCUMULO-1428] - Document native maps
    * [ACCUMULO-1434] - NullPointerException thrown by ColumnVisibility#flatten() with empty visibility
    * [ACCUMULO-1435] - Examples functional test fails when sources are not in the run directory 
    * [ACCUMULO-1456] - isInSafeMode ignores passed in FileSystem
    * [ACCUMULO-1465] - Fix formatting of examples
    * [ACCUMULO-1470] - logger.dir.walog description should say that the WAL is stored on the "HDFS filesystem"
    * [ACCUMULO-1471] - SortedMapIterator.seek() doesn't respect columnFamilies
    * [ACCUMULO-1472] - MiniAccumulo cluster improperly configures classpaths
    * [ACCUMULO-1474] - Mock merge throws concurrent modification exception
    * [ACCUMULO-1492] - bin/accumulo should follow symbolic links
    * [ACCUMULO-1500] - RAT check fails to ignore .git directory
    * [ACCUMULO-1505] - MockTable's addMutation does not check for empty mutation
    * [ACCUMULO-1513] - Shell du command doesn't work unless in table context
    * [ACCUMULO-1518] - FileOperations expects RFile filenames to contain only 1 dot.
    * [ACCUMULO-1544] - Remove username from initialization
    * [ACCUMULO-1552] - minor typo in continuous-env.sh.example and run-verify.sh
    * [ACCUMULO-1556] - Initialize could use a better warning when HDFS dir is already populated
    * [ACCUMULO-1558] - Importtable writes file column entries with a filename of "null"
    * [ACCUMULO-1563] - Have BulkSplitOptimization and Compaction functional tests not write to hdfs root dir.
    * [ACCUMULO-1565] - Clonetable with excluded properties causes a NullPointerException
    * [ACCUMULO-1571] - typo in PrintInfo: "historgram"
    * [ACCUMULO-1572] - single node zookeeper failure kills connected accumulo servers
    * [ACCUMULO-1573] - Dump/Restore Zookeeper command line parsing is broken
    * [ACCUMULO-1574] - utility class TabletServerLocks doesn't work
    * [ACCUMULO-1575] - ListInstances utility doesn't work
    * [ACCUMULO-1577] - accumulo-site.xml cannot be loaded from $ACCUMULO_CONF_DIR
    * [ACCUMULO-1584] - ACCUMULO_CONF_DIR not respected for accumulo-metrics.xml
    * [ACCUMULO-1586] - If initial port binding fails, ThriftMetrics MBean is never registered for subsequently bound TServer 
    * [ACCUMULO-1587] - Grep appears to ignore -o option to write to a file.
    * [ACCUMULO-1593] - Looking up instanceName in ZK doesn't use consistent encoding
    * [ACCUMULO-1605] - stack overflow MilliSpan.java:113
    * [ACCUMULO-1615] - 'service accumulo-tserver stop' does not work
    * [ACCUMULO-1618] - No ability to disable trash for root tablet & WAL
    * [ACCUMULO-1626] - Mutation equals() method does not always work
    * [ACCUMULO-1630] - Accumulo gc cannot identify as non localhost address
    * [ACCUMULO-1637] - Update HDFS append/sync precondition check for Hadoop 1.2
    * [ACCUMULO-1661] - AccumuloInputFormat cannot fetch empty column family
    * [ACCUMULO-1672] - org.apache.accumulo.proxy.SimpleTest failing
    * [ACCUMULO-1673] - Mikstake in 1.5 Manual section 7.3 Indexing
    * [ACCUMULO-1687] - user manual refers to deprecated calls
    * [ACCUMULO-1698] - stop-here doesn't consider system hostname
    * [ACCUMULO-1700] - IndexedDocIterator incorrectly declares some variables as static
    * [ACCUMULO-1731] - unit tests are failing in 1.5.1-SNAPSHOT
    * [ACCUMULO-1734] - Mutation is hard to check in unit tests
    * [ACCUMULO-1775] - zooCacheTest fails due to missing /tmp/zcTest-42
    * [ACCUMULO-1784] - Failing tests again hadoop-2.2.0
    * [ACCUMULO-1786] - MiniAccumuloClusterGCTest fails if GC is already running
    * [ACCUMULO-1791] - status command for init.d script doesn't work with service command
    * [ACCUMULO-1800] - delete mutations not working through the Proxy
    * [ACCUMULO-1809] - ContinuousMoru does not run under hadoop 2.0
    * [ACCUMULO-1819] - NativeMap Makefile doesn't work with newest OSX/Xcode
    * [ACCUMULO-1821] - master recovers new WAL on recovering tablets
    * [ACCUMULO-1854] - AccumuloInputFormat can be less strict about contents of Configuration
    * [ACCUMULO-1858] - Backport fix for Accumulo-1379 PermGen Leak to 1.4 and 1.5
    * [ACCUMULO-1868] - Distro built from clean checkout misses several directories
    * [ACCUMULO-1870] - Functional tests don't configure Monitor log
    * [ACCUMULO-1873] - start-all.sh's zookeeper version check is lacking
    * [ACCUMULO-1876] - Problem using accumulo artifacts from ivy
    * [ACCUMULO-1878] - Functional test for Examples doesn't check return codes; many examples don't run
    * [ACCUMULO-1889] - ZooKeeperInstance close method should mark instance closed.
    * [ACCUMULO-1891] - AccumuloSecurityException doesn't properly handle null error codes.
    * [ACCUMULO-1892] - examples.simple.RandomBatchWriter might not write the specified number of rowids
    * [ACCUMULO-1899] - cli.Help should return non-zero status on error parsing args
    * [ACCUMULO-1900] - 1.5.1-SNAPHOST fails to run against Hadoop 1.0.4
    * [ACCUMULO-1901] - start-here.sh starts only one GC process even if more are defined
    * [ACCUMULO-1903] - Monitor creates a new ZK object to fetch gc status and doesn't wait for it to connect.
    * [ACCUMULO-1914] - MetadataTableUtil.removeUnusedEntries() should use one mutation
    * [ACCUMULO-1920] - monitor not seeing zookeeper updates
    * [ACCUMULO-1921] - NPE in tablet assignment
    * [ACCUMULO-1937] - Thread "tablet assignment 1" died overlaps assigned (tablet) true [] [] []
    * [ACCUMULO-1940] - Data file in !METADATA differs from in memory data
    * [ACCUMULO-1942] - examples-simple brings in unprovided zookeeper dependency
    * [ACCUMULO-1943] - NPE on randomwalk test
    * [ACCUMULO-1944] - Cobertura not working for functional tests in 1.5.x and earlier
    * [ACCUMULO-1947] - dfs.datanode.synconclose check is lacking
    * [ACCUMULO-1952] - Update dependencies to get around classdefnotfound in maven 3.1
    * [ACCUMULO-1958] - Range constructor lacks key checks, should be non-public
    * [ACCUMULO-1967] - magitator should respect presence or lack of gc file
    * [ACCUMULO-1968] - The FileDataIngest example creates MD5 hash keys, but the javadoc says it creates SHA1 hash keys.
    * [ACCUMULO-1985] - Cannot bind monitor on remote host to all interfaces
    * [ACCUMULO-1986] - Validity checks missing for readFields and Thrift deserialization
    * [ACCUMULO-1993] - proxy classes conflict with Ruby system classes
    * [ACCUMULO-1994] - proxy does not handle Key timestamps correctly
    * [ACCUMULO-1997] - Perform validation on ACCUMULO_HOME
    * [ACCUMULO-1999] - Random port for Master doesn't make sense
    * [ACCUMULO-2027] - ZooKeeperInstance.close() not freeing resources in multithreaded env
    * [ACCUMULO-2037] - Tablets not assigned to last location
    * [ACCUMULO-2042] - Scalability test does not run
    * [ACCUMULO-2057] - found two last locations for the same extent
    * [ACCUMULO-2058] - Shell Env interpolation lacking for kerberos configuration
    * [ACCUMULO-2065] - Broke log-forwarding with monitor binding to 0.0.0.0
    * [ACCUMULO-2078] - ACCUMULO_LOG_HOST is incorrectly computed
    * [ACCUMULO-2109] - functional tests do not clean up generated test site.xml files
    * [ACCUMULO-2112] - master does not balance after intermittent communication failure
    * [ACCUMULO-2116] - Examples functional test only works when run from ACCUMULO_HOME
    * [ACCUMULO-2117] - ClassLoaderIT fails
    * [ACCUMULO-2127] - example accumulo-site.xmls put Hadoop 2 jars ahead of Accumulo jars on classpath
    * [ACCUMULO-2128] - Provide resource cleanup via static utility rather than Instance.close
    * [ACCUMULO-2141] - dirlist example documentation for 1.5 used 1.4 syntax
    * [ACCUMULO-2146] - typo in continuous-env.sh.example
    * [ACCUMULO-2172] - Concurrent compactions before machine failure may cause uneeded recovery
    * [ACCUMULO-2174] - VFS Classloader has potential to collide localized resources
    * [ACCUMULO-2176] - ExecfileCommand#execute() should close scanner
    * [ACCUMULO-2182] - Backport randomwalk changes
    * [ACCUMULO-2183] - [RW] Error in Security.Validate
    * [ACCUMULO-2184] - "Unknown" HDFS usage on monitor
    * [ACCUMULO-2197] - Building RPMs requires thrift profile to be active
    * [ACCUMULO-2198] - Concurrent randomwalk fails with unbalanced servers
    * [ACCUMULO-2202] - Bloom loader missleading ERROR
    * [ACCUMULO-2211] - Security randomwalk fails "User doesn't exist and they SHOULD"
    * [ACCUMULO-2213] - tracer reports: IllegalStateException: Closed
    * [ACCUMULO-2220] - CloudStone Benchmarks do not respect ACCUMULO_CONF_DIR
    * [ACCUMULO-2221] - CloudStone Benchmarks should accept ZKs as parameter
    * [ACCUMULO-2224] - ZooSession should be more robust to transient DNS issues
    * [ACCUMULO-2225] - Need to better handle DNS failure propagation from Hadoop
    * [ACCUMULO-2226] - Wrong property name in user manual, section 11.5.4
    * [ACCUMULO-2227] - Concurrent randomwalk fails when namenode dies after bulk import step
    * [ACCUMULO-2228] - Security randomwalk fails when namenode dies before bulk import
    * [ACCUMULO-2230] - Can't run offline CI verification
    * [ACCUMULO-2234] - Cannot run offline mapreduce over non-default instance.dfs.dir value
    * [ACCUMULO-2235] - 'du' shell command doesn't work when not in a table
    * [ACCUMULO-2245] - Bump maven plugin versions due to failures building maven site
    * [ACCUMULO-2250] - Warning message in Fate.transitionToFailed should be logged in the beginning of the method
    * [ACCUMULO-2261] - duplicate locations
    * [ACCUMULO-2264] - KilledTabletServerSplitTest fails on Hadoop2
    * [ACCUMULO-2266] - TServer should ensure wal settings are valid for underlying FS
    * [ACCUMULO-2275] - Auto tests use wrong options
    * [ACCUMULO-2276] - ZooCacheTest uses wrong package names for classes
    * [ACCUMULO-2293] - AccumuloSecurityException might be thrown instead of TableNotFoundException on flush or clone
    * [ACCUMULO-2324] - DistributedWorkQueue#waitUntilDone() shouldn't synchronize on String object
    * [ACCUMULO-2329] - "egrep: /home/user/accumulo-1.5.1/conf/gc: No such file or directory"
    * [ACCUMULO-2331] - TableConfiguration should override invalidateCache
    * [ACCUMULO-2332] - SimpleGarbageCollector doesn't process address correctly
    * [ACCUMULO-2334] - Lacking fallback when ACCUMULO_LOG_HOST isn't set
    * [ACCUMULO-2344] - stack trace in shell when using grep 
    * [ACCUMULO-2361] - droptable created infinite METADATA scan loop
    * [ACCUMULO-2369] - AccumuloReloadingVFSClassLoaderTest failure
    * [ACCUMULO-2385] - classload problem running functional tests
    * [ACCUMULO-2387] - bootstrap_hdfs.sh doesn't read list of slaves and accumulo-site.xml from ACCUMULO_CONF_DIR

** New Feature
    * [ACCUMULO-1488] - support BigDecimal encoding for basic built-in combiners
    * [ACCUMULO-1639] - Server-side iterator/filter that allows you to specify a lexicographical range of column qualifier values you want to retrieve from a Scanner (ColumnSliceFilter)
    * [ACCUMULO-1960] - agitator should support sudo as well

** Improvement
    * [ACCUMULO-1069] - InstanceOperations get/set/remove Property methods are ambiguous
    * [ACCUMULO-1222] - o.a.a.t.randomwalk.FrameworkTest#testXML throws exceptions and asserts nothing
    * [ACCUMULO-1299] - VFS tests should not use hard coded DFS port
    * [ACCUMULO-1469] - Set the native memory maps configuration parameter to false for non-native example configurations
    * [ACCUMULO-1501] - Trace table should have an age-off filter by default
    * [ACCUMULO-1504] - IteratorSetting missing equals and hashCode methods
    * [ACCUMULO-1526] - add option for xml report format so that functional tests runs can be used by jenkins ci
    * [ACCUMULO-1550] - Create ACCUMULO_CONF_DIR environment variable
    * [ACCUMULO-1557] - [system/auto] if zooCacheTest.py fails, subsequent runs will fail due to /tmp/zkTest-42 dir existing with data
    * [ACCUMULO-1561] - Update maven-rpm-plugin version
    * [ACCUMULO-1576] - add CONTINUOUS_CONF_DIR environment variable for continuous ingest test
    * [ACCUMULO-1602] - put the KeyExtent in thread names for easier debugging
    * [ACCUMULO-1603] - Lack of permission to start Tracer doesn't log actual reason
    * [ACCUMULO-1633] - BatchWriter and variants don't assert maxMemory as a positive, non-zero value
    * [ACCUMULO-1658] - System integration tests should default ACCUMULO_CONF_DIR to ACCUMULO_HOME/conf
    * [ACCUMULO-1667] - Allow On/Offline Command To Execute Synchronously
    * [ACCUMULO-1689] - Add option to run GC in MiniAccumuloCluster
    * [ACCUMULO-1707] - quote env variable expansion in the start script
    * [ACCUMULO-1709] - failing Master doesn't set exit code of process
    * [ACCUMULO-1733] - Better error message on minicluster failure to initialize
    * [ACCUMULO-1785] - Alter config.sh to optionally just verify environment instead of making changes
    * [ACCUMULO-1833] - MultiTableBatchWriterImpl.getBatchWriter() is not performant for multiple threads
    * [ACCUMULO-1835] - Update test/system/auto/README for -f, -x, etc.
    * [ACCUMULO-1890] - MiniAccumloClusterGCTest failing on limited resource machine.
    * [ACCUMULO-1932] - Don't rely on Hadoop "convenience" scripts for agitator
    * [ACCUMULO-1933] - Make unit on memory parameters case-insensitive
    * [ACCUMULO-1946] - Include dfs.datanode.synconclose in hdfs configuration documentation
    * [ACCUMULO-1971] - Merge HDFS agitation from tablet server agitator and hdfs agitation
    * [ACCUMULO-1973] - Log better message when Hadoop configuration files are not found
    * [ACCUMULO-1984] - Clean up Instance closing
    * [ACCUMULO-2004] - LIB_PATH for Hadoop native libs is lacking
    * [ACCUMULO-2060] - Improve example general.classpath
    * [ACCUMULO-2064] - Include Git SHA1 in artifacts
    * [ACCUMULO-2120] - Fix maven warnings introduced declaration of mavanagaiata
    * [ACCUMULO-2126] - Hadoop profile names should be consistent across branches
    * [ACCUMULO-2132] - Prevent dock element in OSX from launching with MAC
    * [ACCUMULO-2144] - user lacking System.SYSTEM role should receive a more helpful error message
    * [ACCUMULO-2163] - Always run GC in mini accumulo
    * [ACCUMULO-2223] - minor corrections to 1.5 documentation regarding WAL
    * [ACCUMULO-2262] - Include java.net.preferIPv4Stack=true in process startup
    * [ACCUMULO-2279] - Add timeout_factor to tests still subject to timings
    * [ACCUMULO-2292] - Fix findbugs/pmd errors for 1.5.1
    * [ACCUMULO-2296] - Add thrift generated sources to findbugs ignore list
    * [ACCUMULO-2299] - WholeRowIterator.decodeRow should check input stream return val 
    * [ACCUMULO-2337] - org.apache.accumulo.test.MetaSplitTest.testMetaSplit times out 
    * [ACCUMULO-2342] - Proxy SimpleTest failures: might not see constraint updates 

** Task
    * [ACCUMULO-1643] - Make default Hadoop dependency 1.2.1 (stable)
    * [ACCUMULO-1690] - Update Apache RAT plugin to 0.10
    * [ACCUMULO-1872] - Clean up warnings in 1.5.1-SNAPSHOT branch
    * [ACCUMULO-1910] - Add source to jar files used for testing
    * [ACCUMULO-1956] - Add section on decomissioning or adding nodes to an Accumulo cluster
    * [ACCUMULO-1961] - Fix trivial compiler/javadoc warnings
    * [ACCUMULO-2010] - Remove resource leak warnings
    * [ACCUMULO-2113] - Verify that The Hammer approach to resource leak is a viable short term fix
    * [ACCUMULO-2254] - Remove run_findbugs.sh

** Test
    * [ACCUMULO-1782] - SimpleBulkTest and CompactionTest fail with missing testrf directory
    * [ACCUMULO-1789] - Increase test timeouts for Accumulo 1.5.x
    * [ACCUMULO-2216] - Randomwalk module to run each test once
    * [ACCUMULO-2170] - Remove static block from AccumuloDFSBase



Release Notes - Accumulo - Version 1.5.0



** Sub-task
    * [ACCUMULO-765] - Compare 1.4 and 1.5 API
    * [ACCUMULO-863] - Investigate removing prevkey from block index
    * [ACCUMULO-865] - Make starting out HDFS easier (bootstrap)
    * [ACCUMULO-866] - Remove old classloader
    * [ACCUMULO-867] - Support common use cases for loading classes from context (e.g. HDFS)
    * [ACCUMULO-868] - Explore configuring vfs cache
    * [ACCUMULO-869] - Determine best default classloader hierarchy 
    * [ACCUMULO-870] - Accumulo start unit test rely on ACCUMULO_HOME being set
    * [ACCUMULO-874] - set the BatchWriterConfig default latency to something finite
    * [ACCUMULO-878] - Decide fate of Mock Accumulo
    * [ACCUMULO-879] - Try to speed up MiniAccumuloCluster startup time
    * [ACCUMULO-880] - Make MiniAccumuloCluster support multiple tablet servers
    * [ACCUMULO-895] - MiniAccumuloCluster does not work on Windows
    * [ACCUMULO-913] - Review license and notice for 1.5.0
    * [ACCUMULO-924] - Update build for 1.5.0 release
    * [ACCUMULO-927] - Replace HDFS VFS FileSystem objects with the ones from Commons VFS
    * [ACCUMULO-930] - Classloader reloding indirection at wrong level
    * [ACCUMULO-934] - Address missing cases in switch statements in AgeOffStore
    * [ACCUMULO-936] - Additional debug from r1428556 breaks functional tests
    * [ACCUMULO-938] - ensure that cli options (for batch writers and scanners in particular) match each utility
    * [ACCUMULO-955] - Update MapReduce API to match the changes in ACCUMULO-706
    * [ACCUMULO-961] - Deprecate methods that override deprecated methods
    * [ACCUMULO-962] - Failed to do close consistency check for tablet
    * [ACCUMULO-966] - listscans not showing client address
    * [ACCUMULO-969] - commit the proxy for 1.5
    * [ACCUMULO-971] - Update/Fix malformed Javadocs
    * [ACCUMULO-972] - Check for unfinished TODOs that need to be done before release
    * [ACCUMULO-973] - Check compiler warnings for any potential bugs / remove trivial warnings.
    * [ACCUMULO-975] - Make proxy build with Hadoop 2.0
    * [ACCUMULO-978] - Proxy can not get active scans or compactions for a tablet server
    * [ACCUMULO-979] - Re-use generate-thrift.sh script for proxy
    * [ACCUMULO-983] - ProxyServer does not handle exceptions properly
    * [ACCUMULO-984] - Check potentially unexpected behavior with TimeUnit
    * [ACCUMULO-985] - proxy leaks BatchWriters and BatchScanners
    * [ACCUMULO-987] - Check for and schedule for removal (deprecate) any thrift objects in public API
    * [ACCUMULO-988] - compaction should fail if per compaction iterators are set
    * [ACCUMULO-989] - per compaction iterators should not affect tablets outside of compaction range
    * [ACCUMULO-991] - Make Thrift Transport and Protocol configurable
    * [ACCUMULO-992] - Document ACCUMULO-259
    * [ACCUMULO-993] - Create unit tests for mapred package
    * [ACCUMULO-996] - explore exposing accumulo token in proxy
    * [ACCUMULO-1001] - Fix problems with TransformingIterator
    * [ACCUMULO-1003] - what is the point of SecuritySerDe?
    * [ACCUMULO-1004] - functional tests are failing
    * [ACCUMULO-1007] - Ruby example for proxy is busted
    * [ACCUMULO-1008] - Lift gen-{cpp,java,py,rb} from proxy's build.dir
    * [ACCUMULO-1012] - Scrub deprecated features that are no longer supported in 1.5.x
    * [ACCUMULO-1019] - Continuous ingest README wrong after package move
    * [ACCUMULO-1024] - Deprecate built-in user management utilities
    * [ACCUMULO-1025] - Don't deprecate AuthInfo
    * [ACCUMULO-1026] - Don't use @Deprecated to mean "Not for Client Use"
    * [ACCUMULO-1027] - Consolidate the thrift objects for Authentication information
    * [ACCUMULO-1028] - Distinguish the user principal from the authentication token
    * [ACCUMULO-1041] - Generic interface for arbitrary token handling
    * [ACCUMULO-1047] - test 1.5.0
    * [ACCUMULO-1061] - Shutdown thread commented out
    * [ACCUMULO-1073] - Update website for 1.5.0 release
    * [ACCUMULO-1074] - Can not run as multiple users
    * [ACCUMULO-1080] - MAster is not seeing tablet server go away
    * [ACCUMULO-1087] - master doesn't retry log recovery
    * [ACCUMULO-1089] - Missing word in Accumulo documentation
    * [ACCUMULO-1090] - Inconsistent text in example in Accumulo documentation
    * [ACCUMULO-1091] - Missing space in Accumulo Documentation
    * [ACCUMULO-1092] - Confusing phrase in Accumulo documentation
    * [ACCUMULO-1093] - Missing 'ly' from a word in Accumulo documentation
    * [ACCUMULO-1094] - Inconsistent use of quotes in Accumulo documentation
    * [ACCUMULO-1095] - Inconsistent parameter usage for setgroups in Accumulo documentation
    * [ACCUMULO-1096] - Inconsistent styling of text in Accumulo documentation
    * [ACCUMULO-1097] - Misspelled word in Accumulo documentation
    * [ACCUMULO-1099] - Confusing phrase in Accumulo documentation
    * [ACCUMULO-1102] - Inconsistent parameter usage and quotation marks in Accumulo documentation
    * [ACCUMULO-1103] - Missing word in Accumulo documentation
    * [ACCUMULO-1121] - README says to build native libraries with *src*/server/src/main/java
    * [ACCUMULO-1129] - Make it easier for users to construct and use a security token
    * [ACCUMULO-1130] - Rename SecurityToken to AuthenticationToken
    * [ACCUMULO-1131] - Create tests, documentation, and examples of InsecureAuthenticator
    * [ACCUMULO-1133] - Put security-related APIs that clients need in the "o.a.a.core.client" package, or a security sub-package
    * [ACCUMULO-1136] - Lack of information regarding `setiter` and `config` for SKVI configuration
    * [ACCUMULO-1139] - Incorrect option for timestamp in user manual
    * [ACCUMULO-1155] - expose accumulo token in cli
    * [ACCUMULO-1156] - Migrate all existing code from using deprecated user/pass methods
    * [ACCUMULO-1157] - Add way for command line user to determine required Properties
    * [ACCUMULO-1159] - Exposed accumulo token in shell
    * [ACCUMULO-1160] - Clean up usage of Passwords where possible, deprecate others
    * [ACCUMULO-1185] - document running accumulo from HDFS
    * [ACCUMULO-1187] - review user and developer manuals for old information
    * [ACCUMULO-1194] - re-document deprecated getConnector() API's
    * [ACCUMULO-1195] - Can not view traces
    * [ACCUMULO-1241] - Update ASF copyrights?
    * [ACCUMULO-1247] - Make master handle tablet with multiple locations
    * [ACCUMULO-1248] - Metadata cache should handle tablets with multiple locations
    * [ACCUMULO-1271] - Make apache-release profile work for us
    * [ACCUMULO-1293] - metadata table merge hangs
    * [ACCUMULO-1305] - Shorten prefix in proxy properties file
    * [ACCUMULO-1314] - Support destroyable map for creating authentication token
    * [ACCUMULO-1315] - Get maven-changes-plugin to work again
    * [ACCUMULO-1316] - Ensure native libs are packaged in some way
    * [ACCUMULO-1319] - Remove root username prompt from init
    * [ACCUMULO-1321] - Dynamic Classloader lost jars
    * [ACCUMULO-1329] - Review examples for incorrect instructions / usage
    * [ACCUMULO-1338] - closeScanner in Accumulo proxy does not work
    * [ACCUMULO-1340] - calling update() on proxy with unknown scanner derails thrift session
    * [ACCUMULO-1342] - Fix documentation for proxy
    * [ACCUMULO-1351] - document HDFS timeout settings
    * [ACCUMULO-1352] - filter on !METADATA can prematurely delete loaded flags
    * [ACCUMULO-1353] - check that bulk load is active in metadata table constraint
    * [ACCUMULO-1364] - Silent failure after power outage
    * [ACCUMULO-1369] - Can not configure iterators when per table classpath is configured
    * [ACCUMULO-1380] - Add MiniAccumuloCluster to the Accumulo documentation

** Bug
    * [ACCUMULO-58] - Misconfigured aggregator can block table deletion
    * [ACCUMULO-102] - mvn clean package is not enough to allow the config.html page to be generated for the monitor
    * [ACCUMULO-108] - simple.gc.GCLotsOfCandidatesTest does not use the TestUtils settings properly
    * [ACCUMULO-147] - Need to transition filters from old type to new type in upgrade script
    * [ACCUMULO-160] - Makefile needs play nice on 64 and 32 bit systems
    * [ACCUMULO-189] - RegExFilter deepCopy NullPointerException
    * [ACCUMULO-198] - Can't build RPM
    * [ACCUMULO-209] - RegExFilter does not properly regex when using multi-byte characters
    * [ACCUMULO-226] - BatchScanner iterator implementation erroneously returns true for hasNext upon subsequent hasNext calls
    * [ACCUMULO-228] - Default map does not accurately count bytes in memory
    * [ACCUMULO-235] - Functional tests fail more than I'm comfortable with
    * [ACCUMULO-295] - Client side metadata cache caches credentials
    * [ACCUMULO-296] - Security random walk table out of sync
    * [ACCUMULO-322] - System throws no errors on !METADATA table constraint violations
    * [ACCUMULO-333] - Shell 'help' should wrap more cleanly
    * [ACCUMULO-360] - Bulk importing Keys with invalid ColumnVisibility doesn't fail until scan
    * [ACCUMULO-369] - master retries failed bulk imports too quickly
    * [ACCUMULO-392] - Accumulo does not start up nicely in provisioned hadoop installations
    * [ACCUMULO-396] - Shell in mock mode doesn't use instance name
    * [ACCUMULO-398] - Table tablets not evenly spread.
    * [ACCUMULO-408] - Large bulk imports timing out
    * [ACCUMULO-432] - Symlinks to bin/accumulo don't work
    * [ACCUMULO-445] - Concurrent random walk test does not handle permission change
    * [ACCUMULO-449] - Failed log copy is not restarted
    * [ACCUMULO-450] - Key hashCode should include timestamp
    * [ACCUMULO-462] - Constraints do not seem to reload easily
    * [ACCUMULO-487] - Batch Scanner can get stuck when external thread closes scanner
    * [ACCUMULO-496] - Cloudtrace.thrift needs to have it's namespace updated to the new package
    * [ACCUMULO-499] - Garbage collector should call Tracer.offNoFlush instead of Tracer.off
    * [ACCUMULO-505] - "% of Used DFS" is overflowing on a large cluster
    * [ACCUMULO-509] - default walog copy/sort uses replication of 1
    * [ACCUMULO-513] - Need to deal with half-dead tservers
    * [ACCUMULO-516] - Column family search with sparse files is painfully long
    * [ACCUMULO-528] - metadata table needs merge
    * [ACCUMULO-531] - TestConfirmDeletes hangs
    * [ACCUMULO-533] - make system iterators thread-safer
    * [ACCUMULO-534] - simple.logicalTime.LogicalTimeTest is timing out
    * [ACCUMULO-535] - shell functional test is failing
    * [ACCUMULO-536] - bulk split optimization test is failing
    * [ACCUMULO-537] - SimpleBalancerFairness functional test is failing
    * [ACCUMULO-538] - examples functional test is failing
    * [ACCUMULO-539] - fix warning about deprecated md5 module when running functional tests
    * [ACCUMULO-541] - run the functional tests with the typical jvm args
    * [ACCUMULO-555] - deprecate/remove the option on bulkImport that prevents the GC from deleting the files
    * [ACCUMULO-561] - Monitor scan mb/s does not show batch scan activity
    * [ACCUMULO-562] - Multi term grep in shell fails
    * [ACCUMULO-565] - graphs on the monitor page always read zero
    * [ACCUMULO-566] - monitor should display zero tablet servers as red, even if there's only one tablet server configured
    * [ACCUMULO-568] - Test creates a core/null directory
    * [ACCUMULO-570] - dirlist example README is a little inconsistent
    * [ACCUMULO-575] - Potential data loss when datanode fails immediately after minor compaction
    * [ACCUMULO-589] - Unable to set system properties in shell
    * [ACCUMULO-590] - NPE in TableLoadBalancer
    * [ACCUMULO-591] - Need to clear tablet location cache before computing input splits in input format
    * [ACCUMULO-596] - Shell doesn't accept hex characters with nonzero first bit
    * [ACCUMULO-597] - need timezone label to clarify the times on the monitoring graphs
    * [ACCUMULO-601] - client fails to resolve master hostname when not using fully qualified domain name
    * [ACCUMULO-604] - Running Low On Memory messages in monitor is a bit overzealous
    * [ACCUMULO-605] - NPE on MasterMonitorInfo also spammy
    * [ACCUMULO-606] - Shell needs add aggregator ability restored 
    * [ACCUMULO-616] - Table setting table.scan.max.memory ignored
    * [ACCUMULO-621] - master fails to shutdown
    * [ACCUMULO-623] - Data lost with hdfs write ahead log
    * [ACCUMULO-628] - tablet last location deleted and set
    * [ACCUMULO-629] - Unrecognized Property In Example Configuration (logger.sort.buffer.size)
    * [ACCUMULO-630] - ZooZap not handling -loggers parameter
    * [ACCUMULO-631] - ZooZap Usage Message Does Not Mention -tracers
    * [ACCUMULO-632] - 512Mb Configuration Example - JVM Memory Too Small.
    * [ACCUMULO-633] - FirstEntryInRowIterator is broken and has no test
    * [ACCUMULO-634] - MockAccumulo throws NPE if table doesn't exist
    * [ACCUMULO-635] - Check Existence of Zookeeper Recovery Node Before Reading It.
    * [ACCUMULO-636] - Must kill hdfs processes during testing
    * [ACCUMULO-639] - tablet server fails to start because it looks for walogs in wrong place
    * [ACCUMULO-641] - average queue time and average time for major compactions are identical, which is unlikely
    * [ACCUMULO-645] - Stderr: Warning: $HADOOP_HOME is deprecated
    * [ACCUMULO-649] - TServer log recovery code talks to zookeeper too much and is not aggressive enough
    * [ACCUMULO-654] - OfflineIterator does not bound range
    * [ACCUMULO-668] - first index block reader not closed in RFile
    * [ACCUMULO-669] - SimpleThreadPool ignores the max number of threads
    * [ACCUMULO-672] - port to thrift 0.8
    * [ACCUMULO-675] - WrappingIterator's seenSeek should be protected
    * [ACCUMULO-676] - root tablet taken off line before non-root metadata tables
    * [ACCUMULO-678] - tablet server shutdown may not work through a master failure
    * [ACCUMULO-679] - simple.table.TabletShouldSplitTest incosistently fails
    * [ACCUMULO-681] - close consistency check failure
    * [ACCUMULO-682] - Native library compiling fails on OS X 10.7 (Lion)
    * [ACCUMULO-683] - Accumulo ignores HDFS max replication configuration
    * [ACCUMULO-684] - npe during randomwalk test
    * [ACCUMULO-685] - Example accumulo-env.sh's specify min stack size that is too small for Java 1.7.4+
    * [ACCUMULO-686] - error running Concurrent randomwalk test
    * [ACCUMULO-688] - fix mapr support in 1.5
    * [ACCUMULO-689] - No appenders for logger in TransactionWatcherTest
    * [ACCUMULO-691] - Connecting To Shell With Incorrect Password Should Fail
    * [ACCUMULO-701] - No longer seeing TApplicationException
    * [ACCUMULO-702] - build on ubuntu hangs without required dependencies
    * [ACCUMULO-709] - AddFilesWithMissingEntries adds tmp files
    * [ACCUMULO-719] - Failure compiling native libraries on Mac OSX 10.7.4
    * [ACCUMULO-721] - Reloading of lib/ext classloader causes LinkageError
    * [ACCUMULO-727] - Bulk Import retry time needs to be longer/configurable
    * [ACCUMULO-733] - add description of the BatchWriter behavior
    * [ACCUMULO-737] - The PrintInfo.printMetaBlockInfo method does not close a BCFile.Reader
    * [ACCUMULO-738] - Close InputStream instead finally clause in FileIngestData.insertFileData method.
    * [ACCUMULO-740] - Infinite loop in RFile code
    * [ACCUMULO-754] - Generated thrift produces warnings on enums
    * [ACCUMULO-757] - Location for tablet assigned to dead server not removed when table offline
    * [ACCUMULO-758] - Change in jetty dependency is causing compile failure
    * [ACCUMULO-764] - stack overflow when starting tablet server after recent java update to 1.6.0_35
    * [ACCUMULO-766] - master is "leaking" ZooLock objects
    * [ACCUMULO-768] - Typo in User Manual on MapReduce Analytics
    * [ACCUMULO-769] - MapReduce API should not use Configuration to set Job state at submission time (ambiguous semantics)
    * [ACCUMULO-772] - Unexpected insert error not displayed in shell
    * [ACCUMULO-773] - Server Activity visualization is broken
    * [ACCUMULO-774] - splitting a tablet results in bogus warnings
    * [ACCUMULO-776] - TimestampFilter should serialize start and end as longs in the IteratorSetting
    * [ACCUMULO-778] - number of Fate threads in the master is not configurable
    * [ACCUMULO-779] - ZooStore can starve completed Repos
    * [ACCUMULO-781] - Move README_UBUNTU to docs directory.
    * [ACCUMULO-782] - MockConnector returns a MockInstance that is not equivalent to it's parent MockInstance
    * [ACCUMULO-783] - start-agitator.sh starts both agitator and magitator but stop-agitator.sh only stops agitator
    * [ACCUMULO-784] - agitator maxkill/minkill issue
    * [ACCUMULO-785] - Need age off finished fate operations
    * [ACCUMULO-787] - Debian packages rely on old hadoop-zookeeper package
    * [ACCUMULO-788] - Debian native package postinst scripts reference a bare $JAVA_HOME environment variable
    * [ACCUMULO-789] - Native debian package won't install due to make or makefile error
    * [ACCUMULO-794] - FirstEntryInRowIterator can scan through entire last row in range
    * [ACCUMULO-795] - MockTable doesn't obey useVersions parameter
    * [ACCUMULO-797] - empty log fails recovery
    * [ACCUMULO-799] - ZooLock should not set a watch in its constructor
    * [ACCUMULO-800] - don't log the instance.secret
    * [ACCUMULO-801] - Cobertura coverage not generated
    * [ACCUMULO-806] - tablet locator fails when the metadata table has empty sections
    * [ACCUMULO-821] - MockBatchScanner inappropriately filters on ranges
    * [ACCUMULO-822] - upgrade trunk to thrift 0.9
    * [ACCUMULO-827] - CloudStone Code Has Issues
    * [ACCUMULO-828] - CloudStone5 succeeds improprerly
    * [ACCUMULO-832] - Create directory for debug logs
    * [ACCUMULO-834] - thrift server responds slowly to large numbers of requests
    * [ACCUMULO-837] - NetUtils.getInputStream() yeilds NoSuchMethodError
    * [ACCUMULO-843] - Mock does not implement locality groups or merging
    * [ACCUMULO-844] - VisibilityFilter does not catch BadArgumentException
    * [ACCUMULO-845] - Handle method.include calls consistently in TraceWrap class.
    * [ACCUMULO-846] - Options validation is inconsistent
    * [ACCUMULO-847] - out of memory error creating native thread
    * [ACCUMULO-852] - ACCUMULO_LOG_HOST is set incorrectly
    * [ACCUMULO-854] - ava.lang.IllegalStateException: Locality group reader closed
    * [ACCUMULO-856] - monitor gets npe when the master is down
    * [ACCUMULO-857] - fix deprecation warnings due to upgrade to a more recent version of junit
    * [ACCUMULO-858] - Parse Exception During Run of Maven Changes Report Plugin
    * [ACCUMULO-859] - Upgrade to current reporting plugin versions
    * [ACCUMULO-860] - Thrift version error displays 0.8 instead of 0.9
    * [ACCUMULO-872] - both accumulo and accumulo-native contain native libs
    * [ACCUMULO-873] - Remove hadoop boxes from monitor
    * [ACCUMULO-876] - Make maven profiles for builds against different versions of hadoop
    * [ACCUMULO-881] - Random walk unit test is throwing an error
    * [ACCUMULO-885] - Create java utility to test validity of native libraries
    * [ACCUMULO-888] - NPE writing to the WAL
    * [ACCUMULO-889] - Update jar regex in examples and scripts
    * [ACCUMULO-892] - shutdown doesn't use all minor compaction threads
    * [ACCUMULO-893] - splitting and hold time are interacting badly
    * [ACCUMULO-903] - Make monitor servlet JSON output JSON spec compliant
    * [ACCUMULO-906] - Combiners documention could be improved
    * [ACCUMULO-907] - stacking combiners produces a strange result
    * [ACCUMULO-908] - VFS unit tests fail on Hadoop FS check
    * [ACCUMULO-911] - Get ClassNotFoundException when running Accumulo 1.4.0 Bulk Ingest Example
    * [ACCUMULO-912] - getConnector in MockAccumulo clobber's existing user authorizations
    * [ACCUMULO-914] - Junit tests in eclipse fail due to Classloader poorly parsing classpath locations
    * [ACCUMULO-915] - os.getlogin is not portable python code
    * [ACCUMULO-919] - delay file garbage collection to survive name node failure
    * [ACCUMULO-921] - Stop-server has unecessary SSHs
    * [ACCUMULO-926] - Extraneous vfs output should be logged (and breaks functional tests)
    * [ACCUMULO-928] - The TableLoadBalancer.getTableOperations method should not rely on Zookeeper.
    * [ACCUMULO-929] - Ignore JetBrains .idea and .iml files
    * [ACCUMULO-939] - Writing to HDFS gets stuck
    * [ACCUMULO-940] - Generated code needs license headers
    * [ACCUMULO-943] - Continuous Ingest graphs are broken by VFS extra output
    * [ACCUMULO-944] - start-here doesn't work if you define your roles by IP
    * [ACCUMULO-954] - ZooLock watcher can stop watching
    * [ACCUMULO-959] - compactions starving METADATA table scans
    * [ACCUMULO-965] - Zookeeper session ids created as unsigned long, parsed in ZooUtils.java as signed long
    * [ACCUMULO-968] - deletemany does not configure the scan-time iterator
    * [ACCUMULO-974] - Shell --fake requires HDFS to be running
    * [ACCUMULO-976] - user initiated compactions not preempting system initiated ones
    * [ACCUMULO-977] - listscans and listcompaction commands can get stuck on bad server
    * [ACCUMULO-982] - LocalityCheck is missing a path separator
    * [ACCUMULO-986] - DebugIterator could debug a little better
    * [ACCUMULO-994] - start-here tries to start a logger
    * [ACCUMULO-995] - stop-all.sh parameter passing does not accept -u root -p password params properly
    * [ACCUMULO-1005] - Authorizations and ColumnVisibility API should not accept Charset param
    * [ACCUMULO-1010] - Support upgrading from 1.4 to 1.5
    * [ACCUMULO-1032] - encryption changes break diagnostic LogReader
    * [ACCUMULO-1033] - log file contains no tablet definition
    * [ACCUMULO-1034] - Consistent CamelCase for ZooKeeper
    * [ACCUMULO-1035] - Scripts don't deal with empty variables well
    * [ACCUMULO-1036] - org.apache.accumulo.proxy.SimpleTest.testSecurityOperations has inconsistent behavior
    * [ACCUMULO-1037] - allow the proxy to run miniaccumulo for simple testing
    * [ACCUMULO-1038] - Code snippet for constructing iterators has wrong argument order
    * [ACCUMULO-1039] - Discussion of versioning iterator should mention how to disable it completely
    * [ACCUMULO-1040] - Variable name inconsistency in "Reading Data" client code snippet
    * [ACCUMULO-1048] - master logs a warning if a backup master is started
    * [ACCUMULO-1053] - continuous ingest detected data loss
    * [ACCUMULO-1054] - continuous ingest fails with class not found
    * [ACCUMULO-1056] - TableOperations.getSplits hangs indefinately on bad credentials
    * [ACCUMULO-1057] - ChangeSecret fails to change password
    * [ACCUMULO-1059] - monitor displays GC status using 12-hour time, not 24
    * [ACCUMULO-1060] - gc is getting an authentication error
    * [ACCUMULO-1062] - large numbers of threads make in-memory updates slow
    * [ACCUMULO-1063] - Update pom.xml to reference Commons IO v2.4 (or change Instamo to remove dependency)
    * [ACCUMULO-1064] - Debian package controls should be in same directory as 
    * [ACCUMULO-1065] - Javadoc getSystemConfiguration() and getSiteConfiguration() in InstanceOperations
    * [ACCUMULO-1071] - Finding ACCUMULO_HOME and programs in scripts is broken for symbolic links
    * [ACCUMULO-1072] - 'bin/accumulo init' with a bad JAVA_HOME gives a misleading message
    * [ACCUMULO-1077] - Deadlock possible with log recovery.
    * [ACCUMULO-1081] - Randomwalk Config test depends on commons-math
    * [ACCUMULO-1086] - Configuration secrets exposed via thrift RPC with no authentication
    * [ACCUMULO-1088] - master not balancing because balance information is out-of-date
    * [ACCUMULO-1104] - improve documentation
    * [ACCUMULO-1106] - MiniAccumuloTest fails on hadoop 2.0
    * [ACCUMULO-1107] - Rpm fails to install on Centos 6.3 x86_64 using yum
    * [ACCUMULO-1110] - deadlock found in major compaction
    * [ACCUMULO-1111] - stack overflow in random walk test
    * [ACCUMULO-1112] - master state is UNLOAD_METADATA_TABLE and goal state is NORMAL: stuck
    * [ACCUMULO-1113] - consistency check failure on !METADATA table
    * [ACCUMULO-1114] - class cast exception during Security random walk
    * [ACCUMULO-1115] - Config node in concurrent random walk doesn't work for tables
    * [ACCUMULO-1117] - noisy logs during random walk
    * [ACCUMULO-1118] - Tests failing on CentOS
    * [ACCUMULO-1120] - stop-all doesn't work: Error BAD_CREDENTIALS for user root
    * [ACCUMULO-1123] - Security test failing with BAD_CREDENTIALS
    * [ACCUMULO-1125] - DistributedWorkQueue not releasing lock on failure
    * [ACCUMULO-1126] - Master no longer cleans up recovery area
    * [ACCUMULO-1137] - C++ proxy binding missing namespace
    * [ACCUMULO-1138] - ZKPermHandler needs to sync before reading uncached credentials
    * [ACCUMULO-1140] - display the exact number of tablet servers in the monitor
    * [ACCUMULO-1141] - TServerUtils.startHsHaServer eats maxMessageSize parameter
    * [ACCUMULO-1147] - stray warning about missing recovery files
    * [ACCUMULO-1148] - Concurrent random walk test shutsdown accumulo way too often 
    * [ACCUMULO-1149] - balance and tablet server shutdown conflict
    * [ACCUMULO-1151] - Randomwalk framework more framework debug info
    * [ACCUMULO-1153] - gc is warning about files not existing
    * [ACCUMULO-1154] - Randomwalk failure during/after Security.xml
    * [ACCUMULO-1162] - Security.xml random walk test fails
    * [ACCUMULO-1164] - org.apache.accumulo.test.randomwalk.bulk.Verify#main needs to be CLIed or purged
    * [ACCUMULO-1171] - Passing relative directories to bulk import fails w/ unhelpful error message
    * [ACCUMULO-1172] - Increase metadata table split threshold
    * [ACCUMULO-1173] - NPE in tracer on zookeeper disconnect
    * [ACCUMULO-1178] - update ScaleTest presentation
    * [ACCUMULO-1180] - Makefile cannot be used to build just 32 or just 64 bit versions
    * [ACCUMULO-1183] - ProxyServer does not set column information on BatchScanner
    * [ACCUMULO-1184] - Reset security broken with jcommander additions
    * [ACCUMULO-1189] - Thrift ProxyServer is not throwing TableNotFoundException in createScanner & createBatchScanner
    * [ACCUMULO-1190] - The update() method on the ProxyServer should throw a MutationsRejectedException 
    * [ACCUMULO-1191] - Move thift generation into 'thrift' profile.
    * [ACCUMULO-1192] - "du" on a table without files does not report
    * [ACCUMULO-1199] - Verify all methods in the ProxyService that take table names actually throw TableNotFoundException when the table is missing.
    * [ACCUMULO-1204] - JSONServlet shows incorrect value for scans
    * [ACCUMULO-1205] - "Addl Data" checkboxes aren't observed on monitor auto-refresh
    * [ACCUMULO-1206] - Sorting by "Start" in traces for "foo" doesn't actually sort correctly
    * [ACCUMULO-1210] - remove stray println in ClientOpts
    * [ACCUMULO-1211] - Stats output not consistent
    * [ACCUMULO-1213] - master did not shutdown
    * [ACCUMULO-1214] - Proxy SimpleTest fails reading stale zookeeper data
    * [ACCUMULO-1227] - simple.largeRow.LargeRowTest FAILED due to out of range exception
    * [ACCUMULO-1231] - running FindOfflineTablets with no arguments throws NPE
    * [ACCUMULO-1232] - table_info tablet offline for a long time
    * [ACCUMULO-1233] - race condition looking at zookeeper nodes
    * [ACCUMULO-1234] - setscaniter can cause iterator class warning to appear in monitor
    * [ACCUMULO-1235] - tablet fails to load after split fix
    * [ACCUMULO-1238] - unexpected PERMISSION DENIED in random walk test
    * [ACCUMULO-1239] - CheckBalance is ending random walk tests
    * [ACCUMULO-1243] - Multiple assignment may occur if tablet server dies during split
    * [ACCUMULO-1244] - commons-io version conflict with CDH4
    * [ACCUMULO-1246] - Reject tablets with mutiple locations
    * [ACCUMULO-1250] - Fail the build when thrift profile activated and thrift fails
    * [ACCUMULO-1251] - TFramedTransport frame size limited on client side
    * [ACCUMULO-1253] - docs/config.html generation broken
    * [ACCUMULO-1255] - Occasional errors in vfs2 unit tests
    * [ACCUMULO-1257] - strange updates to metadata table
    * [ACCUMULO-1260] - config shell command exposes overridden trace.password
    * [ACCUMULO-1261] - System tests fail from clean checkout
    * [ACCUMULO-1264] - !METADATA table merge hangs
    * [ACCUMULO-1265] - copy dependencies breaks "mvn compile"
    * [ACCUMULO-1276] - problems running generate_monitor_certificate.sh
    * [ACCUMULO-1277] - Race condition between master and tserver when acquiring tserver lock
    * [ACCUMULO-1279] - Accumulo example configs run out of heap space
    * [ACCUMULO-1282] - Monitor requires jumping through hadoop permissions hoops (and granting accumulo broad permissions)
    * [ACCUMULO-1283] - new configuration test in random walk sets timeout values much too high
    * [ACCUMULO-1284] - FindOfflineTablets uses a batch scanner over the ROOT and META tablet types
    * [ACCUMULO-1317] - Username *'ed out during `accumulo init`
    * [ACCUMULO-1323] - Accumulo shell broken if prompted for password
    * [ACCUMULO-1328] - make delay between recoverLease calls configurable
    * [ACCUMULO-1330] - du shell command help should specify units
    * [ACCUMULO-1331] - simple.wal.WriteAheadLog test sometimes fails
    * [ACCUMULO-1332] - simple.gc.GCTest sometimes fails
    * [ACCUMULO-1333] - CleanZookeeper requires password with "accumulo:" prefix
    * [ACCUMULO-1343] - Docs profile doesn't fail when prerequisites aren't available
    * [ACCUMULO-1348] - Accumulo Shell does not respect 'exit' when executing file
    * [ACCUMULO-1358] - Shell's setiter is not informative when using a bad class name
    * [ACCUMULO-1365] - proxy SimpleTest fails trying to get a port
    * [ACCUMULO-1374] - Sudden Death of master, gc, and tservers
    * [ACCUMULO-1384] - bin/config.sh has hard-coded version that isn't updated with the build
    * [ACCUMULO-1389] - RPM has dependency on "jdk", it should be "jre"
    * [ACCUMULO-1392] - kerberos directions in README
    * [ACCUMULO-1404] - release tarballs include wrong contents
    * [ACCUMULO-1411] - Cannot use iterators in MockAccumulo running in a secondary classloader
    * [ACCUMULO-1413] - Binary packages should not have the -assemble component in their filename
    * [ACCUMULO-1415] - Move SystemToken to server package
    * [ACCUMULO-1421] - use reflection to improve compatibility between Hadoop 1 and 2
    * [ACCUMULO-1423] - Add include for **/*.jnilib in the binary-release.xml for tar.gz artifact
    * [ACCUMULO-1424] - proxy TFramedTransport max size too small (should be configurable)
    * [ACCUMULO-1429] - setscaniter doesn't work from different table context
    * [ACCUMULO-1430] - mvn release:prepare doesn't run tests
    * [ACCUMULO-1436] - Dependencies on sibling modules in Accumulo shouldn't be in the "provided" scope
    * [ACCUMULO-1440] - Configuration documentation generation (docs/config.html) should not interpolate properties
    * [ACCUMULO-1441] - Add sample RFiles to excludes for rat check
    * [ACCUMULO-1443] - TableOperations.list() lacks javadoc

** Improvement
    * [ACCUMULO-14] - Transition from full Accumulo mocking
    * [ACCUMULO-25] - Documentation instructs maven assembly:assembly, which has undesired behavior
    * [ACCUMULO-57] - start-server.sh should handle single argument options against localhost
    * [ACCUMULO-84] - Logger should fail into read-only mode with disk full
    * [ACCUMULO-119] - Implement group commit for write ahead logs
    * [ACCUMULO-120] - Optimize writing single mutation in batch writer.
    * [ACCUMULO-121] - document detailed bulk ingest best practices
    * [ACCUMULO-123] - Dynamically generate configuration documentation
    * [ACCUMULO-144] - Investigate using sun.misc.Unsafe to make Key comparisons more efficient
    * [ACCUMULO-146] - Accumulo Output Format needs better fix for empty files (see Accumulo-55)
    * [ACCUMULO-149] - Remove MyMapFile dependency in Isolation Image
    * [ACCUMULO-159] - Look into maven build of source jars
    * [ACCUMULO-161] - Add ability to maven to build in memory map code
    * [ACCUMULO-173] - Integrate SVN build number into packaging
    * [ACCUMULO-174] - Create maven goal/profile for documentation
    * [ACCUMULO-187] - Maven goal/profile for javadocs
    * [ACCUMULO-190] - Cleanup pom version numbers
    * [ACCUMULO-227] - Improve in memory map counts to provide cell level uniqueness for repeated columns in  mutation
    * [ACCUMULO-241] - Visibility labels should allow more characters
    * [ACCUMULO-259] - ZKAuthentictor needs to be split up
    * [ACCUMULO-279] - Add descriptions to README.mapred
    * [ACCUMULO-282] - Provides usage examples for client.Flush, client.ReadWriteExample, and client.RowOperations
    * [ACCUMULO-286] - Make Accumulo work with Hadoop 0.22
    * [ACCUMULO-311] - Shell could use getIterators
    * [ACCUMULO-321] - Constraints need better configuration
    * [ACCUMULO-339] - Add lib and target directories to .gitignore file.
    * [ACCUMULO-348] - Adding splits to table via the shell with addsplits is very slow when adding a lot of split points
    * [ACCUMULO-350] - Support loading (reloading?) jars out of hdfs
    * [ACCUMULO-358] - Create examples for trial users
    * [ACCUMULO-362] - Integrate automatic CHANGES into build
    * [ACCUMULO-367] - distribute the master function via iterators, including consistency checks
    * [ACCUMULO-370] - Add 'apache' to branding via name of top-level directory in release tarball
    * [ACCUMULO-376] - Shell command list needs orginization
    * [ACCUMULO-377] - Shell scan command needs support for multiple columns
    * [ACCUMULO-382] - add configuration changes to the random walk tests
    * [ACCUMULO-388] - Agitator times should be ranges
    * [ACCUMULO-399] - need a randomwalk node that checks tablet balance
    * [ACCUMULO-401] - number of major/minor compactions cannot be changed on-the-fly
    * [ACCUMULO-402] - logger should archive files ending with ".archive" upon start, if archiving is configured
    * [ACCUMULO-423] - Improve logger monitor page info
    * [ACCUMULO-430] - master tablet balancer does not reload immediately
    * [ACCUMULO-434] - Bulk import should use more robust mechanism to give work to tablet servers
    * [ACCUMULO-437] - Use ${project.artifactId} instead of ${artifactId} in pom.xml
    * [ACCUMULO-441] - Remove warnings from Javadoc generation
    * [ACCUMULO-442] - Please add comments to src/trace/thift.sh
    * [ACCUMULO-451] - Change byte val[] to byte[] val in Mutation.java per PMD suggestion.
    * [ACCUMULO-453] - Profile and optimize server activity visualization
    * [ACCUMULO-455] - Reintroduce support for running external jars on the accumulo classpath
    * [ACCUMULO-467] - Allow the properties for AccumuloFileOutputFormat to be set in a mapreduce job
    * [ACCUMULO-473] - Support binary search within RFile blocks
    * [ACCUMULO-498] - Key.getColumnVisibility() should return a ColumnVisibility, not a Text
    * [ACCUMULO-511] - listscans should (maybe?) show auths being used
    * [ACCUMULO-514] - Check if major compaction needed when new file introduced
    * [ACCUMULO-515] - Add utility to pre split table for continuous ingest test
    * [ACCUMULO-517] - Improve scan information available on monitor page
    * [ACCUMULO-550] - Collocate rfile index entries within file
    * [ACCUMULO-556] - display the location of the current master in the monitor
    * [ACCUMULO-558] - gc should shutdown non-communicative loggers
    * [ACCUMULO-572] - Create shell commands for adding, removing, and listing constraints
    * [ACCUMULO-574] - Document reseek of iterators
    * [ACCUMULO-578] - use hdfs for the walog
    * [ACCUMULO-579] - Make shell commands use the table option consistently
    * [ACCUMULO-580] - Make size of batch scanner client size buffer configurable
    * [ACCUMULO-587] - Add finalize to TabletServerBatchReader to catch when user forgets to close
    * [ACCUMULO-588] - Add short description of each docs/examples README.xxx file into the README file. 
    * [ACCUMULO-610] - Make the VersioningIterator seek when appropriate
    * [ACCUMULO-611] - IsolatedScanner and ClientSideIteratorScanner ignore options set on wrapped Scanner
    * [ACCUMULO-620] - Memory and path settings in accumulo script are moot
    * [ACCUMULO-627] - support alternative file system mechanisms for lease recovery
    * [ACCUMULO-637] - Make entries written configurable for continuous ingest
    * [ACCUMULO-640] - Provide more sample configurations
    * [ACCUMULO-655] - move test code from server package into its own package
    * [ACCUMULO-663] - RegexFilter make unecessary object creations
    * [ACCUMULO-670] - BatchWriters do not track Throwables beyond Constraint Violations
    * [ACCUMULO-677] - Remove (deprecate) createUser call with authorizations argument
    * [ACCUMULO-690] - Instance Password In logs/tserver_lasho.debug.log
    * [ACCUMULO-692] - Display hostname and port in DEBUG level log messages when unable to connect.
    * [ACCUMULO-698] - Highlight the "thrift is not available" message in thrift.sh
    * [ACCUMULO-699] - Add comments to TestMain indicating its use.
    * [ACCUMULO-700] - Improve iterator configuration for MapReduces
    * [ACCUMULO-703] - Add PrintInfo shortcut to bin/accumulo
    * [ACCUMULO-707] - README typo
    * [ACCUMULO-708] - Modify ClassLoader to support different applications / multi-tenancy
    * [ACCUMULO-713] - Improve Error Message in docs/src/user_manual/build.sh (user manual)
    * [ACCUMULO-714] - ignore generated files by pdflatex in docs/src/user_manual (and sub-directories)
    * [ACCUMULO-717] - expose getConnector() in the Master for FATE Repos
    * [ACCUMULO-718] - make the static methods in ColumnFQ instance methods
    * [ACCUMULO-720] - Add option to egrep and RegExFilter for subsequence matching
    * [ACCUMULO-726] - RFile does not need range check for each next call
    * [ACCUMULO-741] - In SendLogToChainsaw, display CLI parameters upon parse error
    * [ACCUMULO-742] - In FunctionalTest, display CLI parameters upon parse error
    * [ACCUMULO-744] - Allow instance-name and password as parameters to init.
    * [ACCUMULO-745] - Use a CLI library consistently to parse parameters in all utilities.
    * [ACCUMULO-746] - Monitor web-page binds to all interfaces
    * [ACCUMULO-751] - Support Wire Compatibility (between bugfix releases)
    * [ACCUMULO-752] - Add support for importDirectory to the mock instance
    * [ACCUMULO-760] - Batch Writer implementation doesn't need to synchronize on addMutation(String, Iterator)
    * [ACCUMULO-790] - RFile should compress using common prefixes of key elements
    * [ACCUMULO-804] - Hadoop 2.0 Support
    * [ACCUMULO-808] - Add option to pipe shell commands to a file
    * [ACCUMULO-810] - Add authorizations to continuous ingest test
    * [ACCUMULO-817] - Clarify README regarding dfs.support.append
    * [ACCUMULO-824] - Tweak the rc.d levels to have tserver come up before tracers
    * [ACCUMULO-836] - Specify Charset on getBytes() call for String objects.
    * [ACCUMULO-849] - ZooKeeper hosts are not sorted on monitor
    * [ACCUMULO-850] - Replace System.out Message In MutationTest With Asserts
    * [ACCUMULO-851] - Add Mutation Constructor Accepting Byte Array.
    * [ACCUMULO-853] - Fields and parameters that are used as locks change to be final (where possible)
    * [ACCUMULO-855] - Patch to remove acquisition of redundant lock: LiveTServerSet in org.apache.accumulo.server.master
    * [ACCUMULO-882] - Investigate making batch scanner and batch writer timeout idle threads
    * [ACCUMULO-890] - VFS Classloader defaults to Hadoop default ports
    * [ACCUMULO-896] - User manual does not mention if/how tablets are split automatically
    * [ACCUMULO-899] - RemoveEntriesForMissingFiles does not work on cloned tables
    * [ACCUMULO-900] - offline tables should not be colored red
    * [ACCUMULO-904] - Update configuration properties (documentation and names)
    * [ACCUMULO-909] - NPE thrown for tablet readahead thread
    * [ACCUMULO-918] - Support secondary ColumnVisibility filtering
    * [ACCUMULO-923] - Mention the name of the affected table when a per-table load balancer throws ClassNotFoundException
    * [ACCUMULO-937] - Improve C++ support for thrift RPC code generation
    * [ACCUMULO-947] - The 'merge' shell command's help message is a little vague
    * [ACCUMULO-948] - Accumulo Classpath warnings should only be printed with classpath command
    * [ACCUMULO-952] - Default action on `merge` command can be painful
    * [ACCUMULO-956] - Iterator to transform key parts
    * [ACCUMULO-997] - Usage on accumulo missing options
    * [ACCUMULO-1002] - Lift close method on TabletServerBatchReaderImpl to ScannerBase
    * [ACCUMULO-1049] - Master does not need to get tserver lock
    * [ACCUMULO-1127] - Create option to disable dot motion on server activity monitor
    * [ACCUMULO-1142] - Clean up maven test output
    * [ACCUMULO-1146] - Strike occurrence of the non-word "irregardless" from the SortedKeyValueIterator.seek() javadoc 
    * [ACCUMULO-1169] - Can't build against CDH3U5
    * [ACCUMULO-1179] - add zookeeper option to accumulo start script
    * [ACCUMULO-1181] - RAT check reports different files missing licenses in OSX than in Linux
    * [ACCUMULO-1182] - Build/Update Developer Manual
    * [ACCUMULO-1196] - "du" should be context aware
    * [ACCUMULO-1201] - Exclude thift classes from cobertura.
    * [ACCUMULO-1202] - Add integration-test phase to maven build by using maven-failsafe-plugin
    * [ACCUMULO-1240] - Use maven plugin (latex-maven-plugin) to generate LaTeX docs
    * [ACCUMULO-1263] - GC's no-trash should be a property, not a flag
    * [ACCUMULO-1273] - Typing the merge command into the Accumulo shell without any arguments should print help- not auto-merge everything.
    * [ACCUMULO-1281] - flush the METADATA table after GC
    * [ACCUMULO-1304] - concurrent randomwalk never uses null range start or ends
    * [ACCUMULO-1306] - Mock does not implement merging
    * [ACCUMULO-1334] - DU Command in Shell should provide a -h flag for printing out a more human readable format.
    * [ACCUMULO-1354] - Pom simplification with hadoop-client
    * [ACCUMULO-1361] - VisibilityEvaluator throws NPE when passed a zero length byte array
    * [ACCUMULO-1373] - Test all public API method w/ bad credentials
    * [ACCUMULO-1375] - Update README files in proxy module.
    * [ACCUMULO-1381] - Allow PrintInfo to fall back to the local filesystem
    * [ACCUMULO-1394] - Allow RegExFilter subclass to call setNegate.
    * [ACCUMULO-1414] - Add proxy to user manual documentation
    * [ACCUMULO-1438] - Move MiniAccumuloCluster & Runner packaging to it's own module.

** New Feature
    * [ACCUMULO-19] - Debian packaging support
    * [ACCUMULO-49] - optionally monitor swappiness on every server
    * [ACCUMULO-196] - Add command and control features to the Monitor
    * [ACCUMULO-254] - loggers could be monitored better
    * [ACCUMULO-347] - some more features should be added to screen
    * [ACCUMULO-404] - Support running on-top of Kerberos-enabled HDFS
    * [ACCUMULO-420] - Allow per compaction iterator settings
    * [ACCUMULO-456] - Need utility for exporting and importing tables
    * [ACCUMULO-482] - Add a thrift proxy server
    * [ACCUMULO-705] - Batch Scanner needs timeout
    * [ACCUMULO-706] - Batch Writer needs timeout
    * [ACCUMULO-732] - Shell needs hex formatter
    * [ACCUMULO-735] - Add hooks to shell for transforming scan range
    * [ACCUMULO-739] - Please add dot (.) as a valid character in column visibility tokens
    * [ACCUMULO-791] - Better scripts for start-up (debian)
    * [ACCUMULO-792] - Better scripts for start-up (RHEL)
    * [ACCUMULO-875] - add list compactions command to shell
    * [ACCUMULO-967] - Add addAuths command to shell
    * [ACCUMULO-990] - Need command to cancel compact table operation

** Task
    * [ACCUMULO-82] - Look into using rat for enforcing ASF headers
    * [ACCUMULO-142] - Accumulo Pig
    * [ACCUMULO-150] - Cleanup deprecated items in trunk
    * [ACCUMULO-152] - Purge old utils
    * [ACCUMULO-203] - Verify shell behavior under command line errors for all commands
    * [ACCUMULO-242] - Make appropriate references to Apache Accumulo
    * [ACCUMULO-258] - Improve logger distribution
    * [ACCUMULO-288] - Remove MyMapFile
    * [ACCUMULO-323] - Double check constraint permissions
    * [ACCUMULO-353] - "mvn" should not build tgz
    * [ACCUMULO-438] - Rename cloudtrace package to org.apache.accumulo.cloudtrace
    * [ACCUMULO-457] - make mvn site useful
    * [ACCUMULO-464] - Eliminate 'src' directory on trunk at toplevel
    * [ACCUMULO-470] - Clean up maven-jar-plugin configuration
    * [ACCUMULO-478] - Use mvn dependency:analyze to clean up dependency issues
    * [ACCUMULO-548] - Create a contrib area
    * [ACCUMULO-564] - Make Accumulo work with Hadoop 0.23
    * [ACCUMULO-581] - Create functional tests for shell commands that don't have them
    * [ACCUMULO-583] - Bring back unflagged command line options for table commands
    * [ACCUMULO-584] - Add constraint configuration methods to table operations
    * [ACCUMULO-595] - Clean up EmbeddedWebServer/Monitor
    * [ACCUMULO-600] - Move wikisearch example to contrib
    * [ACCUMULO-618] - Update trace pom to identify artifact as trace and not cloudtrace
    * [ACCUMULO-647] - Make FATE a separate module
    * [ACCUMULO-653] - Use equals instead of compareTo when comparing Keys
    * [ACCUMULO-657] - Remove tests involving logger processes
    * [ACCUMULO-695] - Make input and output formats support the old mapreduce api again
    * [ACCUMULO-704] - Change the target maven lifecycle for user manual pdf creation
    * [ACCUMULO-711] - Aug 2012 Javadoc Cleanup
    * [ACCUMULO-730] - Run MR tests using local job tracker
    * [ACCUMULO-755] - Run findbugs for 1.5
    * [ACCUMULO-786] - Look into walog space usage
    * [ACCUMULO-796] - purge MLock
    * [ACCUMULO-883] - evaluate different thrift components for performance
    * [ACCUMULO-946] - Accumulo web page should list contributor organizations
    * [ACCUMULO-951] - Remove obsolete branches in subversion
    * [ACCUMULO-953] - Deprecate the "setiter" and replace with "setiterator"
    * [ACCUMULO-957] - Modify codestyle formatter to allow turning off the formatter
    * [ACCUMULO-960] - We don't need logger options anymore
    * [ACCUMULO-970] - Release 1.5.0
    * [ACCUMULO-1031] - Modify Code template to not automatically insert javadocs
    * [ACCUMULO-1236] - Remove buildnumber-maven-plugin
    * [ACCUMULO-1269] - Make apache-rat plugin check licenses only on Jenkins for 1.5
    * [ACCUMULO-1320] - Document "provided" dependencies
    * [ACCUMULO-1350] - Drop shell appendix for PDF documentation

** Test
    * [ACCUMULO-1782] - SimpleBulkTest and CompactionTest fail with missing testrf directory
    * [ACCUMULO-1789] - Increase test timeouts for Accumulo 1.5.x
    * [ACCUMULO-2216] - Randomwalk module to run each test once

** Wish
    * [ACCUMULO-1212] - AUDIT verbosity in build<|MERGE_RESOLUTION|>--- conflicted
+++ resolved
@@ -14,13 +14,9 @@
   See the License for the specific language governing permissions and
   limitations under the License.
 -->
-<<<<<<< HEAD
+
+
 Release Notes - Accumulo - Version 1.6.0
-=======
-
-
-Release Notes - Accumulo - Version 1.5.1
->>>>>>> a38b004f
 
 
 
@@ -247,667 +243,4 @@
     * [ACCUMULO-1782] - SimpleBulkTest and CompactionTest fail with missing testrf directory
     * [ACCUMULO-1789] - Increase test timeouts for Accumulo 1.5.x
     * [ACCUMULO-2216] - Randomwalk module to run each test once
-    * [ACCUMULO-2170] - Remove static block from AccumuloDFSBase
-
-
-
-Release Notes - Accumulo - Version 1.5.0
-
-
-
-** Sub-task
-    * [ACCUMULO-765] - Compare 1.4 and 1.5 API
-    * [ACCUMULO-863] - Investigate removing prevkey from block index
-    * [ACCUMULO-865] - Make starting out HDFS easier (bootstrap)
-    * [ACCUMULO-866] - Remove old classloader
-    * [ACCUMULO-867] - Support common use cases for loading classes from context (e.g. HDFS)
-    * [ACCUMULO-868] - Explore configuring vfs cache
-    * [ACCUMULO-869] - Determine best default classloader hierarchy 
-    * [ACCUMULO-870] - Accumulo start unit test rely on ACCUMULO_HOME being set
-    * [ACCUMULO-874] - set the BatchWriterConfig default latency to something finite
-    * [ACCUMULO-878] - Decide fate of Mock Accumulo
-    * [ACCUMULO-879] - Try to speed up MiniAccumuloCluster startup time
-    * [ACCUMULO-880] - Make MiniAccumuloCluster support multiple tablet servers
-    * [ACCUMULO-895] - MiniAccumuloCluster does not work on Windows
-    * [ACCUMULO-913] - Review license and notice for 1.5.0
-    * [ACCUMULO-924] - Update build for 1.5.0 release
-    * [ACCUMULO-927] - Replace HDFS VFS FileSystem objects with the ones from Commons VFS
-    * [ACCUMULO-930] - Classloader reloding indirection at wrong level
-    * [ACCUMULO-934] - Address missing cases in switch statements in AgeOffStore
-    * [ACCUMULO-936] - Additional debug from r1428556 breaks functional tests
-    * [ACCUMULO-938] - ensure that cli options (for batch writers and scanners in particular) match each utility
-    * [ACCUMULO-955] - Update MapReduce API to match the changes in ACCUMULO-706
-    * [ACCUMULO-961] - Deprecate methods that override deprecated methods
-    * [ACCUMULO-962] - Failed to do close consistency check for tablet
-    * [ACCUMULO-966] - listscans not showing client address
-    * [ACCUMULO-969] - commit the proxy for 1.5
-    * [ACCUMULO-971] - Update/Fix malformed Javadocs
-    * [ACCUMULO-972] - Check for unfinished TODOs that need to be done before release
-    * [ACCUMULO-973] - Check compiler warnings for any potential bugs / remove trivial warnings.
-    * [ACCUMULO-975] - Make proxy build with Hadoop 2.0
-    * [ACCUMULO-978] - Proxy can not get active scans or compactions for a tablet server
-    * [ACCUMULO-979] - Re-use generate-thrift.sh script for proxy
-    * [ACCUMULO-983] - ProxyServer does not handle exceptions properly
-    * [ACCUMULO-984] - Check potentially unexpected behavior with TimeUnit
-    * [ACCUMULO-985] - proxy leaks BatchWriters and BatchScanners
-    * [ACCUMULO-987] - Check for and schedule for removal (deprecate) any thrift objects in public API
-    * [ACCUMULO-988] - compaction should fail if per compaction iterators are set
-    * [ACCUMULO-989] - per compaction iterators should not affect tablets outside of compaction range
-    * [ACCUMULO-991] - Make Thrift Transport and Protocol configurable
-    * [ACCUMULO-992] - Document ACCUMULO-259
-    * [ACCUMULO-993] - Create unit tests for mapred package
-    * [ACCUMULO-996] - explore exposing accumulo token in proxy
-    * [ACCUMULO-1001] - Fix problems with TransformingIterator
-    * [ACCUMULO-1003] - what is the point of SecuritySerDe?
-    * [ACCUMULO-1004] - functional tests are failing
-    * [ACCUMULO-1007] - Ruby example for proxy is busted
-    * [ACCUMULO-1008] - Lift gen-{cpp,java,py,rb} from proxy's build.dir
-    * [ACCUMULO-1012] - Scrub deprecated features that are no longer supported in 1.5.x
-    * [ACCUMULO-1019] - Continuous ingest README wrong after package move
-    * [ACCUMULO-1024] - Deprecate built-in user management utilities
-    * [ACCUMULO-1025] - Don't deprecate AuthInfo
-    * [ACCUMULO-1026] - Don't use @Deprecated to mean "Not for Client Use"
-    * [ACCUMULO-1027] - Consolidate the thrift objects for Authentication information
-    * [ACCUMULO-1028] - Distinguish the user principal from the authentication token
-    * [ACCUMULO-1041] - Generic interface for arbitrary token handling
-    * [ACCUMULO-1047] - test 1.5.0
-    * [ACCUMULO-1061] - Shutdown thread commented out
-    * [ACCUMULO-1073] - Update website for 1.5.0 release
-    * [ACCUMULO-1074] - Can not run as multiple users
-    * [ACCUMULO-1080] - MAster is not seeing tablet server go away
-    * [ACCUMULO-1087] - master doesn't retry log recovery
-    * [ACCUMULO-1089] - Missing word in Accumulo documentation
-    * [ACCUMULO-1090] - Inconsistent text in example in Accumulo documentation
-    * [ACCUMULO-1091] - Missing space in Accumulo Documentation
-    * [ACCUMULO-1092] - Confusing phrase in Accumulo documentation
-    * [ACCUMULO-1093] - Missing 'ly' from a word in Accumulo documentation
-    * [ACCUMULO-1094] - Inconsistent use of quotes in Accumulo documentation
-    * [ACCUMULO-1095] - Inconsistent parameter usage for setgroups in Accumulo documentation
-    * [ACCUMULO-1096] - Inconsistent styling of text in Accumulo documentation
-    * [ACCUMULO-1097] - Misspelled word in Accumulo documentation
-    * [ACCUMULO-1099] - Confusing phrase in Accumulo documentation
-    * [ACCUMULO-1102] - Inconsistent parameter usage and quotation marks in Accumulo documentation
-    * [ACCUMULO-1103] - Missing word in Accumulo documentation
-    * [ACCUMULO-1121] - README says to build native libraries with *src*/server/src/main/java
-    * [ACCUMULO-1129] - Make it easier for users to construct and use a security token
-    * [ACCUMULO-1130] - Rename SecurityToken to AuthenticationToken
-    * [ACCUMULO-1131] - Create tests, documentation, and examples of InsecureAuthenticator
-    * [ACCUMULO-1133] - Put security-related APIs that clients need in the "o.a.a.core.client" package, or a security sub-package
-    * [ACCUMULO-1136] - Lack of information regarding `setiter` and `config` for SKVI configuration
-    * [ACCUMULO-1139] - Incorrect option for timestamp in user manual
-    * [ACCUMULO-1155] - expose accumulo token in cli
-    * [ACCUMULO-1156] - Migrate all existing code from using deprecated user/pass methods
-    * [ACCUMULO-1157] - Add way for command line user to determine required Properties
-    * [ACCUMULO-1159] - Exposed accumulo token in shell
-    * [ACCUMULO-1160] - Clean up usage of Passwords where possible, deprecate others
-    * [ACCUMULO-1185] - document running accumulo from HDFS
-    * [ACCUMULO-1187] - review user and developer manuals for old information
-    * [ACCUMULO-1194] - re-document deprecated getConnector() API's
-    * [ACCUMULO-1195] - Can not view traces
-    * [ACCUMULO-1241] - Update ASF copyrights?
-    * [ACCUMULO-1247] - Make master handle tablet with multiple locations
-    * [ACCUMULO-1248] - Metadata cache should handle tablets with multiple locations
-    * [ACCUMULO-1271] - Make apache-release profile work for us
-    * [ACCUMULO-1293] - metadata table merge hangs
-    * [ACCUMULO-1305] - Shorten prefix in proxy properties file
-    * [ACCUMULO-1314] - Support destroyable map for creating authentication token
-    * [ACCUMULO-1315] - Get maven-changes-plugin to work again
-    * [ACCUMULO-1316] - Ensure native libs are packaged in some way
-    * [ACCUMULO-1319] - Remove root username prompt from init
-    * [ACCUMULO-1321] - Dynamic Classloader lost jars
-    * [ACCUMULO-1329] - Review examples for incorrect instructions / usage
-    * [ACCUMULO-1338] - closeScanner in Accumulo proxy does not work
-    * [ACCUMULO-1340] - calling update() on proxy with unknown scanner derails thrift session
-    * [ACCUMULO-1342] - Fix documentation for proxy
-    * [ACCUMULO-1351] - document HDFS timeout settings
-    * [ACCUMULO-1352] - filter on !METADATA can prematurely delete loaded flags
-    * [ACCUMULO-1353] - check that bulk load is active in metadata table constraint
-    * [ACCUMULO-1364] - Silent failure after power outage
-    * [ACCUMULO-1369] - Can not configure iterators when per table classpath is configured
-    * [ACCUMULO-1380] - Add MiniAccumuloCluster to the Accumulo documentation
-
-** Bug
-    * [ACCUMULO-58] - Misconfigured aggregator can block table deletion
-    * [ACCUMULO-102] - mvn clean package is not enough to allow the config.html page to be generated for the monitor
-    * [ACCUMULO-108] - simple.gc.GCLotsOfCandidatesTest does not use the TestUtils settings properly
-    * [ACCUMULO-147] - Need to transition filters from old type to new type in upgrade script
-    * [ACCUMULO-160] - Makefile needs play nice on 64 and 32 bit systems
-    * [ACCUMULO-189] - RegExFilter deepCopy NullPointerException
-    * [ACCUMULO-198] - Can't build RPM
-    * [ACCUMULO-209] - RegExFilter does not properly regex when using multi-byte characters
-    * [ACCUMULO-226] - BatchScanner iterator implementation erroneously returns true for hasNext upon subsequent hasNext calls
-    * [ACCUMULO-228] - Default map does not accurately count bytes in memory
-    * [ACCUMULO-235] - Functional tests fail more than I'm comfortable with
-    * [ACCUMULO-295] - Client side metadata cache caches credentials
-    * [ACCUMULO-296] - Security random walk table out of sync
-    * [ACCUMULO-322] - System throws no errors on !METADATA table constraint violations
-    * [ACCUMULO-333] - Shell 'help' should wrap more cleanly
-    * [ACCUMULO-360] - Bulk importing Keys with invalid ColumnVisibility doesn't fail until scan
-    * [ACCUMULO-369] - master retries failed bulk imports too quickly
-    * [ACCUMULO-392] - Accumulo does not start up nicely in provisioned hadoop installations
-    * [ACCUMULO-396] - Shell in mock mode doesn't use instance name
-    * [ACCUMULO-398] - Table tablets not evenly spread.
-    * [ACCUMULO-408] - Large bulk imports timing out
-    * [ACCUMULO-432] - Symlinks to bin/accumulo don't work
-    * [ACCUMULO-445] - Concurrent random walk test does not handle permission change
-    * [ACCUMULO-449] - Failed log copy is not restarted
-    * [ACCUMULO-450] - Key hashCode should include timestamp
-    * [ACCUMULO-462] - Constraints do not seem to reload easily
-    * [ACCUMULO-487] - Batch Scanner can get stuck when external thread closes scanner
-    * [ACCUMULO-496] - Cloudtrace.thrift needs to have it's namespace updated to the new package
-    * [ACCUMULO-499] - Garbage collector should call Tracer.offNoFlush instead of Tracer.off
-    * [ACCUMULO-505] - "% of Used DFS" is overflowing on a large cluster
-    * [ACCUMULO-509] - default walog copy/sort uses replication of 1
-    * [ACCUMULO-513] - Need to deal with half-dead tservers
-    * [ACCUMULO-516] - Column family search with sparse files is painfully long
-    * [ACCUMULO-528] - metadata table needs merge
-    * [ACCUMULO-531] - TestConfirmDeletes hangs
-    * [ACCUMULO-533] - make system iterators thread-safer
-    * [ACCUMULO-534] - simple.logicalTime.LogicalTimeTest is timing out
-    * [ACCUMULO-535] - shell functional test is failing
-    * [ACCUMULO-536] - bulk split optimization test is failing
-    * [ACCUMULO-537] - SimpleBalancerFairness functional test is failing
-    * [ACCUMULO-538] - examples functional test is failing
-    * [ACCUMULO-539] - fix warning about deprecated md5 module when running functional tests
-    * [ACCUMULO-541] - run the functional tests with the typical jvm args
-    * [ACCUMULO-555] - deprecate/remove the option on bulkImport that prevents the GC from deleting the files
-    * [ACCUMULO-561] - Monitor scan mb/s does not show batch scan activity
-    * [ACCUMULO-562] - Multi term grep in shell fails
-    * [ACCUMULO-565] - graphs on the monitor page always read zero
-    * [ACCUMULO-566] - monitor should display zero tablet servers as red, even if there's only one tablet server configured
-    * [ACCUMULO-568] - Test creates a core/null directory
-    * [ACCUMULO-570] - dirlist example README is a little inconsistent
-    * [ACCUMULO-575] - Potential data loss when datanode fails immediately after minor compaction
-    * [ACCUMULO-589] - Unable to set system properties in shell
-    * [ACCUMULO-590] - NPE in TableLoadBalancer
-    * [ACCUMULO-591] - Need to clear tablet location cache before computing input splits in input format
-    * [ACCUMULO-596] - Shell doesn't accept hex characters with nonzero first bit
-    * [ACCUMULO-597] - need timezone label to clarify the times on the monitoring graphs
-    * [ACCUMULO-601] - client fails to resolve master hostname when not using fully qualified domain name
-    * [ACCUMULO-604] - Running Low On Memory messages in monitor is a bit overzealous
-    * [ACCUMULO-605] - NPE on MasterMonitorInfo also spammy
-    * [ACCUMULO-606] - Shell needs add aggregator ability restored 
-    * [ACCUMULO-616] - Table setting table.scan.max.memory ignored
-    * [ACCUMULO-621] - master fails to shutdown
-    * [ACCUMULO-623] - Data lost with hdfs write ahead log
-    * [ACCUMULO-628] - tablet last location deleted and set
-    * [ACCUMULO-629] - Unrecognized Property In Example Configuration (logger.sort.buffer.size)
-    * [ACCUMULO-630] - ZooZap not handling -loggers parameter
-    * [ACCUMULO-631] - ZooZap Usage Message Does Not Mention -tracers
-    * [ACCUMULO-632] - 512Mb Configuration Example - JVM Memory Too Small.
-    * [ACCUMULO-633] - FirstEntryInRowIterator is broken and has no test
-    * [ACCUMULO-634] - MockAccumulo throws NPE if table doesn't exist
-    * [ACCUMULO-635] - Check Existence of Zookeeper Recovery Node Before Reading It.
-    * [ACCUMULO-636] - Must kill hdfs processes during testing
-    * [ACCUMULO-639] - tablet server fails to start because it looks for walogs in wrong place
-    * [ACCUMULO-641] - average queue time and average time for major compactions are identical, which is unlikely
-    * [ACCUMULO-645] - Stderr: Warning: $HADOOP_HOME is deprecated
-    * [ACCUMULO-649] - TServer log recovery code talks to zookeeper too much and is not aggressive enough
-    * [ACCUMULO-654] - OfflineIterator does not bound range
-    * [ACCUMULO-668] - first index block reader not closed in RFile
-    * [ACCUMULO-669] - SimpleThreadPool ignores the max number of threads
-    * [ACCUMULO-672] - port to thrift 0.8
-    * [ACCUMULO-675] - WrappingIterator's seenSeek should be protected
-    * [ACCUMULO-676] - root tablet taken off line before non-root metadata tables
-    * [ACCUMULO-678] - tablet server shutdown may not work through a master failure
-    * [ACCUMULO-679] - simple.table.TabletShouldSplitTest incosistently fails
-    * [ACCUMULO-681] - close consistency check failure
-    * [ACCUMULO-682] - Native library compiling fails on OS X 10.7 (Lion)
-    * [ACCUMULO-683] - Accumulo ignores HDFS max replication configuration
-    * [ACCUMULO-684] - npe during randomwalk test
-    * [ACCUMULO-685] - Example accumulo-env.sh's specify min stack size that is too small for Java 1.7.4+
-    * [ACCUMULO-686] - error running Concurrent randomwalk test
-    * [ACCUMULO-688] - fix mapr support in 1.5
-    * [ACCUMULO-689] - No appenders for logger in TransactionWatcherTest
-    * [ACCUMULO-691] - Connecting To Shell With Incorrect Password Should Fail
-    * [ACCUMULO-701] - No longer seeing TApplicationException
-    * [ACCUMULO-702] - build on ubuntu hangs without required dependencies
-    * [ACCUMULO-709] - AddFilesWithMissingEntries adds tmp files
-    * [ACCUMULO-719] - Failure compiling native libraries on Mac OSX 10.7.4
-    * [ACCUMULO-721] - Reloading of lib/ext classloader causes LinkageError
-    * [ACCUMULO-727] - Bulk Import retry time needs to be longer/configurable
-    * [ACCUMULO-733] - add description of the BatchWriter behavior
-    * [ACCUMULO-737] - The PrintInfo.printMetaBlockInfo method does not close a BCFile.Reader
-    * [ACCUMULO-738] - Close InputStream instead finally clause in FileIngestData.insertFileData method.
-    * [ACCUMULO-740] - Infinite loop in RFile code
-    * [ACCUMULO-754] - Generated thrift produces warnings on enums
-    * [ACCUMULO-757] - Location for tablet assigned to dead server not removed when table offline
-    * [ACCUMULO-758] - Change in jetty dependency is causing compile failure
-    * [ACCUMULO-764] - stack overflow when starting tablet server after recent java update to 1.6.0_35
-    * [ACCUMULO-766] - master is "leaking" ZooLock objects
-    * [ACCUMULO-768] - Typo in User Manual on MapReduce Analytics
-    * [ACCUMULO-769] - MapReduce API should not use Configuration to set Job state at submission time (ambiguous semantics)
-    * [ACCUMULO-772] - Unexpected insert error not displayed in shell
-    * [ACCUMULO-773] - Server Activity visualization is broken
-    * [ACCUMULO-774] - splitting a tablet results in bogus warnings
-    * [ACCUMULO-776] - TimestampFilter should serialize start and end as longs in the IteratorSetting
-    * [ACCUMULO-778] - number of Fate threads in the master is not configurable
-    * [ACCUMULO-779] - ZooStore can starve completed Repos
-    * [ACCUMULO-781] - Move README_UBUNTU to docs directory.
-    * [ACCUMULO-782] - MockConnector returns a MockInstance that is not equivalent to it's parent MockInstance
-    * [ACCUMULO-783] - start-agitator.sh starts both agitator and magitator but stop-agitator.sh only stops agitator
-    * [ACCUMULO-784] - agitator maxkill/minkill issue
-    * [ACCUMULO-785] - Need age off finished fate operations
-    * [ACCUMULO-787] - Debian packages rely on old hadoop-zookeeper package
-    * [ACCUMULO-788] - Debian native package postinst scripts reference a bare $JAVA_HOME environment variable
-    * [ACCUMULO-789] - Native debian package won't install due to make or makefile error
-    * [ACCUMULO-794] - FirstEntryInRowIterator can scan through entire last row in range
-    * [ACCUMULO-795] - MockTable doesn't obey useVersions parameter
-    * [ACCUMULO-797] - empty log fails recovery
-    * [ACCUMULO-799] - ZooLock should not set a watch in its constructor
-    * [ACCUMULO-800] - don't log the instance.secret
-    * [ACCUMULO-801] - Cobertura coverage not generated
-    * [ACCUMULO-806] - tablet locator fails when the metadata table has empty sections
-    * [ACCUMULO-821] - MockBatchScanner inappropriately filters on ranges
-    * [ACCUMULO-822] - upgrade trunk to thrift 0.9
-    * [ACCUMULO-827] - CloudStone Code Has Issues
-    * [ACCUMULO-828] - CloudStone5 succeeds improprerly
-    * [ACCUMULO-832] - Create directory for debug logs
-    * [ACCUMULO-834] - thrift server responds slowly to large numbers of requests
-    * [ACCUMULO-837] - NetUtils.getInputStream() yeilds NoSuchMethodError
-    * [ACCUMULO-843] - Mock does not implement locality groups or merging
-    * [ACCUMULO-844] - VisibilityFilter does not catch BadArgumentException
-    * [ACCUMULO-845] - Handle method.include calls consistently in TraceWrap class.
-    * [ACCUMULO-846] - Options validation is inconsistent
-    * [ACCUMULO-847] - out of memory error creating native thread
-    * [ACCUMULO-852] - ACCUMULO_LOG_HOST is set incorrectly
-    * [ACCUMULO-854] - ava.lang.IllegalStateException: Locality group reader closed
-    * [ACCUMULO-856] - monitor gets npe when the master is down
-    * [ACCUMULO-857] - fix deprecation warnings due to upgrade to a more recent version of junit
-    * [ACCUMULO-858] - Parse Exception During Run of Maven Changes Report Plugin
-    * [ACCUMULO-859] - Upgrade to current reporting plugin versions
-    * [ACCUMULO-860] - Thrift version error displays 0.8 instead of 0.9
-    * [ACCUMULO-872] - both accumulo and accumulo-native contain native libs
-    * [ACCUMULO-873] - Remove hadoop boxes from monitor
-    * [ACCUMULO-876] - Make maven profiles for builds against different versions of hadoop
-    * [ACCUMULO-881] - Random walk unit test is throwing an error
-    * [ACCUMULO-885] - Create java utility to test validity of native libraries
-    * [ACCUMULO-888] - NPE writing to the WAL
-    * [ACCUMULO-889] - Update jar regex in examples and scripts
-    * [ACCUMULO-892] - shutdown doesn't use all minor compaction threads
-    * [ACCUMULO-893] - splitting and hold time are interacting badly
-    * [ACCUMULO-903] - Make monitor servlet JSON output JSON spec compliant
-    * [ACCUMULO-906] - Combiners documention could be improved
-    * [ACCUMULO-907] - stacking combiners produces a strange result
-    * [ACCUMULO-908] - VFS unit tests fail on Hadoop FS check
-    * [ACCUMULO-911] - Get ClassNotFoundException when running Accumulo 1.4.0 Bulk Ingest Example
-    * [ACCUMULO-912] - getConnector in MockAccumulo clobber's existing user authorizations
-    * [ACCUMULO-914] - Junit tests in eclipse fail due to Classloader poorly parsing classpath locations
-    * [ACCUMULO-915] - os.getlogin is not portable python code
-    * [ACCUMULO-919] - delay file garbage collection to survive name node failure
-    * [ACCUMULO-921] - Stop-server has unecessary SSHs
-    * [ACCUMULO-926] - Extraneous vfs output should be logged (and breaks functional tests)
-    * [ACCUMULO-928] - The TableLoadBalancer.getTableOperations method should not rely on Zookeeper.
-    * [ACCUMULO-929] - Ignore JetBrains .idea and .iml files
-    * [ACCUMULO-939] - Writing to HDFS gets stuck
-    * [ACCUMULO-940] - Generated code needs license headers
-    * [ACCUMULO-943] - Continuous Ingest graphs are broken by VFS extra output
-    * [ACCUMULO-944] - start-here doesn't work if you define your roles by IP
-    * [ACCUMULO-954] - ZooLock watcher can stop watching
-    * [ACCUMULO-959] - compactions starving METADATA table scans
-    * [ACCUMULO-965] - Zookeeper session ids created as unsigned long, parsed in ZooUtils.java as signed long
-    * [ACCUMULO-968] - deletemany does not configure the scan-time iterator
-    * [ACCUMULO-974] - Shell --fake requires HDFS to be running
-    * [ACCUMULO-976] - user initiated compactions not preempting system initiated ones
-    * [ACCUMULO-977] - listscans and listcompaction commands can get stuck on bad server
-    * [ACCUMULO-982] - LocalityCheck is missing a path separator
-    * [ACCUMULO-986] - DebugIterator could debug a little better
-    * [ACCUMULO-994] - start-here tries to start a logger
-    * [ACCUMULO-995] - stop-all.sh parameter passing does not accept -u root -p password params properly
-    * [ACCUMULO-1005] - Authorizations and ColumnVisibility API should not accept Charset param
-    * [ACCUMULO-1010] - Support upgrading from 1.4 to 1.5
-    * [ACCUMULO-1032] - encryption changes break diagnostic LogReader
-    * [ACCUMULO-1033] - log file contains no tablet definition
-    * [ACCUMULO-1034] - Consistent CamelCase for ZooKeeper
-    * [ACCUMULO-1035] - Scripts don't deal with empty variables well
-    * [ACCUMULO-1036] - org.apache.accumulo.proxy.SimpleTest.testSecurityOperations has inconsistent behavior
-    * [ACCUMULO-1037] - allow the proxy to run miniaccumulo for simple testing
-    * [ACCUMULO-1038] - Code snippet for constructing iterators has wrong argument order
-    * [ACCUMULO-1039] - Discussion of versioning iterator should mention how to disable it completely
-    * [ACCUMULO-1040] - Variable name inconsistency in "Reading Data" client code snippet
-    * [ACCUMULO-1048] - master logs a warning if a backup master is started
-    * [ACCUMULO-1053] - continuous ingest detected data loss
-    * [ACCUMULO-1054] - continuous ingest fails with class not found
-    * [ACCUMULO-1056] - TableOperations.getSplits hangs indefinately on bad credentials
-    * [ACCUMULO-1057] - ChangeSecret fails to change password
-    * [ACCUMULO-1059] - monitor displays GC status using 12-hour time, not 24
-    * [ACCUMULO-1060] - gc is getting an authentication error
-    * [ACCUMULO-1062] - large numbers of threads make in-memory updates slow
-    * [ACCUMULO-1063] - Update pom.xml to reference Commons IO v2.4 (or change Instamo to remove dependency)
-    * [ACCUMULO-1064] - Debian package controls should be in same directory as 
-    * [ACCUMULO-1065] - Javadoc getSystemConfiguration() and getSiteConfiguration() in InstanceOperations
-    * [ACCUMULO-1071] - Finding ACCUMULO_HOME and programs in scripts is broken for symbolic links
-    * [ACCUMULO-1072] - 'bin/accumulo init' with a bad JAVA_HOME gives a misleading message
-    * [ACCUMULO-1077] - Deadlock possible with log recovery.
-    * [ACCUMULO-1081] - Randomwalk Config test depends on commons-math
-    * [ACCUMULO-1086] - Configuration secrets exposed via thrift RPC with no authentication
-    * [ACCUMULO-1088] - master not balancing because balance information is out-of-date
-    * [ACCUMULO-1104] - improve documentation
-    * [ACCUMULO-1106] - MiniAccumuloTest fails on hadoop 2.0
-    * [ACCUMULO-1107] - Rpm fails to install on Centos 6.3 x86_64 using yum
-    * [ACCUMULO-1110] - deadlock found in major compaction
-    * [ACCUMULO-1111] - stack overflow in random walk test
-    * [ACCUMULO-1112] - master state is UNLOAD_METADATA_TABLE and goal state is NORMAL: stuck
-    * [ACCUMULO-1113] - consistency check failure on !METADATA table
-    * [ACCUMULO-1114] - class cast exception during Security random walk
-    * [ACCUMULO-1115] - Config node in concurrent random walk doesn't work for tables
-    * [ACCUMULO-1117] - noisy logs during random walk
-    * [ACCUMULO-1118] - Tests failing on CentOS
-    * [ACCUMULO-1120] - stop-all doesn't work: Error BAD_CREDENTIALS for user root
-    * [ACCUMULO-1123] - Security test failing with BAD_CREDENTIALS
-    * [ACCUMULO-1125] - DistributedWorkQueue not releasing lock on failure
-    * [ACCUMULO-1126] - Master no longer cleans up recovery area
-    * [ACCUMULO-1137] - C++ proxy binding missing namespace
-    * [ACCUMULO-1138] - ZKPermHandler needs to sync before reading uncached credentials
-    * [ACCUMULO-1140] - display the exact number of tablet servers in the monitor
-    * [ACCUMULO-1141] - TServerUtils.startHsHaServer eats maxMessageSize parameter
-    * [ACCUMULO-1147] - stray warning about missing recovery files
-    * [ACCUMULO-1148] - Concurrent random walk test shutsdown accumulo way too often 
-    * [ACCUMULO-1149] - balance and tablet server shutdown conflict
-    * [ACCUMULO-1151] - Randomwalk framework more framework debug info
-    * [ACCUMULO-1153] - gc is warning about files not existing
-    * [ACCUMULO-1154] - Randomwalk failure during/after Security.xml
-    * [ACCUMULO-1162] - Security.xml random walk test fails
-    * [ACCUMULO-1164] - org.apache.accumulo.test.randomwalk.bulk.Verify#main needs to be CLIed or purged
-    * [ACCUMULO-1171] - Passing relative directories to bulk import fails w/ unhelpful error message
-    * [ACCUMULO-1172] - Increase metadata table split threshold
-    * [ACCUMULO-1173] - NPE in tracer on zookeeper disconnect
-    * [ACCUMULO-1178] - update ScaleTest presentation
-    * [ACCUMULO-1180] - Makefile cannot be used to build just 32 or just 64 bit versions
-    * [ACCUMULO-1183] - ProxyServer does not set column information on BatchScanner
-    * [ACCUMULO-1184] - Reset security broken with jcommander additions
-    * [ACCUMULO-1189] - Thrift ProxyServer is not throwing TableNotFoundException in createScanner & createBatchScanner
-    * [ACCUMULO-1190] - The update() method on the ProxyServer should throw a MutationsRejectedException 
-    * [ACCUMULO-1191] - Move thift generation into 'thrift' profile.
-    * [ACCUMULO-1192] - "du" on a table without files does not report
-    * [ACCUMULO-1199] - Verify all methods in the ProxyService that take table names actually throw TableNotFoundException when the table is missing.
-    * [ACCUMULO-1204] - JSONServlet shows incorrect value for scans
-    * [ACCUMULO-1205] - "Addl Data" checkboxes aren't observed on monitor auto-refresh
-    * [ACCUMULO-1206] - Sorting by "Start" in traces for "foo" doesn't actually sort correctly
-    * [ACCUMULO-1210] - remove stray println in ClientOpts
-    * [ACCUMULO-1211] - Stats output not consistent
-    * [ACCUMULO-1213] - master did not shutdown
-    * [ACCUMULO-1214] - Proxy SimpleTest fails reading stale zookeeper data
-    * [ACCUMULO-1227] - simple.largeRow.LargeRowTest FAILED due to out of range exception
-    * [ACCUMULO-1231] - running FindOfflineTablets with no arguments throws NPE
-    * [ACCUMULO-1232] - table_info tablet offline for a long time
-    * [ACCUMULO-1233] - race condition looking at zookeeper nodes
-    * [ACCUMULO-1234] - setscaniter can cause iterator class warning to appear in monitor
-    * [ACCUMULO-1235] - tablet fails to load after split fix
-    * [ACCUMULO-1238] - unexpected PERMISSION DENIED in random walk test
-    * [ACCUMULO-1239] - CheckBalance is ending random walk tests
-    * [ACCUMULO-1243] - Multiple assignment may occur if tablet server dies during split
-    * [ACCUMULO-1244] - commons-io version conflict with CDH4
-    * [ACCUMULO-1246] - Reject tablets with mutiple locations
-    * [ACCUMULO-1250] - Fail the build when thrift profile activated and thrift fails
-    * [ACCUMULO-1251] - TFramedTransport frame size limited on client side
-    * [ACCUMULO-1253] - docs/config.html generation broken
-    * [ACCUMULO-1255] - Occasional errors in vfs2 unit tests
-    * [ACCUMULO-1257] - strange updates to metadata table
-    * [ACCUMULO-1260] - config shell command exposes overridden trace.password
-    * [ACCUMULO-1261] - System tests fail from clean checkout
-    * [ACCUMULO-1264] - !METADATA table merge hangs
-    * [ACCUMULO-1265] - copy dependencies breaks "mvn compile"
-    * [ACCUMULO-1276] - problems running generate_monitor_certificate.sh
-    * [ACCUMULO-1277] - Race condition between master and tserver when acquiring tserver lock
-    * [ACCUMULO-1279] - Accumulo example configs run out of heap space
-    * [ACCUMULO-1282] - Monitor requires jumping through hadoop permissions hoops (and granting accumulo broad permissions)
-    * [ACCUMULO-1283] - new configuration test in random walk sets timeout values much too high
-    * [ACCUMULO-1284] - FindOfflineTablets uses a batch scanner over the ROOT and META tablet types
-    * [ACCUMULO-1317] - Username *'ed out during `accumulo init`
-    * [ACCUMULO-1323] - Accumulo shell broken if prompted for password
-    * [ACCUMULO-1328] - make delay between recoverLease calls configurable
-    * [ACCUMULO-1330] - du shell command help should specify units
-    * [ACCUMULO-1331] - simple.wal.WriteAheadLog test sometimes fails
-    * [ACCUMULO-1332] - simple.gc.GCTest sometimes fails
-    * [ACCUMULO-1333] - CleanZookeeper requires password with "accumulo:" prefix
-    * [ACCUMULO-1343] - Docs profile doesn't fail when prerequisites aren't available
-    * [ACCUMULO-1348] - Accumulo Shell does not respect 'exit' when executing file
-    * [ACCUMULO-1358] - Shell's setiter is not informative when using a bad class name
-    * [ACCUMULO-1365] - proxy SimpleTest fails trying to get a port
-    * [ACCUMULO-1374] - Sudden Death of master, gc, and tservers
-    * [ACCUMULO-1384] - bin/config.sh has hard-coded version that isn't updated with the build
-    * [ACCUMULO-1389] - RPM has dependency on "jdk", it should be "jre"
-    * [ACCUMULO-1392] - kerberos directions in README
-    * [ACCUMULO-1404] - release tarballs include wrong contents
-    * [ACCUMULO-1411] - Cannot use iterators in MockAccumulo running in a secondary classloader
-    * [ACCUMULO-1413] - Binary packages should not have the -assemble component in their filename
-    * [ACCUMULO-1415] - Move SystemToken to server package
-    * [ACCUMULO-1421] - use reflection to improve compatibility between Hadoop 1 and 2
-    * [ACCUMULO-1423] - Add include for **/*.jnilib in the binary-release.xml for tar.gz artifact
-    * [ACCUMULO-1424] - proxy TFramedTransport max size too small (should be configurable)
-    * [ACCUMULO-1429] - setscaniter doesn't work from different table context
-    * [ACCUMULO-1430] - mvn release:prepare doesn't run tests
-    * [ACCUMULO-1436] - Dependencies on sibling modules in Accumulo shouldn't be in the "provided" scope
-    * [ACCUMULO-1440] - Configuration documentation generation (docs/config.html) should not interpolate properties
-    * [ACCUMULO-1441] - Add sample RFiles to excludes for rat check
-    * [ACCUMULO-1443] - TableOperations.list() lacks javadoc
-
-** Improvement
-    * [ACCUMULO-14] - Transition from full Accumulo mocking
-    * [ACCUMULO-25] - Documentation instructs maven assembly:assembly, which has undesired behavior
-    * [ACCUMULO-57] - start-server.sh should handle single argument options against localhost
-    * [ACCUMULO-84] - Logger should fail into read-only mode with disk full
-    * [ACCUMULO-119] - Implement group commit for write ahead logs
-    * [ACCUMULO-120] - Optimize writing single mutation in batch writer.
-    * [ACCUMULO-121] - document detailed bulk ingest best practices
-    * [ACCUMULO-123] - Dynamically generate configuration documentation
-    * [ACCUMULO-144] - Investigate using sun.misc.Unsafe to make Key comparisons more efficient
-    * [ACCUMULO-146] - Accumulo Output Format needs better fix for empty files (see Accumulo-55)
-    * [ACCUMULO-149] - Remove MyMapFile dependency in Isolation Image
-    * [ACCUMULO-159] - Look into maven build of source jars
-    * [ACCUMULO-161] - Add ability to maven to build in memory map code
-    * [ACCUMULO-173] - Integrate SVN build number into packaging
-    * [ACCUMULO-174] - Create maven goal/profile for documentation
-    * [ACCUMULO-187] - Maven goal/profile for javadocs
-    * [ACCUMULO-190] - Cleanup pom version numbers
-    * [ACCUMULO-227] - Improve in memory map counts to provide cell level uniqueness for repeated columns in  mutation
-    * [ACCUMULO-241] - Visibility labels should allow more characters
-    * [ACCUMULO-259] - ZKAuthentictor needs to be split up
-    * [ACCUMULO-279] - Add descriptions to README.mapred
-    * [ACCUMULO-282] - Provides usage examples for client.Flush, client.ReadWriteExample, and client.RowOperations
-    * [ACCUMULO-286] - Make Accumulo work with Hadoop 0.22
-    * [ACCUMULO-311] - Shell could use getIterators
-    * [ACCUMULO-321] - Constraints need better configuration
-    * [ACCUMULO-339] - Add lib and target directories to .gitignore file.
-    * [ACCUMULO-348] - Adding splits to table via the shell with addsplits is very slow when adding a lot of split points
-    * [ACCUMULO-350] - Support loading (reloading?) jars out of hdfs
-    * [ACCUMULO-358] - Create examples for trial users
-    * [ACCUMULO-362] - Integrate automatic CHANGES into build
-    * [ACCUMULO-367] - distribute the master function via iterators, including consistency checks
-    * [ACCUMULO-370] - Add 'apache' to branding via name of top-level directory in release tarball
-    * [ACCUMULO-376] - Shell command list needs orginization
-    * [ACCUMULO-377] - Shell scan command needs support for multiple columns
-    * [ACCUMULO-382] - add configuration changes to the random walk tests
-    * [ACCUMULO-388] - Agitator times should be ranges
-    * [ACCUMULO-399] - need a randomwalk node that checks tablet balance
-    * [ACCUMULO-401] - number of major/minor compactions cannot be changed on-the-fly
-    * [ACCUMULO-402] - logger should archive files ending with ".archive" upon start, if archiving is configured
-    * [ACCUMULO-423] - Improve logger monitor page info
-    * [ACCUMULO-430] - master tablet balancer does not reload immediately
-    * [ACCUMULO-434] - Bulk import should use more robust mechanism to give work to tablet servers
-    * [ACCUMULO-437] - Use ${project.artifactId} instead of ${artifactId} in pom.xml
-    * [ACCUMULO-441] - Remove warnings from Javadoc generation
-    * [ACCUMULO-442] - Please add comments to src/trace/thift.sh
-    * [ACCUMULO-451] - Change byte val[] to byte[] val in Mutation.java per PMD suggestion.
-    * [ACCUMULO-453] - Profile and optimize server activity visualization
-    * [ACCUMULO-455] - Reintroduce support for running external jars on the accumulo classpath
-    * [ACCUMULO-467] - Allow the properties for AccumuloFileOutputFormat to be set in a mapreduce job
-    * [ACCUMULO-473] - Support binary search within RFile blocks
-    * [ACCUMULO-498] - Key.getColumnVisibility() should return a ColumnVisibility, not a Text
-    * [ACCUMULO-511] - listscans should (maybe?) show auths being used
-    * [ACCUMULO-514] - Check if major compaction needed when new file introduced
-    * [ACCUMULO-515] - Add utility to pre split table for continuous ingest test
-    * [ACCUMULO-517] - Improve scan information available on monitor page
-    * [ACCUMULO-550] - Collocate rfile index entries within file
-    * [ACCUMULO-556] - display the location of the current master in the monitor
-    * [ACCUMULO-558] - gc should shutdown non-communicative loggers
-    * [ACCUMULO-572] - Create shell commands for adding, removing, and listing constraints
-    * [ACCUMULO-574] - Document reseek of iterators
-    * [ACCUMULO-578] - use hdfs for the walog
-    * [ACCUMULO-579] - Make shell commands use the table option consistently
-    * [ACCUMULO-580] - Make size of batch scanner client size buffer configurable
-    * [ACCUMULO-587] - Add finalize to TabletServerBatchReader to catch when user forgets to close
-    * [ACCUMULO-588] - Add short description of each docs/examples README.xxx file into the README file. 
-    * [ACCUMULO-610] - Make the VersioningIterator seek when appropriate
-    * [ACCUMULO-611] - IsolatedScanner and ClientSideIteratorScanner ignore options set on wrapped Scanner
-    * [ACCUMULO-620] - Memory and path settings in accumulo script are moot
-    * [ACCUMULO-627] - support alternative file system mechanisms for lease recovery
-    * [ACCUMULO-637] - Make entries written configurable for continuous ingest
-    * [ACCUMULO-640] - Provide more sample configurations
-    * [ACCUMULO-655] - move test code from server package into its own package
-    * [ACCUMULO-663] - RegexFilter make unecessary object creations
-    * [ACCUMULO-670] - BatchWriters do not track Throwables beyond Constraint Violations
-    * [ACCUMULO-677] - Remove (deprecate) createUser call with authorizations argument
-    * [ACCUMULO-690] - Instance Password In logs/tserver_lasho.debug.log
-    * [ACCUMULO-692] - Display hostname and port in DEBUG level log messages when unable to connect.
-    * [ACCUMULO-698] - Highlight the "thrift is not available" message in thrift.sh
-    * [ACCUMULO-699] - Add comments to TestMain indicating its use.
-    * [ACCUMULO-700] - Improve iterator configuration for MapReduces
-    * [ACCUMULO-703] - Add PrintInfo shortcut to bin/accumulo
-    * [ACCUMULO-707] - README typo
-    * [ACCUMULO-708] - Modify ClassLoader to support different applications / multi-tenancy
-    * [ACCUMULO-713] - Improve Error Message in docs/src/user_manual/build.sh (user manual)
-    * [ACCUMULO-714] - ignore generated files by pdflatex in docs/src/user_manual (and sub-directories)
-    * [ACCUMULO-717] - expose getConnector() in the Master for FATE Repos
-    * [ACCUMULO-718] - make the static methods in ColumnFQ instance methods
-    * [ACCUMULO-720] - Add option to egrep and RegExFilter for subsequence matching
-    * [ACCUMULO-726] - RFile does not need range check for each next call
-    * [ACCUMULO-741] - In SendLogToChainsaw, display CLI parameters upon parse error
-    * [ACCUMULO-742] - In FunctionalTest, display CLI parameters upon parse error
-    * [ACCUMULO-744] - Allow instance-name and password as parameters to init.
-    * [ACCUMULO-745] - Use a CLI library consistently to parse parameters in all utilities.
-    * [ACCUMULO-746] - Monitor web-page binds to all interfaces
-    * [ACCUMULO-751] - Support Wire Compatibility (between bugfix releases)
-    * [ACCUMULO-752] - Add support for importDirectory to the mock instance
-    * [ACCUMULO-760] - Batch Writer implementation doesn't need to synchronize on addMutation(String, Iterator)
-    * [ACCUMULO-790] - RFile should compress using common prefixes of key elements
-    * [ACCUMULO-804] - Hadoop 2.0 Support
-    * [ACCUMULO-808] - Add option to pipe shell commands to a file
-    * [ACCUMULO-810] - Add authorizations to continuous ingest test
-    * [ACCUMULO-817] - Clarify README regarding dfs.support.append
-    * [ACCUMULO-824] - Tweak the rc.d levels to have tserver come up before tracers
-    * [ACCUMULO-836] - Specify Charset on getBytes() call for String objects.
-    * [ACCUMULO-849] - ZooKeeper hosts are not sorted on monitor
-    * [ACCUMULO-850] - Replace System.out Message In MutationTest With Asserts
-    * [ACCUMULO-851] - Add Mutation Constructor Accepting Byte Array.
-    * [ACCUMULO-853] - Fields and parameters that are used as locks change to be final (where possible)
-    * [ACCUMULO-855] - Patch to remove acquisition of redundant lock: LiveTServerSet in org.apache.accumulo.server.master
-    * [ACCUMULO-882] - Investigate making batch scanner and batch writer timeout idle threads
-    * [ACCUMULO-890] - VFS Classloader defaults to Hadoop default ports
-    * [ACCUMULO-896] - User manual does not mention if/how tablets are split automatically
-    * [ACCUMULO-899] - RemoveEntriesForMissingFiles does not work on cloned tables
-    * [ACCUMULO-900] - offline tables should not be colored red
-    * [ACCUMULO-904] - Update configuration properties (documentation and names)
-    * [ACCUMULO-909] - NPE thrown for tablet readahead thread
-    * [ACCUMULO-918] - Support secondary ColumnVisibility filtering
-    * [ACCUMULO-923] - Mention the name of the affected table when a per-table load balancer throws ClassNotFoundException
-    * [ACCUMULO-937] - Improve C++ support for thrift RPC code generation
-    * [ACCUMULO-947] - The 'merge' shell command's help message is a little vague
-    * [ACCUMULO-948] - Accumulo Classpath warnings should only be printed with classpath command
-    * [ACCUMULO-952] - Default action on `merge` command can be painful
-    * [ACCUMULO-956] - Iterator to transform key parts
-    * [ACCUMULO-997] - Usage on accumulo missing options
-    * [ACCUMULO-1002] - Lift close method on TabletServerBatchReaderImpl to ScannerBase
-    * [ACCUMULO-1049] - Master does not need to get tserver lock
-    * [ACCUMULO-1127] - Create option to disable dot motion on server activity monitor
-    * [ACCUMULO-1142] - Clean up maven test output
-    * [ACCUMULO-1146] - Strike occurrence of the non-word "irregardless" from the SortedKeyValueIterator.seek() javadoc 
-    * [ACCUMULO-1169] - Can't build against CDH3U5
-    * [ACCUMULO-1179] - add zookeeper option to accumulo start script
-    * [ACCUMULO-1181] - RAT check reports different files missing licenses in OSX than in Linux
-    * [ACCUMULO-1182] - Build/Update Developer Manual
-    * [ACCUMULO-1196] - "du" should be context aware
-    * [ACCUMULO-1201] - Exclude thift classes from cobertura.
-    * [ACCUMULO-1202] - Add integration-test phase to maven build by using maven-failsafe-plugin
-    * [ACCUMULO-1240] - Use maven plugin (latex-maven-plugin) to generate LaTeX docs
-    * [ACCUMULO-1263] - GC's no-trash should be a property, not a flag
-    * [ACCUMULO-1273] - Typing the merge command into the Accumulo shell without any arguments should print help- not auto-merge everything.
-    * [ACCUMULO-1281] - flush the METADATA table after GC
-    * [ACCUMULO-1304] - concurrent randomwalk never uses null range start or ends
-    * [ACCUMULO-1306] - Mock does not implement merging
-    * [ACCUMULO-1334] - DU Command in Shell should provide a -h flag for printing out a more human readable format.
-    * [ACCUMULO-1354] - Pom simplification with hadoop-client
-    * [ACCUMULO-1361] - VisibilityEvaluator throws NPE when passed a zero length byte array
-    * [ACCUMULO-1373] - Test all public API method w/ bad credentials
-    * [ACCUMULO-1375] - Update README files in proxy module.
-    * [ACCUMULO-1381] - Allow PrintInfo to fall back to the local filesystem
-    * [ACCUMULO-1394] - Allow RegExFilter subclass to call setNegate.
-    * [ACCUMULO-1414] - Add proxy to user manual documentation
-    * [ACCUMULO-1438] - Move MiniAccumuloCluster & Runner packaging to it's own module.
-
-** New Feature
-    * [ACCUMULO-19] - Debian packaging support
-    * [ACCUMULO-49] - optionally monitor swappiness on every server
-    * [ACCUMULO-196] - Add command and control features to the Monitor
-    * [ACCUMULO-254] - loggers could be monitored better
-    * [ACCUMULO-347] - some more features should be added to screen
-    * [ACCUMULO-404] - Support running on-top of Kerberos-enabled HDFS
-    * [ACCUMULO-420] - Allow per compaction iterator settings
-    * [ACCUMULO-456] - Need utility for exporting and importing tables
-    * [ACCUMULO-482] - Add a thrift proxy server
-    * [ACCUMULO-705] - Batch Scanner needs timeout
-    * [ACCUMULO-706] - Batch Writer needs timeout
-    * [ACCUMULO-732] - Shell needs hex formatter
-    * [ACCUMULO-735] - Add hooks to shell for transforming scan range
-    * [ACCUMULO-739] - Please add dot (.) as a valid character in column visibility tokens
-    * [ACCUMULO-791] - Better scripts for start-up (debian)
-    * [ACCUMULO-792] - Better scripts for start-up (RHEL)
-    * [ACCUMULO-875] - add list compactions command to shell
-    * [ACCUMULO-967] - Add addAuths command to shell
-    * [ACCUMULO-990] - Need command to cancel compact table operation
-
-** Task
-    * [ACCUMULO-82] - Look into using rat for enforcing ASF headers
-    * [ACCUMULO-142] - Accumulo Pig
-    * [ACCUMULO-150] - Cleanup deprecated items in trunk
-    * [ACCUMULO-152] - Purge old utils
-    * [ACCUMULO-203] - Verify shell behavior under command line errors for all commands
-    * [ACCUMULO-242] - Make appropriate references to Apache Accumulo
-    * [ACCUMULO-258] - Improve logger distribution
-    * [ACCUMULO-288] - Remove MyMapFile
-    * [ACCUMULO-323] - Double check constraint permissions
-    * [ACCUMULO-353] - "mvn" should not build tgz
-    * [ACCUMULO-438] - Rename cloudtrace package to org.apache.accumulo.cloudtrace
-    * [ACCUMULO-457] - make mvn site useful
-    * [ACCUMULO-464] - Eliminate 'src' directory on trunk at toplevel
-    * [ACCUMULO-470] - Clean up maven-jar-plugin configuration
-    * [ACCUMULO-478] - Use mvn dependency:analyze to clean up dependency issues
-    * [ACCUMULO-548] - Create a contrib area
-    * [ACCUMULO-564] - Make Accumulo work with Hadoop 0.23
-    * [ACCUMULO-581] - Create functional tests for shell commands that don't have them
-    * [ACCUMULO-583] - Bring back unflagged command line options for table commands
-    * [ACCUMULO-584] - Add constraint configuration methods to table operations
-    * [ACCUMULO-595] - Clean up EmbeddedWebServer/Monitor
-    * [ACCUMULO-600] - Move wikisearch example to contrib
-    * [ACCUMULO-618] - Update trace pom to identify artifact as trace and not cloudtrace
-    * [ACCUMULO-647] - Make FATE a separate module
-    * [ACCUMULO-653] - Use equals instead of compareTo when comparing Keys
-    * [ACCUMULO-657] - Remove tests involving logger processes
-    * [ACCUMULO-695] - Make input and output formats support the old mapreduce api again
-    * [ACCUMULO-704] - Change the target maven lifecycle for user manual pdf creation
-    * [ACCUMULO-711] - Aug 2012 Javadoc Cleanup
-    * [ACCUMULO-730] - Run MR tests using local job tracker
-    * [ACCUMULO-755] - Run findbugs for 1.5
-    * [ACCUMULO-786] - Look into walog space usage
-    * [ACCUMULO-796] - purge MLock
-    * [ACCUMULO-883] - evaluate different thrift components for performance
-    * [ACCUMULO-946] - Accumulo web page should list contributor organizations
-    * [ACCUMULO-951] - Remove obsolete branches in subversion
-    * [ACCUMULO-953] - Deprecate the "setiter" and replace with "setiterator"
-    * [ACCUMULO-957] - Modify codestyle formatter to allow turning off the formatter
-    * [ACCUMULO-960] - We don't need logger options anymore
-    * [ACCUMULO-970] - Release 1.5.0
-    * [ACCUMULO-1031] - Modify Code template to not automatically insert javadocs
-    * [ACCUMULO-1236] - Remove buildnumber-maven-plugin
-    * [ACCUMULO-1269] - Make apache-rat plugin check licenses only on Jenkins for 1.5
-    * [ACCUMULO-1320] - Document "provided" dependencies
-    * [ACCUMULO-1350] - Drop shell appendix for PDF documentation
-
-** Test
-    * [ACCUMULO-1782] - SimpleBulkTest and CompactionTest fail with missing testrf directory
-    * [ACCUMULO-1789] - Increase test timeouts for Accumulo 1.5.x
-    * [ACCUMULO-2216] - Randomwalk module to run each test once
-
-** Wish
-    * [ACCUMULO-1212] - AUDIT verbosity in build+    * [ACCUMULO-2170] - Remove static block from AccumuloDFSBase