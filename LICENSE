--- conflicted
+++ resolved
@@ -262,10 +262,6 @@
 
     Distributed under the MIT License:
 
-<<<<<<< HEAD
------
-Text of the MIT License:
-=======
     Permission is hereby granted, free of charge, to any person
     obtaining a copy of this software and associated documentation
     files (the "Software"), to deal in the Software without
@@ -274,7 +270,6 @@
     copies of the Software, and to permit persons to whom the
     Software is furnished to do so, subject to the following
     conditions:
->>>>>>> 0fdd52a7
 
     The above copyright notice and this permission notice shall be
     included in all copies or substantial portions of the Software.
