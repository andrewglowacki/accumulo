--- conflicted
+++ resolved
@@ -835,6 +835,11 @@
             </excludes>
           </configuration>
         </plugin>
+        <plugin>
+          <groupId>net.revelc.code</groupId>
+          <artifactId>warbucks-maven-plugin</artifactId>
+          <version>1.0.0</version>
+        </plugin>
       </plugins>
     </pluginManagement>
     <plugins>
@@ -1100,6 +1105,28 @@
             <goals>
               <goal>check</goal>
             </goals>
+          </execution>
+        </executions>
+      </plugin>
+      <plugin>
+        <groupId>net.revelc.code</groupId>
+        <artifactId>warbucks-maven-plugin</artifactId>
+        <executions>
+          <execution>
+            <id>check-junit-categories-on-its</id>
+            <goals>
+              <goal>check</goal>
+            </goals>
+            <configuration>
+              <rules>
+                <rule>
+                  <includeMainClasses>true</includeMainClasses>
+                  <includeTestClasses>true</includeTestClasses>
+                  <classPattern>.*IT</classPattern>
+                  <classAnnotationPattern>org[.]junit[.]experimental[.]categories[.]Category</classAnnotationPattern>
+                </rule>
+              </rules>
+            </configuration>
           </execution>
         </executions>
       </plugin>
@@ -1399,60 +1426,6 @@
       </properties>
     </profile>
     <profile>
-<<<<<<< HEAD
-=======
-      <id>jdk8</id>
-      <activation>
-        <jdk>[1.8,1.9)</jdk>
-      </activation>
-      <build>
-        <pluginManagement>
-          <plugins>
-            <plugin>
-              <groupId>org.apache.maven.plugins</groupId>
-              <artifactId>maven-javadoc-plugin</artifactId>
-              <configuration>
-                <quiet>true</quiet>
-                <javadocVersion>1.8</javadocVersion>
-                <additionalJOption>-J-Xmx512m</additionalJOption>
-                <additionalparam>-Xdoclint:all,-Xdoclint:-missing</additionalparam>
-              </configuration>
-            </plugin>
-            <plugin>
-              <groupId>net.revelc.code</groupId>
-              <artifactId>warbucks-maven-plugin</artifactId>
-              <version>1.0.0</version>
-            </plugin>
-          </plugins>
-        </pluginManagement>
-        <plugins>
-          <plugin>
-            <groupId>net.revelc.code</groupId>
-            <artifactId>warbucks-maven-plugin</artifactId>
-            <executions>
-              <execution>
-                <id>check-junit-categories-on-its</id>
-                <goals>
-                  <goal>check</goal>
-                </goals>
-                <configuration>
-                  <rules>
-                    <rule>
-                      <includeMainClasses>true</includeMainClasses>
-                      <includeTestClasses>true</includeTestClasses>
-                      <classPattern>.*IT</classPattern>
-                      <classAnnotationPattern>org[.]junit[.]experimental[.]categories[.]Category</classAnnotationPattern>
-                    </rule>
-                  </rules>
-                </configuration>
-              </execution>
-            </executions>
-          </plugin>
-        </plugins>
-      </build>
-    </profile>
-    <profile>
->>>>>>> 12242315
       <id>aggregate-javadocs</id>
       <build>
         <pluginManagement>
