--- conflicted
+++ resolved
@@ -82,10 +82,7 @@
     <module>docs</module>
     <module>examples/simple</module>
     <module>fate</module>
-<<<<<<< HEAD
     <module>iterator-test-harness</module>
-=======
->>>>>>> 4e91215f
     <module>maven-plugin</module>
     <module>minicluster</module>
     <module>proxy</module>
@@ -119,13 +116,9 @@
     <!-- used for filtering the java source with the current version -->
     <accumulo.release.version>${project.version}</accumulo.release.version>
     <!-- bouncycastle version for test dependencies -->
-<<<<<<< HEAD
-    <bouncycastle.version>1.54</bouncycastle.version>
+    <bouncycastle.version>1.59</bouncycastle.version>
     <!-- Curator version -->
     <curator.version>2.11.0</curator.version>
-=======
-    <bouncycastle.version>1.59</bouncycastle.version>
->>>>>>> 4e91215f
     <!-- relative path for Eclipse format; should override in child modules if necessary -->
     <eclipseFormatterStyle>${project.parent.basedir}/contrib/Eclipse-Accumulo-Codestyle.xml</eclipseFormatterStyle>
     <!-- extra release args for testing -->
@@ -146,11 +139,7 @@
     <maven.plugin-version>3.0.5</maven.plugin-version>
     <!-- surefire/failsafe plugin option -->
     <maven.test.redirectTestOutputToFile>true</maven.test.redirectTestOutputToFile>
-<<<<<<< HEAD
-    <powermock.version>1.6.5</powermock.version>
-=======
     <powermock.version>1.6.6</powermock.version>
->>>>>>> 4e91215f
     <!-- surefire/failsafe plugin option -->
     <reuseForks>false</reuseForks>
     <slf4j.version>1.7.21</slf4j.version>
@@ -625,11 +614,6 @@
           <groupId>org.codehaus.mojo</groupId>
           <artifactId>native-maven-plugin</artifactId>
           <version>1.0-alpha-8</version>
-        </plugin>
-        <plugin>
-          <groupId>org.apache.maven.plugins</groupId>
-          <artifactId>maven-shade-plugin</artifactId>
-          <version>2.3</version>
         </plugin>
         <plugin>
           <groupId>org.apache.maven.plugins</groupId>
