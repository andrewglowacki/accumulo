<?xml version="1.0" encoding="UTF-8"?>
<!--
  Licensed to the Apache Software Foundation (ASF) under one or more
  contributor license agreements.  See the NOTICE file distributed with
  this work for additional information regarding copyright ownership.
  The ASF licenses this file to You under the Apache License, Version 2.0
  (the "License"); you may not use this file except in compliance with
  the License.  You may obtain a copy of the License at

      http://www.apache.org/licenses/LICENSE-2.0

  Unless required by applicable law or agreed to in writing, software
  distributed under the License is distributed on an "AS IS" BASIS,
  WITHOUT WARRANTIES OR CONDITIONS OF ANY KIND, either express or implied.
  See the License for the specific language governing permissions and
  limitations under the License.
-->
<project xmlns="http://maven.apache.org/POM/4.0.0" xmlns:xsi="http://www.w3.org/2001/XMLSchema-instance" xsi:schemaLocation="http://maven.apache.org/POM/4.0.0 http://maven.apache.org/maven-v4_0_0.xsd">
  <modelVersion>4.0.0</modelVersion>
  <parent>
    <groupId>org.apache.accumulo</groupId>
    <artifactId>accumulo-project</artifactId>
    <version>2.0.0-SNAPSHOT</version>
  </parent>
  <artifactId>accumulo-start</artifactId>
  <name>Apache Accumulo Start</name>
  <description>A library for launching Apache Accumulo services.</description>
  <dependencies>
    <dependency>
      <groupId>commons-io</groupId>
      <artifactId>commons-io</artifactId>
    </dependency>
    <dependency>
      <groupId>commons-logging</groupId>
      <artifactId>commons-logging</artifactId>
    </dependency>
    <dependency>
      <groupId>log4j</groupId>
      <artifactId>log4j</artifactId>
    </dependency>
    <dependency>
      <groupId>org.apache.commons</groupId>
      <artifactId>commons-vfs2</artifactId>
    </dependency>
    <dependency>
      <groupId>org.slf4j</groupId>
      <artifactId>slf4j-api</artifactId>
    </dependency>
    <dependency>
      <groupId>org.slf4j</groupId>
      <artifactId>slf4j-api</artifactId>
    </dependency>
    <dependency>
      <groupId>junit</groupId>
      <artifactId>junit</artifactId>
      <scope>test</scope>
    </dependency>
    <dependency>
<<<<<<< HEAD
      <groupId>org.apache.hadoop</groupId>
      <artifactId>hadoop-minicluster</artifactId>
=======
      <groupId>org.easymock</groupId>
      <artifactId>easymock</artifactId>
      <scope>test</scope>
    </dependency>
    <dependency>
      <groupId>org.eclipse.jetty</groupId>
      <artifactId>jetty-server</artifactId>
>>>>>>> fc754025
      <scope>test</scope>
    </dependency>
    <dependency>
      <groupId>org.powermock</groupId>
      <artifactId>powermock-api-easymock</artifactId>
      <scope>test</scope>
    </dependency>
    <dependency>
      <groupId>org.powermock</groupId>
      <artifactId>powermock-module-junit4</artifactId>
      <scope>test</scope>
    </dependency>
    <dependency>
      <groupId>org.slf4j</groupId>
      <artifactId>slf4j-log4j12</artifactId>
      <scope>test</scope>
    </dependency>
  </dependencies>
  <build>
    <pluginManagement>
      <plugins>
        <plugin>
          <groupId>org.apache.maven.plugins</groupId>
          <artifactId>maven-surefire-plugin</artifactId>
          <configuration>
            <forkCount>1</forkCount>
            <reuseForks>false</reuseForks>
          </configuration>
        </plugin>
      </plugins>
    </pluginManagement>
    <plugins>
      <plugin>
        <groupId>org.codehaus.mojo</groupId>
        <artifactId>exec-maven-plugin</artifactId>
        <executions>
          <execution>
            <id>Build Test jars</id>
            <goals>
              <goal>exec</goal>
            </goals>
            <phase>process-test-classes</phase>
            <configuration>
              <executable>${project.basedir}/src/test/shell/makeTestJars.sh</executable>
            </configuration>
          </execution>
          <execution>
            <id>Build HelloWorld jars</id>
            <goals>
              <goal>exec</goal>
            </goals>
            <phase>process-test-classes</phase>
            <configuration>
              <executable>${project.basedir}/src/test/shell/makeHelloWorldJars.sh</executable>
            </configuration>
          </execution>
        </executions>
      </plugin>
    </plugins>
  </build>
  <profiles>
    <profile>
      <id>hadoop-default</id>
      <activation>
        <property>
          <name>!hadoop.profile</name>
        </property>
      </activation>
      <properties>
        <hadoop.profile>2</hadoop.profile>
      </properties>
      <dependencies>
        <dependency>
          <groupId>org.apache.hadoop</groupId>
          <artifactId>hadoop-client</artifactId>
        </dependency>
        <dependency>
          <groupId>org.apache.hadoop</groupId>
          <artifactId>hadoop-minicluster</artifactId>
          <scope>test</scope>
        </dependency>
      </dependencies>
    </profile>
    <profile>
      <id>hadoop2</id>
      <activation>
        <property>
          <name>hadoop.profile</name>
          <value>2</value>
        </property>
      </activation>
      <dependencies>
        <dependency>
          <groupId>org.apache.hadoop</groupId>
          <artifactId>hadoop-client</artifactId>
        </dependency>
        <dependency>
          <groupId>org.apache.hadoop</groupId>
          <artifactId>hadoop-minicluster</artifactId>
          <scope>test</scope>
        </dependency>
      </dependencies>
    </profile>
    <profile>
      <id>hadoop3</id>
      <activation>
        <property>
          <name>hadoop.profile</name>
          <value>3</value>
        </property>
      </activation>
      <dependencies>
        <dependency>
          <groupId>org.apache.hadoop</groupId>
          <artifactId>hadoop-client-api</artifactId>
        </dependency>
        <dependency>
          <groupId>org.apache.hadoop</groupId>
          <artifactId>hadoop-client-runtime</artifactId>
          <scope>runtime</scope>
        </dependency>
        <dependency>
          <groupId>org.apache.hadoop</groupId>
          <artifactId>hadoop-client-minicluster</artifactId>
          <scope>test</scope>
        </dependency>
      </dependencies>
    </profile>
  </profiles>
</project><|MERGE_RESOLUTION|>--- conflicted
+++ resolved
@@ -47,27 +47,8 @@
       <artifactId>slf4j-api</artifactId>
     </dependency>
     <dependency>
-      <groupId>org.slf4j</groupId>
-      <artifactId>slf4j-api</artifactId>
-    </dependency>
-    <dependency>
       <groupId>junit</groupId>
       <artifactId>junit</artifactId>
-      <scope>test</scope>
-    </dependency>
-    <dependency>
-<<<<<<< HEAD
-      <groupId>org.apache.hadoop</groupId>
-      <artifactId>hadoop-minicluster</artifactId>
-=======
-      <groupId>org.easymock</groupId>
-      <artifactId>easymock</artifactId>
-      <scope>test</scope>
-    </dependency>
-    <dependency>
-      <groupId>org.eclipse.jetty</groupId>
-      <artifactId>jetty-server</artifactId>
->>>>>>> fc754025
       <scope>test</scope>
     </dependency>
     <dependency>
