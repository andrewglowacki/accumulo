/*
 * Licensed to the Apache Software Foundation (ASF) under one or more
 * contributor license agreements.  See the NOTICE file distributed with
 * this work for additional information regarding copyright ownership.
 * The ASF licenses this file to You under the Apache License, Version 2.0
 * (the "License"); you may not use this file except in compliance with
 * the License.  You may obtain a copy of the License at
 *
 *     http://www.apache.org/licenses/LICENSE-2.0
 *
 * Unless required by applicable law or agreed to in writing, software
 * distributed under the License is distributed on an "AS IS" BASIS,
 * WITHOUT WARRANTIES OR CONDITIONS OF ANY KIND, either express or implied.
 * See the License for the specific language governing permissions and
 * limitations under the License.
 */
package org.apache.accumulo.start.classloader.vfs;

import java.io.File;
import java.io.IOException;
import java.util.ArrayList;
import java.util.Collections;
import java.util.List;

import org.apache.commons.logging.Log;
import org.apache.commons.vfs2.FileObject;
import org.apache.commons.vfs2.FileSelector;
import org.apache.commons.vfs2.FileSystemException;
import org.apache.commons.vfs2.provider.FileReplicator;
import org.apache.commons.vfs2.provider.UriParser;
import org.apache.commons.vfs2.provider.VfsComponent;
import org.apache.commons.vfs2.provider.VfsComponentContext;
import org.apache.log4j.Logger;

/**
 * 
 */
public class UniqueFileReplicator implements VfsComponent, FileReplicator {

  private static final char[] TMP_RESERVED_CHARS = new char[] {'?', '/', '\\', ' ', '&', '"', '\'', '*', '#', ';', ':', '<', '>', '|'};
<<<<<<< HEAD

=======
>>>>>>> db56d8d2
  private static final Logger log = Logger.getLogger(UniqueFileReplicator.class);
  
  private File tempDir;
  private VfsComponentContext context;
  private List<File> tmpFiles = Collections.synchronizedList(new ArrayList<File>());

  public UniqueFileReplicator(File tempDir) {
    this.tempDir = tempDir;
  }

  @Override
  public File replicateFile(FileObject srcFile, FileSelector selector) throws FileSystemException {
    String baseName = srcFile.getName().getBaseName();

    try {
      if (!tempDir.mkdirs())
        log.warn("Unexpected error creating directory " + tempDir);
      String safeBasename = UriParser.encode(baseName, TMP_RESERVED_CHARS).replace('%', '_');
      File file = File.createTempFile("vfsr_", "_" + safeBasename, tempDir);
      file.deleteOnExit();

      final FileObject destFile = context.toFileObject(file);
      destFile.copyFrom(srcFile, selector);

      return file;
    } catch (IOException e) {
      throw new FileSystemException(e);
    }
  }

  @Override
  public void setLogger(Log logger) {
    // TODO Auto-generated method stub

  }

  @Override
  public void setContext(VfsComponentContext context) {
    this.context = context;
  }

  @Override
  public void init() throws FileSystemException {

  }

  @Override
  public void close() {
    synchronized (tmpFiles) {
      for (File tmpFile : tmpFiles) {
        if (!tmpFile.delete())
          log.warn("File does not exist: " + tmpFile);
      }
    }
<<<<<<< HEAD
=======

>>>>>>> db56d8d2
    if (tempDir.exists()) {
      int numChildren = tempDir.list().length;
      if (0 == numChildren && !tempDir.delete())
        log.warn("Cannot delete empty directory: " + tempDir);
    }
  }
}<|MERGE_RESOLUTION|>--- conflicted
+++ resolved
@@ -38,12 +38,8 @@
 public class UniqueFileReplicator implements VfsComponent, FileReplicator {
 
   private static final char[] TMP_RESERVED_CHARS = new char[] {'?', '/', '\\', ' ', '&', '"', '\'', '*', '#', ';', ':', '<', '>', '|'};
-<<<<<<< HEAD
+  private static final Logger log = Logger.getLogger(UniqueFileReplicator.class);
 
-=======
->>>>>>> db56d8d2
-  private static final Logger log = Logger.getLogger(UniqueFileReplicator.class);
-  
   private File tempDir;
   private VfsComponentContext context;
   private List<File> tmpFiles = Collections.synchronizedList(new ArrayList<File>());
@@ -96,10 +92,7 @@
           log.warn("File does not exist: " + tmpFile);
       }
     }
-<<<<<<< HEAD
-=======
 
->>>>>>> db56d8d2
     if (tempDir.exists()) {
       int numChildren = tempDir.list().length;
       if (0 == numChildren && !tempDir.delete())
