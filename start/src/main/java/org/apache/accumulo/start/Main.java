--- conflicted
+++ resolved
@@ -45,18 +45,12 @@
       Class<?> runTMP = null;
 
       Thread.currentThread().setContextClassLoader(cl);
-<<<<<<< HEAD
-
-      if (args[0].equals("master")) {
-        runTMP = cl.loadClass("org.apache.accumulo.master.Master");
-=======
       
       if (args[0].equals("help")){
         printUsage();
         System.exit(0);
       } else if (args[0].equals("master")) {
-        runTMP = cl.loadClass("org.apache.accumulo.server.master.Master");
->>>>>>> 1140d007
+	runTMP = cl.loadClass("org.apache.accumulo.master.Master");
       } else if (args[0].equals("tserver")) {
         runTMP = cl.loadClass("org.apache.accumulo.tserver.TabletServer");
       } else if (args[0].equals("shell")) {
@@ -181,9 +175,8 @@
   }
 
   private static void printUsage() {
-<<<<<<< HEAD
     System.out
-        .println("accumulo init | master | tserver | monitor | shell | admin | gc | classpath | rfile-info | login-info | tracer | minicluster | proxy | zookeeper | create-token | info | version | jar <jar> [<main class>] args | <accumulo class> args");
+        .println("accumulo init | master | tserver | monitor | shell | admin | gc | classpath | rfile-info | login-info | tracer | minicluster | proxy | zookeeper | create-token | info | version | help | jar <jar> [<main class>] args | <accumulo class> args");
   }
 
   // feature: will work even if main class isn't in the JAR
@@ -205,8 +198,5 @@
       throw new ClassNotFoundException("No main class was specified, and the JAR manifest does not specify one");
     }
     return cl.loadClass(mainClass);
-=======
-    System.out.println("accumulo init | master | tserver | monitor | shell | admin | gc | classpath | rfile-info | login-info | tracer | proxy | zookeeper | info | version | help | <accumulo class> args");
->>>>>>> 1140d007
   }
 }