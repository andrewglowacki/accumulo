/*
 * Licensed to the Apache Software Foundation (ASF) under one or more
 * contributor license agreements.  See the NOTICE file distributed with
 * this work for additional information regarding copyright ownership.
 * The ASF licenses this file to You under the Apache License, Version 2.0
 * (the "License"); you may not use this file except in compliance with
 * the License.  You may obtain a copy of the License at
 *
 *     http://www.apache.org/licenses/LICENSE-2.0
 *
 * Unless required by applicable law or agreed to in writing, software
 * distributed under the License is distributed on an "AS IS" BASIS,
 * WITHOUT WARRANTIES OR CONDITIONS OF ANY KIND, either express or implied.
 * See the License for the specific language governing permissions and
 * limitations under the License.
 */
package org.apache.accumulo.proxy;

import static com.google.common.base.Charsets.UTF_8;

import java.nio.ByteBuffer;
import java.util.ArrayList;
import java.util.Collection;
import java.util.Collections;
import java.util.EnumSet;
import java.util.HashMap;
import java.util.HashSet;
import java.util.Iterator;
import java.util.List;
import java.util.Map;
import java.util.Map.Entry;
import java.util.Properties;
import java.util.Set;
import java.util.SortedSet;
import java.util.TreeSet;
import java.util.UUID;
import java.util.concurrent.TimeUnit;

import org.apache.accumulo.core.client.AccumuloException;
import org.apache.accumulo.core.client.AccumuloSecurityException;
import org.apache.accumulo.core.client.BatchScanner;
import org.apache.accumulo.core.client.BatchWriter;
import org.apache.accumulo.core.client.BatchWriterConfig;
import org.apache.accumulo.core.client.ClientConfiguration;
import org.apache.accumulo.core.client.ConditionalWriter;
import org.apache.accumulo.core.client.ConditionalWriter.Result;
import org.apache.accumulo.core.client.ConditionalWriterConfig;
import org.apache.accumulo.core.client.Connector;
import org.apache.accumulo.core.client.Instance;
import org.apache.accumulo.core.client.IteratorSetting;
import org.apache.accumulo.core.client.MutationsRejectedException;
import org.apache.accumulo.core.client.Scanner;
import org.apache.accumulo.core.client.ScannerBase;
import org.apache.accumulo.core.client.TableExistsException;
import org.apache.accumulo.core.client.TableNotFoundException;
import org.apache.accumulo.core.client.ZooKeeperInstance;
import org.apache.accumulo.core.client.admin.ActiveCompaction;
import org.apache.accumulo.core.client.admin.ActiveScan;
import org.apache.accumulo.core.client.admin.TimeType;
import org.apache.accumulo.core.client.impl.thrift.TableOperationExceptionType;
import org.apache.accumulo.core.client.impl.thrift.ThriftTableOperationException;
import org.apache.accumulo.core.client.mock.MockInstance;
import org.apache.accumulo.core.client.security.SecurityErrorCode;
import org.apache.accumulo.core.client.security.tokens.AuthenticationToken;
import org.apache.accumulo.core.client.security.tokens.PasswordToken;
import org.apache.accumulo.core.data.Column;
import org.apache.accumulo.core.data.ConditionalMutation;
import org.apache.accumulo.core.data.Key;
import org.apache.accumulo.core.data.KeyExtent;
import org.apache.accumulo.core.data.Mutation;
import org.apache.accumulo.core.data.PartialKey;
import org.apache.accumulo.core.data.Range;
import org.apache.accumulo.core.data.Value;
import org.apache.accumulo.core.iterators.IteratorUtil.IteratorScope;
import org.apache.accumulo.core.security.Authorizations;
import org.apache.accumulo.core.security.ColumnVisibility;
import org.apache.accumulo.core.security.Credentials;
import org.apache.accumulo.core.security.SystemPermission;
import org.apache.accumulo.core.security.TablePermission;
import org.apache.accumulo.core.util.ByteBufferUtil;
import org.apache.accumulo.core.util.TextUtil;
import org.apache.accumulo.proxy.thrift.AccumuloProxy;
import org.apache.accumulo.proxy.thrift.BatchScanOptions;
import org.apache.accumulo.proxy.thrift.ColumnUpdate;
import org.apache.accumulo.proxy.thrift.CompactionReason;
import org.apache.accumulo.proxy.thrift.CompactionType;
import org.apache.accumulo.proxy.thrift.Condition;
import org.apache.accumulo.proxy.thrift.ConditionalStatus;
import org.apache.accumulo.proxy.thrift.ConditionalUpdates;
import org.apache.accumulo.proxy.thrift.ConditionalWriterOptions;
import org.apache.accumulo.proxy.thrift.DiskUsage;
import org.apache.accumulo.proxy.thrift.KeyValue;
import org.apache.accumulo.proxy.thrift.KeyValueAndPeek;
import org.apache.accumulo.proxy.thrift.NoMoreEntriesException;
import org.apache.accumulo.proxy.thrift.ScanColumn;
import org.apache.accumulo.proxy.thrift.ScanOptions;
import org.apache.accumulo.proxy.thrift.ScanResult;
import org.apache.accumulo.proxy.thrift.ScanState;
import org.apache.accumulo.proxy.thrift.ScanType;
import org.apache.accumulo.proxy.thrift.UnknownScanner;
import org.apache.accumulo.proxy.thrift.UnknownWriter;
import org.apache.accumulo.proxy.thrift.WriterOptions;
import org.apache.hadoop.io.Text;
import org.apache.log4j.Logger;
import org.apache.thrift.TException;

import com.google.common.cache.Cache;
import com.google.common.cache.CacheBuilder;
import com.google.common.cache.RemovalListener;
import com.google.common.cache.RemovalNotification;

/**
 * Proxy Server exposing the Accumulo API via Thrift..
 *
 * @since 1.5
 */
public class ProxyServer implements AccumuloProxy.Iface {

  public static final Logger logger = Logger.getLogger(ProxyServer.class);
  protected Instance instance;

  protected Class<? extends AuthenticationToken> tokenClass;

  static protected class ScannerPlusIterator {
    public ScannerBase scanner;
    public Iterator<Map.Entry<Key,Value>> iterator;
  }

  static protected class BatchWriterPlusException {
    public BatchWriter writer;
    public MutationsRejectedException exception = null;
  }

  static class CloseWriter implements RemovalListener<UUID,BatchWriterPlusException> {
    @Override
    public void onRemoval(RemovalNotification<UUID,BatchWriterPlusException> notification) {
      try {
        BatchWriterPlusException value = notification.getValue();
        if (value.exception != null)
          throw value.exception;
        notification.getValue().writer.close();
      } catch (MutationsRejectedException e) {
        logger.warn(e, e);
      }
    }

    public CloseWriter() {}
  }

  static class CloseScanner implements RemovalListener<UUID,ScannerPlusIterator> {
    @Override
    public void onRemoval(RemovalNotification<UUID,ScannerPlusIterator> notification) {
      final ScannerBase base = notification.getValue().scanner;
      if (base instanceof BatchScanner) {
        final BatchScanner scanner = (BatchScanner) base;
        scanner.close();
      }
    }

    public CloseScanner() {}
  }

  public static class CloseConditionalWriter implements RemovalListener<UUID,ConditionalWriter> {
    @Override
    public void onRemoval(RemovalNotification<UUID,ConditionalWriter> notification) {
      notification.getValue().close();
    }
  }

  protected Cache<UUID,ScannerPlusIterator> scannerCache;
  protected Cache<UUID,BatchWriterPlusException> writerCache;
  protected Cache<UUID,ConditionalWriter> conditionalWriterCache;

  public ProxyServer(Properties props) {

    String useMock = props.getProperty("useMockInstance");
    if (useMock != null && Boolean.parseBoolean(useMock))
      instance = new MockInstance();
    else
      instance = new ZooKeeperInstance(ClientConfiguration.loadDefault().withInstance(props.getProperty("instance"))
          .withZkHosts(props.getProperty("zookeepers")));

    try {
      String tokenProp = props.getProperty("tokenClass", PasswordToken.class.getName());
      tokenClass = Class.forName(tokenProp).asSubclass(AuthenticationToken.class);
    } catch (ClassNotFoundException e) {
      throw new RuntimeException(e);
    }

    scannerCache = CacheBuilder.newBuilder().expireAfterAccess(10, TimeUnit.MINUTES).maximumSize(1000).removalListener(new CloseScanner()).build();

    writerCache = CacheBuilder.newBuilder().expireAfterAccess(10, TimeUnit.MINUTES).maximumSize(1000).removalListener(new CloseWriter()).build();

    conditionalWriterCache = CacheBuilder.newBuilder().expireAfterAccess(10, TimeUnit.MINUTES).maximumSize(1000).removalListener(new CloseConditionalWriter())
        .build();
  }

  protected Connector getConnector(ByteBuffer login) throws Exception {
    String[] pair = new String(login.array(), login.position(), login.remaining(), UTF_8).split(",", 2);
    if (instance.getInstanceID().equals(pair[0])) {
      Credentials creds = Credentials.deserialize(pair[1]);
      return instance.getConnector(creds.getPrincipal(), creds.getToken());
    } else {
      throw new org.apache.accumulo.core.client.AccumuloSecurityException(pair[0],
          org.apache.accumulo.core.client.impl.thrift.SecurityErrorCode.INVALID_INSTANCEID);
    }
  }

  private void handleAccumuloException(AccumuloException e) throws org.apache.accumulo.proxy.thrift.TableNotFoundException,
      org.apache.accumulo.proxy.thrift.AccumuloException {
    if (e.getCause() instanceof ThriftTableOperationException) {
      ThriftTableOperationException ttoe = (ThriftTableOperationException) e.getCause();
      if (ttoe.type == TableOperationExceptionType.NOTFOUND) {
        throw new org.apache.accumulo.proxy.thrift.TableNotFoundException(e.toString());
      }
    }
    throw new org.apache.accumulo.proxy.thrift.AccumuloException(e.toString());
  }

  private void handleAccumuloSecurityException(AccumuloSecurityException e) throws org.apache.accumulo.proxy.thrift.TableNotFoundException,
      org.apache.accumulo.proxy.thrift.AccumuloSecurityException {
    if (e.getSecurityErrorCode().equals(SecurityErrorCode.TABLE_DOESNT_EXIST))
      throw new org.apache.accumulo.proxy.thrift.TableNotFoundException(e.toString());
    throw new org.apache.accumulo.proxy.thrift.AccumuloSecurityException(e.toString());
  }

  private void handleExceptionTNF(Exception ex) throws org.apache.accumulo.proxy.thrift.AccumuloException,
      org.apache.accumulo.proxy.thrift.AccumuloSecurityException, org.apache.accumulo.proxy.thrift.TableNotFoundException, TException {
    try {
      throw ex;
    } catch (AccumuloException e) {
      Throwable cause = e.getCause();
      if (null != cause && TableNotFoundException.class.equals(cause.getClass())) {
        throw new org.apache.accumulo.proxy.thrift.TableNotFoundException(cause.toString());
      }
      handleAccumuloException(e);
    } catch (AccumuloSecurityException e) {
      handleAccumuloSecurityException(e);
    } catch (TableNotFoundException e) {
      throw new org.apache.accumulo.proxy.thrift.TableNotFoundException(ex.toString());
    } catch (Exception e) {
      throw new org.apache.accumulo.proxy.thrift.AccumuloException(e.toString());
    }
  }

  private void handleExceptionTEE(Exception ex) throws org.apache.accumulo.proxy.thrift.AccumuloException,
      org.apache.accumulo.proxy.thrift.AccumuloSecurityException, org.apache.accumulo.proxy.thrift.TableNotFoundException,
      org.apache.accumulo.proxy.thrift.TableExistsException, TException {
    try {
      throw ex;
    } catch (AccumuloException e) {
      handleAccumuloException(e);
    } catch (AccumuloSecurityException e) {
      handleAccumuloSecurityException(e);
    } catch (TableNotFoundException e) {
      throw new org.apache.accumulo.proxy.thrift.TableNotFoundException(ex.toString());
    } catch (TableExistsException e) {
      throw new org.apache.accumulo.proxy.thrift.TableExistsException(e.toString());
    } catch (Exception e) {
      throw new org.apache.accumulo.proxy.thrift.AccumuloException(e.toString());
    }
  }

  private void handleExceptionMRE(Exception ex) throws org.apache.accumulo.proxy.thrift.AccumuloException,
      org.apache.accumulo.proxy.thrift.AccumuloSecurityException, org.apache.accumulo.proxy.thrift.TableNotFoundException,
      org.apache.accumulo.proxy.thrift.MutationsRejectedException, TException {
    try {
      throw ex;
    } catch (MutationsRejectedException e) {
      throw new org.apache.accumulo.proxy.thrift.MutationsRejectedException(ex.toString());
    } catch (AccumuloException e) {
      handleAccumuloException(e);
    } catch (AccumuloSecurityException e) {
      handleAccumuloSecurityException(e);
    } catch (TableNotFoundException e) {
      throw new org.apache.accumulo.proxy.thrift.TableNotFoundException(ex.toString());
    } catch (Exception e) {
      throw new org.apache.accumulo.proxy.thrift.AccumuloException(e.toString());
    }
  }

  private void handleException(Exception ex) throws org.apache.accumulo.proxy.thrift.AccumuloException,
      org.apache.accumulo.proxy.thrift.AccumuloSecurityException, TException {
    try {
      throw ex;
    } catch (AccumuloException e) {
      throw new org.apache.accumulo.proxy.thrift.AccumuloException(e.toString());
    } catch (AccumuloSecurityException e) {
      throw new org.apache.accumulo.proxy.thrift.AccumuloSecurityException(e.toString());
    } catch (Exception e) {
      throw new org.apache.accumulo.proxy.thrift.AccumuloException(e.toString());
    }
  }

  @Override
  public int addConstraint(ByteBuffer login, String tableName, String constraintClassName) throws org.apache.accumulo.proxy.thrift.AccumuloException,
      org.apache.accumulo.proxy.thrift.AccumuloSecurityException, org.apache.accumulo.proxy.thrift.TableNotFoundException, TException {

    try {
      return getConnector(login).tableOperations().addConstraint(tableName, constraintClassName);
    } catch (Exception e) {
      handleExceptionTNF(e);
      return -1;
    }
  }

  @Override
  public void addSplits(ByteBuffer login, String tableName, Set<ByteBuffer> splits) throws org.apache.accumulo.proxy.thrift.AccumuloException,
      org.apache.accumulo.proxy.thrift.AccumuloSecurityException, org.apache.accumulo.proxy.thrift.TableNotFoundException, TException {

    try {
      SortedSet<Text> sorted = new TreeSet<Text>();
      for (ByteBuffer split : splits) {
        sorted.add(ByteBufferUtil.toText(split));
      }
      getConnector(login).tableOperations().addSplits(tableName, sorted);
    } catch (Exception e) {
      handleExceptionTNF(e);
    }
  }

  @Override
  public void clearLocatorCache(ByteBuffer login, String tableName) throws org.apache.accumulo.proxy.thrift.TableNotFoundException, TException {
    try {
      getConnector(login).tableOperations().clearLocatorCache(tableName);
    } catch (TableNotFoundException e) {
      throw new org.apache.accumulo.proxy.thrift.TableNotFoundException(e.toString());
    } catch (Exception e) {
      throw new TException(e.toString());
    }
  }

  @Override
  public void compactTable(ByteBuffer login, String tableName, ByteBuffer startRow, ByteBuffer endRow,
      List<org.apache.accumulo.proxy.thrift.IteratorSetting> iterators, boolean flush, boolean wait)
      throws org.apache.accumulo.proxy.thrift.AccumuloSecurityException, org.apache.accumulo.proxy.thrift.TableNotFoundException,
      org.apache.accumulo.proxy.thrift.AccumuloException, TException {
    try {
      getConnector(login).tableOperations().compact(tableName, ByteBufferUtil.toText(startRow), ByteBufferUtil.toText(endRow), getIteratorSettings(iterators),
          flush, wait);
    } catch (Exception e) {
      handleExceptionTNF(e);
    }
  }

  @Override
  public void cancelCompaction(ByteBuffer login, String tableName) throws org.apache.accumulo.proxy.thrift.AccumuloSecurityException,
      org.apache.accumulo.proxy.thrift.TableNotFoundException, org.apache.accumulo.proxy.thrift.AccumuloException, TException {

    try {
      getConnector(login).tableOperations().cancelCompaction(tableName);
    } catch (Exception e) {
      handleExceptionTNF(e);
    }
  }

  private List<IteratorSetting> getIteratorSettings(List<org.apache.accumulo.proxy.thrift.IteratorSetting> iterators) {
    List<IteratorSetting> result = new ArrayList<IteratorSetting>();
    if (iterators != null) {
      for (org.apache.accumulo.proxy.thrift.IteratorSetting is : iterators) {
        result.add(getIteratorSetting(is));
      }
    }
    return result;
  }

  @Override
  public void createTable(ByteBuffer login, String tableName, boolean versioningIter, org.apache.accumulo.proxy.thrift.TimeType type)
      throws org.apache.accumulo.proxy.thrift.AccumuloException, org.apache.accumulo.proxy.thrift.AccumuloSecurityException,
      org.apache.accumulo.proxy.thrift.TableExistsException, TException {
    try {
      if (type == null)
        type = org.apache.accumulo.proxy.thrift.TimeType.MILLIS;

      getConnector(login).tableOperations().create(tableName, versioningIter, TimeType.valueOf(type.toString()));
    } catch (TableExistsException e) {
      throw new org.apache.accumulo.proxy.thrift.TableExistsException(e.toString());
    } catch (Exception e) {
      handleException(e);
    }
  }

  @Override
  public void deleteTable(ByteBuffer login, String tableName) throws org.apache.accumulo.proxy.thrift.AccumuloException,
      org.apache.accumulo.proxy.thrift.AccumuloSecurityException, org.apache.accumulo.proxy.thrift.TableNotFoundException, TException {
    try {
      getConnector(login).tableOperations().delete(tableName);
    } catch (Exception e) {
      handleExceptionTNF(e);
    }
  }

  @Override
  public void deleteRows(ByteBuffer login, String tableName, ByteBuffer startRow, ByteBuffer endRow) throws org.apache.accumulo.proxy.thrift.AccumuloException,
      org.apache.accumulo.proxy.thrift.AccumuloSecurityException, org.apache.accumulo.proxy.thrift.TableNotFoundException, TException {
    try {
      getConnector(login).tableOperations().deleteRows(tableName, ByteBufferUtil.toText(startRow), ByteBufferUtil.toText(endRow));
    } catch (Exception e) {
      handleExceptionTNF(e);
    }
  }

  @Override
  public boolean tableExists(ByteBuffer login, String tableName) throws TException {
    try {
      return getConnector(login).tableOperations().exists(tableName);
    } catch (Exception e) {
      throw new TException(e);
    }
  }

  @Override
  public void flushTable(ByteBuffer login, String tableName, ByteBuffer startRow, ByteBuffer endRow, boolean wait)
      throws org.apache.accumulo.proxy.thrift.AccumuloException, org.apache.accumulo.proxy.thrift.AccumuloSecurityException,
      org.apache.accumulo.proxy.thrift.TableNotFoundException, TException {
    try {
      getConnector(login).tableOperations().flush(tableName, ByteBufferUtil.toText(startRow), ByteBufferUtil.toText(endRow), wait);
    } catch (Exception e) {
      handleExceptionTNF(e);
    }
  }

  @Override
  public Map<String,Set<String>> getLocalityGroups(ByteBuffer login, String tableName) throws org.apache.accumulo.proxy.thrift.AccumuloException,
      org.apache.accumulo.proxy.thrift.AccumuloSecurityException, org.apache.accumulo.proxy.thrift.TableNotFoundException, TException {
    try {
      Map<String,Set<Text>> groups = getConnector(login).tableOperations().getLocalityGroups(tableName);
      Map<String,Set<String>> ret = new HashMap<String,Set<String>>();
      for (Entry<String,Set<Text>> entry : groups.entrySet()) {
        Set<String> value = new HashSet<String>();
        ret.put(entry.getKey(), value);
        for (Text val : entry.getValue()) {
          value.add(val.toString());
        }
      }
      return ret;
    } catch (Exception e) {
      handleExceptionTNF(e);
      return null;
    }
  }

  @Override
  public ByteBuffer getMaxRow(ByteBuffer login, String tableName, Set<ByteBuffer> auths, ByteBuffer startRow, boolean startInclusive, ByteBuffer endRow,
      boolean endInclusive) throws org.apache.accumulo.proxy.thrift.AccumuloException, org.apache.accumulo.proxy.thrift.AccumuloSecurityException,
      org.apache.accumulo.proxy.thrift.TableNotFoundException, TException {
    try {
      Connector connector = getConnector(login);
      Text startText = ByteBufferUtil.toText(startRow);
      Text endText = ByteBufferUtil.toText(endRow);
      Authorizations auth;
      if (auths != null) {
        auth = getAuthorizations(auths);
      } else {
        auth = connector.securityOperations().getUserAuthorizations(connector.whoami());
      }
      Text max = connector.tableOperations().getMaxRow(tableName, auth, startText, startInclusive, endText, endInclusive);
      return TextUtil.getByteBuffer(max);
    } catch (Exception e) {
      handleExceptionTNF(e);
      return null;
    }
  }

  @Override
  public Map<String,String> getTableProperties(ByteBuffer login, String tableName) throws org.apache.accumulo.proxy.thrift.AccumuloException,
      org.apache.accumulo.proxy.thrift.AccumuloSecurityException, org.apache.accumulo.proxy.thrift.TableNotFoundException, TException {
    try {
      Map<String,String> ret = new HashMap<String,String>();

      for (Map.Entry<String,String> entry : getConnector(login).tableOperations().getProperties(tableName)) {
        ret.put(entry.getKey(), entry.getValue());
      }
      return ret;
    } catch (Exception e) {
      handleExceptionTNF(e);
      return null;
    }
  }

  @Override
  public List<ByteBuffer> listSplits(ByteBuffer login, String tableName, int maxSplits) throws org.apache.accumulo.proxy.thrift.AccumuloException,
      org.apache.accumulo.proxy.thrift.AccumuloSecurityException, org.apache.accumulo.proxy.thrift.TableNotFoundException, TException {
    try {
      Collection<Text> splits = getConnector(login).tableOperations().listSplits(tableName, maxSplits);
      List<ByteBuffer> ret = new ArrayList<ByteBuffer>();
      for (Text split : splits) {
        ret.add(TextUtil.getByteBuffer(split));
      }
      return ret;
    } catch (Exception e) {
      handleExceptionTNF(e);
      return null;
    }
  }

  @Override
  public Set<String> listTables(ByteBuffer login) throws TException {
    try {
      return getConnector(login).tableOperations().list();
    } catch (Exception e) {
      throw new TException(e);
    }
  }

  @Override
  public Map<String,Integer> listConstraints(ByteBuffer login, String tableName) throws org.apache.accumulo.proxy.thrift.AccumuloException,
      org.apache.accumulo.proxy.thrift.TableNotFoundException, TException {

    try {
      return getConnector(login).tableOperations().listConstraints(tableName);
    } catch (Exception e) {
      handleExceptionTNF(e);
      return null;
    }
  }

  @Override
  public void mergeTablets(ByteBuffer login, String tableName, ByteBuffer startRow, ByteBuffer endRow)
      throws org.apache.accumulo.proxy.thrift.AccumuloException, org.apache.accumulo.proxy.thrift.AccumuloSecurityException,
      org.apache.accumulo.proxy.thrift.TableNotFoundException, TException {
    try {
      getConnector(login).tableOperations().merge(tableName, ByteBufferUtil.toText(startRow), ByteBufferUtil.toText(endRow));
    } catch (Exception e) {
      handleExceptionTNF(e);
    }
  }

  @Override
  public void offlineTable(ByteBuffer login, String tableName, boolean wait) throws org.apache.accumulo.proxy.thrift.AccumuloException,
      org.apache.accumulo.proxy.thrift.AccumuloSecurityException, org.apache.accumulo.proxy.thrift.TableNotFoundException, TException {
    try {
      getConnector(login).tableOperations().offline(tableName, wait);
    } catch (Exception e) {
      handleExceptionTNF(e);
    }
  }

  @Override
  public void onlineTable(ByteBuffer login, String tableName, boolean wait) throws org.apache.accumulo.proxy.thrift.AccumuloException,
      org.apache.accumulo.proxy.thrift.AccumuloSecurityException, org.apache.accumulo.proxy.thrift.TableNotFoundException, TException {
    try {
      getConnector(login).tableOperations().online(tableName, wait);
    } catch (Exception e) {
      handleExceptionTNF(e);
    }
  }

  @Override
  public void removeConstraint(ByteBuffer login, String tableName, int constraint) throws org.apache.accumulo.proxy.thrift.AccumuloException,
      org.apache.accumulo.proxy.thrift.AccumuloSecurityException, org.apache.accumulo.proxy.thrift.TableNotFoundException, TException {

    try {
      getConnector(login).tableOperations().removeConstraint(tableName, constraint);
    } catch (Exception e) {
      handleExceptionTNF(e);
    }
  }

  @Override
  public void removeTableProperty(ByteBuffer login, String tableName, String property) throws org.apache.accumulo.proxy.thrift.AccumuloException,
      org.apache.accumulo.proxy.thrift.AccumuloSecurityException, org.apache.accumulo.proxy.thrift.TableNotFoundException, TException {
    try {
      getConnector(login).tableOperations().removeProperty(tableName, property);
    } catch (Exception e) {
      handleExceptionTNF(e);
    }
  }

  @Override
  public void renameTable(ByteBuffer login, String oldTableName, String newTableName) throws org.apache.accumulo.proxy.thrift.AccumuloException,
      org.apache.accumulo.proxy.thrift.AccumuloSecurityException, org.apache.accumulo.proxy.thrift.TableNotFoundException,
      org.apache.accumulo.proxy.thrift.TableExistsException, TException {
    try {
      getConnector(login).tableOperations().rename(oldTableName, newTableName);
    } catch (Exception e) {
      handleExceptionTEE(e);
    }
  }

  @Override
  public void setLocalityGroups(ByteBuffer login, String tableName, Map<String,Set<String>> groupStrings)
      throws org.apache.accumulo.proxy.thrift.AccumuloException, org.apache.accumulo.proxy.thrift.AccumuloSecurityException,
      org.apache.accumulo.proxy.thrift.TableNotFoundException, TException {
    try {
      Map<String,Set<Text>> groups = new HashMap<String,Set<Text>>();
      for (Entry<String,Set<String>> groupEntry : groupStrings.entrySet()) {
        groups.put(groupEntry.getKey(), new HashSet<Text>());
        for (String val : groupEntry.getValue()) {
          groups.get(groupEntry.getKey()).add(new Text(val));
        }
      }
      getConnector(login).tableOperations().setLocalityGroups(tableName, groups);
    } catch (Exception e) {
      handleExceptionTNF(e);
    }
  }

  @Override
  public void setTableProperty(ByteBuffer login, String tableName, String property, String value) throws org.apache.accumulo.proxy.thrift.AccumuloException,
      org.apache.accumulo.proxy.thrift.AccumuloSecurityException, org.apache.accumulo.proxy.thrift.TableNotFoundException, TException {
    try {
      getConnector(login).tableOperations().setProperty(tableName, property, value);
    } catch (Exception e) {
      handleExceptionTNF(e);
    }
  }

  @Override
  public Map<String,String> tableIdMap(ByteBuffer login) throws TException {
    try {
      return getConnector(login).tableOperations().tableIdMap();
    } catch (Exception e) {
      throw new TException(e);
    }
  }

  @Override
  public List<DiskUsage> getDiskUsage(ByteBuffer login, Set<String> tables) throws org.apache.accumulo.proxy.thrift.AccumuloException,
      org.apache.accumulo.proxy.thrift.AccumuloSecurityException, org.apache.accumulo.proxy.thrift.TableNotFoundException, TException {
    try {
      List<org.apache.accumulo.core.client.admin.DiskUsage> diskUsages = getConnector(login).tableOperations().getDiskUsage(tables);
      List<DiskUsage> retUsages = new ArrayList<DiskUsage>();
      for (org.apache.accumulo.core.client.admin.DiskUsage diskUsage : diskUsages) {
        DiskUsage usage = new DiskUsage();
        usage.setTables(new ArrayList<String>(diskUsage.getTables()));
        usage.setUsage(diskUsage.getUsage());
        retUsages.add(usage);
      }
      return retUsages;
    } catch (Exception e) {
      handleExceptionTNF(e);
      return null;
    }
  }

  @Override
  public Map<String,String> getSiteConfiguration(ByteBuffer login) throws org.apache.accumulo.proxy.thrift.AccumuloException,
      org.apache.accumulo.proxy.thrift.AccumuloSecurityException, TException {
    try {
      return getConnector(login).instanceOperations().getSiteConfiguration();
    } catch (Exception e) {
      handleException(e);
      return null;
    }
  }

  @Override
  public Map<String,String> getSystemConfiguration(ByteBuffer login) throws org.apache.accumulo.proxy.thrift.AccumuloException,
      org.apache.accumulo.proxy.thrift.AccumuloSecurityException, TException {
    try {
      return getConnector(login).instanceOperations().getSystemConfiguration();
    } catch (Exception e) {
      handleException(e);
      return null;
    }
  }

  @Override
  public List<String> getTabletServers(ByteBuffer login) throws TException {
    try {
      return getConnector(login).instanceOperations().getTabletServers();
    } catch (Exception e) {
      throw new TException(e);
    }
  }

  @Override
  public List<org.apache.accumulo.proxy.thrift.ActiveScan> getActiveScans(ByteBuffer login, String tserver)
      throws org.apache.accumulo.proxy.thrift.AccumuloException, org.apache.accumulo.proxy.thrift.AccumuloSecurityException, TException {
    List<org.apache.accumulo.proxy.thrift.ActiveScan> result = new ArrayList<org.apache.accumulo.proxy.thrift.ActiveScan>();
    try {
      List<ActiveScan> activeScans = getConnector(login).instanceOperations().getActiveScans(tserver);
      for (ActiveScan scan : activeScans) {
        org.apache.accumulo.proxy.thrift.ActiveScan pscan = new org.apache.accumulo.proxy.thrift.ActiveScan();
        pscan.client = scan.getClient();
        pscan.user = scan.getUser();
        pscan.table = scan.getTable();
        pscan.age = scan.getAge();
        pscan.idleTime = scan.getIdleTime();
        pscan.type = ScanType.valueOf(scan.getType().toString());
        pscan.state = ScanState.valueOf(scan.getState().toString());
        KeyExtent e = scan.getExtent();
        pscan.extent = new org.apache.accumulo.proxy.thrift.KeyExtent(e.getTableId().toString(), TextUtil.getByteBuffer(e.getEndRow()),
            TextUtil.getByteBuffer(e.getPrevEndRow()));
        pscan.columns = new ArrayList<org.apache.accumulo.proxy.thrift.Column>();
        if (scan.getColumns() != null) {
          for (Column c : scan.getColumns()) {
            org.apache.accumulo.proxy.thrift.Column column = new org.apache.accumulo.proxy.thrift.Column();
            column.setColFamily(c.getColumnFamily());
            column.setColQualifier(c.getColumnQualifier());
            column.setColVisibility(c.getColumnVisibility());
            pscan.columns.add(column);
          }
        }
        pscan.iterators = new ArrayList<org.apache.accumulo.proxy.thrift.IteratorSetting>();
        for (String iteratorString : scan.getSsiList()) {
          String[] parts = iteratorString.split("[=,]");
          if (parts.length == 3) {
            String name = parts[0];
            int priority = Integer.parseInt(parts[1]);
            String classname = parts[2];
            org.apache.accumulo.proxy.thrift.IteratorSetting settings = new org.apache.accumulo.proxy.thrift.IteratorSetting(priority, name, classname, scan
                .getSsio().get(name));
            pscan.iterators.add(settings);
          }
        }
        pscan.authorizations = new ArrayList<ByteBuffer>();
        if (scan.getAuthorizations() != null) {
          for (byte[] a : scan.getAuthorizations()) {
            pscan.authorizations.add(ByteBuffer.wrap(a));
          }
        }
        result.add(pscan);
      }
      return result;
    } catch (Exception e) {
      handleException(e);
      return null;
    }
  }

  @Override
  public List<org.apache.accumulo.proxy.thrift.ActiveCompaction> getActiveCompactions(ByteBuffer login, String tserver)
      throws org.apache.accumulo.proxy.thrift.AccumuloException, org.apache.accumulo.proxy.thrift.AccumuloSecurityException, TException {

    try {
      List<org.apache.accumulo.proxy.thrift.ActiveCompaction> result = new ArrayList<org.apache.accumulo.proxy.thrift.ActiveCompaction>();
      List<ActiveCompaction> active = getConnector(login).instanceOperations().getActiveCompactions(tserver);
      for (ActiveCompaction comp : active) {
        org.apache.accumulo.proxy.thrift.ActiveCompaction pcomp = new org.apache.accumulo.proxy.thrift.ActiveCompaction();
        pcomp.age = comp.getAge();
        pcomp.entriesRead = comp.getEntriesRead();
        pcomp.entriesWritten = comp.getEntriesWritten();
        KeyExtent e = comp.getExtent();
        pcomp.extent = new org.apache.accumulo.proxy.thrift.KeyExtent(e.getTableId().toString(), TextUtil.getByteBuffer(e.getEndRow()),
            TextUtil.getByteBuffer(e.getPrevEndRow()));
        pcomp.inputFiles = new ArrayList<String>();
        if (comp.getInputFiles() != null) {
          pcomp.inputFiles.addAll(comp.getInputFiles());
        }
        pcomp.localityGroup = comp.getLocalityGroup();
        pcomp.outputFile = comp.getOutputFile();
        pcomp.reason = CompactionReason.valueOf(comp.getReason().toString());
        pcomp.type = CompactionType.valueOf(comp.getType().toString());

        pcomp.iterators = new ArrayList<org.apache.accumulo.proxy.thrift.IteratorSetting>();
        if (comp.getIterators() != null) {
          for (IteratorSetting setting : comp.getIterators()) {
            org.apache.accumulo.proxy.thrift.IteratorSetting psetting = new org.apache.accumulo.proxy.thrift.IteratorSetting(setting.getPriority(),
                setting.getName(), setting.getIteratorClass(), setting.getOptions());
            pcomp.iterators.add(psetting);
          }
        }
        result.add(pcomp);
      }
      return result;
    } catch (Exception e) {
      handleException(e);
      return null;
    }
  }

  @Override
  public void removeProperty(ByteBuffer login, String property) throws org.apache.accumulo.proxy.thrift.AccumuloException,
      org.apache.accumulo.proxy.thrift.AccumuloSecurityException, TException {
    try {
      getConnector(login).instanceOperations().removeProperty(property);
    } catch (Exception e) {
      handleException(e);
    }
  }

  @Override
  public void setProperty(ByteBuffer login, String property, String value) throws org.apache.accumulo.proxy.thrift.AccumuloException,
      org.apache.accumulo.proxy.thrift.AccumuloSecurityException, TException {
    try {
      getConnector(login).instanceOperations().setProperty(property, value);
    } catch (Exception e) {
      handleException(e);
    }
  }

  @Override
  public boolean testClassLoad(ByteBuffer login, String className, String asTypeName) throws org.apache.accumulo.proxy.thrift.AccumuloException,
      org.apache.accumulo.proxy.thrift.AccumuloSecurityException, TException {
    try {
      return getConnector(login).instanceOperations().testClassLoad(className, asTypeName);
    } catch (Exception e) {
      handleException(e);
      return false;
    }
  }

  @Override
  public boolean authenticateUser(ByteBuffer login, String user, Map<String,String> properties) throws org.apache.accumulo.proxy.thrift.AccumuloException,
      org.apache.accumulo.proxy.thrift.AccumuloSecurityException, TException {
    try {
      return getConnector(login).securityOperations().authenticateUser(user, getToken(user, properties));
    } catch (Exception e) {
      handleException(e);
      return false;
    }
  }

  @Override
  public void changeUserAuthorizations(ByteBuffer login, String user, Set<ByteBuffer> authorizations)
      throws org.apache.accumulo.proxy.thrift.AccumuloException, org.apache.accumulo.proxy.thrift.AccumuloSecurityException, TException {
    try {
      Set<String> auths = new HashSet<String>();
      for (ByteBuffer auth : authorizations) {
        auths.add(ByteBufferUtil.toString(auth));
      }
      getConnector(login).securityOperations().changeUserAuthorizations(user, new Authorizations(auths.toArray(new String[0])));
    } catch (Exception e) {
      handleException(e);
    }
  }

  @Override
  public void changeLocalUserPassword(ByteBuffer login, String user, ByteBuffer password) throws org.apache.accumulo.proxy.thrift.AccumuloException,
      org.apache.accumulo.proxy.thrift.AccumuloSecurityException, TException {
    try {
      getConnector(login).securityOperations().changeLocalUserPassword(user, new PasswordToken(password));
    } catch (Exception e) {
      handleException(e);
    }
  }

  @Override
  public void createLocalUser(ByteBuffer login, String user, ByteBuffer password) throws org.apache.accumulo.proxy.thrift.AccumuloException,
      org.apache.accumulo.proxy.thrift.AccumuloSecurityException, TException {
    try {
      getConnector(login).securityOperations().createLocalUser(user, new PasswordToken(password));
    } catch (Exception e) {
      handleException(e);
    }
  }

  @Override
  public void dropLocalUser(ByteBuffer login, String user) throws org.apache.accumulo.proxy.thrift.AccumuloException,
      org.apache.accumulo.proxy.thrift.AccumuloSecurityException, TException {
    try {
      getConnector(login).securityOperations().dropLocalUser(user);
    } catch (Exception e) {
      handleException(e);
    }
  }

  @Override
  public List<ByteBuffer> getUserAuthorizations(ByteBuffer login, String user) throws org.apache.accumulo.proxy.thrift.AccumuloException,
      org.apache.accumulo.proxy.thrift.AccumuloSecurityException, TException {
    try {
      return getConnector(login).securityOperations().getUserAuthorizations(user).getAuthorizationsBB();
    } catch (Exception e) {
      handleException(e);
      return null;
    }
  }

  @Override
  public void grantSystemPermission(ByteBuffer login, String user, org.apache.accumulo.proxy.thrift.SystemPermission perm)
      throws org.apache.accumulo.proxy.thrift.AccumuloException, org.apache.accumulo.proxy.thrift.AccumuloSecurityException, TException {
    try {
      getConnector(login).securityOperations().grantSystemPermission(user, SystemPermission.getPermissionById((byte) perm.getValue()));
    } catch (Exception e) {
      handleException(e);
    }
  }

  @Override
  public void grantTablePermission(ByteBuffer login, String user, String table, org.apache.accumulo.proxy.thrift.TablePermission perm)
      throws org.apache.accumulo.proxy.thrift.AccumuloException, org.apache.accumulo.proxy.thrift.AccumuloSecurityException,
      org.apache.accumulo.proxy.thrift.TableNotFoundException, TException {
    try {
      getConnector(login).securityOperations().grantTablePermission(user, table, TablePermission.getPermissionById((byte) perm.getValue()));
    } catch (Exception e) {
      handleExceptionTNF(e);
    }
  }

  @Override
  public boolean hasSystemPermission(ByteBuffer login, String user, org.apache.accumulo.proxy.thrift.SystemPermission perm)
      throws org.apache.accumulo.proxy.thrift.AccumuloException, org.apache.accumulo.proxy.thrift.AccumuloSecurityException, TException {
    try {
      return getConnector(login).securityOperations().hasSystemPermission(user, SystemPermission.getPermissionById((byte) perm.getValue()));
    } catch (Exception e) {
      handleException(e);
      return false;
    }
  }

  @Override
  public boolean hasTablePermission(ByteBuffer login, String user, String table, org.apache.accumulo.proxy.thrift.TablePermission perm)
      throws org.apache.accumulo.proxy.thrift.AccumuloException, org.apache.accumulo.proxy.thrift.AccumuloSecurityException,
      org.apache.accumulo.proxy.thrift.TableNotFoundException, TException {
    try {
      return getConnector(login).securityOperations().hasTablePermission(user, table, TablePermission.getPermissionById((byte) perm.getValue()));
    } catch (Exception e) {
      handleExceptionTNF(e);
      return false;
    }
  }

  @Override
  public Set<String> listLocalUsers(ByteBuffer login) throws org.apache.accumulo.proxy.thrift.AccumuloException,
      org.apache.accumulo.proxy.thrift.AccumuloSecurityException, TException {
    try {
      return getConnector(login).securityOperations().listLocalUsers();
    } catch (Exception e) {
      handleException(e);
      return null;
    }
  }

  @Override
  public void revokeSystemPermission(ByteBuffer login, String user, org.apache.accumulo.proxy.thrift.SystemPermission perm)
      throws org.apache.accumulo.proxy.thrift.AccumuloException, org.apache.accumulo.proxy.thrift.AccumuloSecurityException, TException {
    try {
      getConnector(login).securityOperations().revokeSystemPermission(user, SystemPermission.getPermissionById((byte) perm.getValue()));
    } catch (Exception e) {
      handleException(e);
    }
  }

  @Override
  public void revokeTablePermission(ByteBuffer login, String user, String table, org.apache.accumulo.proxy.thrift.TablePermission perm)
      throws org.apache.accumulo.proxy.thrift.AccumuloException, org.apache.accumulo.proxy.thrift.AccumuloSecurityException,
      org.apache.accumulo.proxy.thrift.TableNotFoundException, TException {
    try {
      getConnector(login).securityOperations().revokeTablePermission(user, table, TablePermission.getPermissionById((byte) perm.getValue()));
    } catch (Exception e) {
      handleExceptionTNF(e);
    }
  }

  private Authorizations getAuthorizations(Set<ByteBuffer> authorizations) {
    List<String> auths = new ArrayList<String>();
    for (ByteBuffer bbauth : authorizations) {
      auths.add(ByteBufferUtil.toString(bbauth));
    }
    return new Authorizations(auths.toArray(new String[0]));
  }

  @Override
  public String createScanner(ByteBuffer login, String tableName, ScanOptions opts) throws org.apache.accumulo.proxy.thrift.AccumuloException,
      org.apache.accumulo.proxy.thrift.AccumuloSecurityException, org.apache.accumulo.proxy.thrift.TableNotFoundException, TException {
    try {
      Connector connector = getConnector(login);

      Authorizations auth;
      if (opts != null && opts.isSetAuthorizations()) {
        auth = getAuthorizations(opts.authorizations);
      } else {
        auth = connector.securityOperations().getUserAuthorizations(connector.whoami());
      }
      Scanner scanner = connector.createScanner(tableName, auth);

      if (opts != null) {
        if (opts.iterators != null) {
          for (org.apache.accumulo.proxy.thrift.IteratorSetting iter : opts.iterators) {
            IteratorSetting is = new IteratorSetting(iter.getPriority(), iter.getName(), iter.getIteratorClass(), iter.getProperties());
            scanner.addScanIterator(is);
          }
        }
        org.apache.accumulo.proxy.thrift.Range prange = opts.range;
        if (prange != null) {
          Range range = new Range(Util.fromThrift(prange.getStart()), prange.startInclusive, Util.fromThrift(prange.getStop()), prange.stopInclusive);
          scanner.setRange(range);
        }
        if (opts.columns != null) {
          for (ScanColumn col : opts.columns) {
            if (col.isSetColQualifier())
              scanner.fetchColumn(ByteBufferUtil.toText(col.colFamily), ByteBufferUtil.toText(col.colQualifier));
            else
              scanner.fetchColumnFamily(ByteBufferUtil.toText(col.colFamily));
          }
        }
      }

      UUID uuid = UUID.randomUUID();

      ScannerPlusIterator spi = new ScannerPlusIterator();
      spi.scanner = scanner;
      spi.iterator = scanner.iterator();
      scannerCache.put(uuid, spi);
      return uuid.toString();
    } catch (Exception e) {
      handleExceptionTNF(e);
      return null;
    }
  }

  @Override
  public String createBatchScanner(ByteBuffer login, String tableName, BatchScanOptions opts) throws org.apache.accumulo.proxy.thrift.AccumuloException,
      org.apache.accumulo.proxy.thrift.AccumuloSecurityException, org.apache.accumulo.proxy.thrift.TableNotFoundException, TException {
    try {
      Connector connector = getConnector(login);

      int threads = 10;
      Authorizations auth;
      if (opts != null && opts.isSetAuthorizations()) {
        auth = getAuthorizations(opts.authorizations);
      } else {
        auth = connector.securityOperations().getUserAuthorizations(connector.whoami());
      }
      if (opts != null && opts.threads > 0)
        threads = opts.threads;

      BatchScanner scanner = connector.createBatchScanner(tableName, auth, threads);

      if (opts != null) {
        if (opts.iterators != null) {
          for (org.apache.accumulo.proxy.thrift.IteratorSetting iter : opts.iterators) {
            IteratorSetting is = new IteratorSetting(iter.getPriority(), iter.getName(), iter.getIteratorClass(), iter.getProperties());
            scanner.addScanIterator(is);
          }
        }

        ArrayList<Range> ranges = new ArrayList<Range>();

        if (opts.ranges == null) {
          ranges.add(new Range());
        } else {
          for (org.apache.accumulo.proxy.thrift.Range range : opts.ranges) {
            Range aRange = new Range(range.getStart() == null ? null : Util.fromThrift(range.getStart()), true, range.getStop() == null ? null
                : Util.fromThrift(range.getStop()), false);
            ranges.add(aRange);
          }
        }
        scanner.setRanges(ranges);

        if (opts.columns != null) {
          for (ScanColumn col : opts.columns) {
            if (col.isSetColQualifier())
              scanner.fetchColumn(ByteBufferUtil.toText(col.colFamily), ByteBufferUtil.toText(col.colQualifier));
            else
              scanner.fetchColumnFamily(ByteBufferUtil.toText(col.colFamily));
          }
        }
      }

      UUID uuid = UUID.randomUUID();

      ScannerPlusIterator spi = new ScannerPlusIterator();
      spi.scanner = scanner;
      spi.iterator = scanner.iterator();
      scannerCache.put(uuid, spi);
      return uuid.toString();
    } catch (Exception e) {
      handleExceptionTNF(e);
      return null;
    }
  }

  private ScannerPlusIterator getScanner(String scanner) throws UnknownScanner {

    UUID uuid = null;
    try {
      uuid = UUID.fromString(scanner);
    } catch (IllegalArgumentException e) {
      throw new UnknownScanner(e.getMessage());
    }

    ScannerPlusIterator spi = scannerCache.getIfPresent(uuid);
    if (spi == null) {
      throw new UnknownScanner("Scanner never existed or no longer exists");
    }
    return spi;
  }

  @Override
  public boolean hasNext(String scanner) throws UnknownScanner, TException {
    ScannerPlusIterator spi = getScanner(scanner);

    return (spi.iterator.hasNext());
  }

  @Override
  public KeyValueAndPeek nextEntry(String scanner) throws NoMoreEntriesException, UnknownScanner, org.apache.accumulo.proxy.thrift.AccumuloSecurityException,
      TException {

    ScanResult scanResult = nextK(scanner, 1);
    if (scanResult.results.size() > 0) {
      return new KeyValueAndPeek(scanResult.results.get(0), scanResult.isMore());
    } else {
      throw new NoMoreEntriesException();
    }
  }

  @Override
  public ScanResult nextK(String scanner, int k) throws NoMoreEntriesException, UnknownScanner, org.apache.accumulo.proxy.thrift.AccumuloSecurityException,
      TException {

    // fetch the scanner
    ScannerPlusIterator spi = getScanner(scanner);
    Iterator<Map.Entry<Key,Value>> batchScanner = spi.iterator;
    // synchronized to prevent race conditions
    synchronized (batchScanner) {
      ScanResult ret = new ScanResult();
      ret.setResults(new ArrayList<KeyValue>());
      int numRead = 0;
      try {
        while (batchScanner.hasNext() && numRead < k) {
          Map.Entry<Key,Value> next = batchScanner.next();
          ret.addToResults(new KeyValue(Util.toThrift(next.getKey()), ByteBuffer.wrap(next.getValue().get())));
          numRead++;
        }
        ret.setMore(numRead == k);
      } catch (Exception ex) {
        closeScanner(scanner);
        throw new org.apache.accumulo.proxy.thrift.AccumuloSecurityException(ex.toString());
      }
      return ret;
    }
  }

  @Override
  public void closeScanner(String scanner) throws UnknownScanner, TException {
    UUID uuid = null;
    try {
      uuid = UUID.fromString(scanner);
    } catch (IllegalArgumentException e) {
      throw new UnknownScanner(e.getMessage());
    }

    try {
      if (scannerCache.asMap().remove(uuid) == null) {
        throw new UnknownScanner("Scanner never existed or no longer exists");
      }
    } catch (UnknownScanner e) {
      throw e;
    } catch (Exception e) {
      throw new TException(e.toString());
    }
  }

  @Override
  public void updateAndFlush(ByteBuffer login, String tableName, Map<ByteBuffer,List<ColumnUpdate>> cells)
      throws org.apache.accumulo.proxy.thrift.AccumuloException, org.apache.accumulo.proxy.thrift.AccumuloSecurityException,
      org.apache.accumulo.proxy.thrift.TableNotFoundException, org.apache.accumulo.proxy.thrift.MutationsRejectedException, TException {
    try {
      BatchWriterPlusException bwpe = getWriter(login, tableName, null);
      addCellsToWriter(cells, bwpe);
      if (bwpe.exception != null)
        throw bwpe.exception;
      bwpe.writer.flush();
      bwpe.writer.close();
    } catch (Exception e) {
      handleExceptionMRE(e);
    }
  }

  private static final ColumnVisibility EMPTY_VIS = new ColumnVisibility();

  private void addCellsToWriter(Map<ByteBuffer,List<ColumnUpdate>> cells, BatchWriterPlusException bwpe) {
    if (bwpe.exception != null)
      return;

    HashMap<Text,ColumnVisibility> vizMap = new HashMap<Text,ColumnVisibility>();

    for (Map.Entry<ByteBuffer,List<ColumnUpdate>> entry : cells.entrySet()) {
      Mutation m = new Mutation(ByteBufferUtil.toBytes(entry.getKey()));
<<<<<<< HEAD
      addUpdatesToMutation(vizMap, m, entry.getValue());
=======

      for (ColumnUpdate update : entry.getValue()) {
        ColumnVisibility viz = EMPTY_VIS;
        if (update.isSetColVisibility()) {
          Text vizText = new Text(update.getColVisibility());
          viz = vizMap.get(vizText);
          if (viz == null) {
            vizMap.put(vizText, viz = new ColumnVisibility(vizText));
          }
        }
        byte[] value = new byte[0];
        if (update.isSetValue())
          value = update.getValue();
        if (update.isSetTimestamp()) {
          if (update.isSetDeleteCell() && update.isDeleteCell()) {
            m.putDelete(update.getColFamily(), update.getColQualifier(), viz, update.getTimestamp());
          } else {
            m.put(new Text(update.getColFamily()), new Text(update.getColQualifier()), viz, update.getTimestamp(), new Value(value));
          }
        } else {
          if (update.isSetDeleteCell() && update.isDeleteCell()) {
            m.putDelete(new Text(update.getColFamily()), new Text(update.getColQualifier()), viz);
          } else {
            m.put(new Text(update.getColFamily()), new Text(update.getColQualifier()), viz, new Value(value));
          }
        }
      }
>>>>>>> cfb832a1
      try {
        bwpe.writer.addMutation(m);
      } catch (MutationsRejectedException mre) {
        bwpe.exception = mre;
      }
    }
  }

  private void addUpdatesToMutation(HashMap<Text,ColumnVisibility> vizMap, Mutation m, List<ColumnUpdate> cu) {
    for (ColumnUpdate update : cu) {
      ColumnVisibility viz = EMPTY_VIS;
      if (update.isSetColVisibility()) {
        viz = getCahcedCV(vizMap, update.getColVisibility());
      }
      byte[] value = new byte[0];
      if (update.isSetValue())
        value = update.getValue();
      if (update.isSetTimestamp()) {
        if (update.isSetDeleteCell()) {
          m.putDelete(update.getColFamily(), update.getColQualifier(), viz, update.getTimestamp());
        } else {
          m.put(update.getColFamily(), update.getColQualifier(), viz, update.getTimestamp(), value);
        }
      } else {
        if (update.isSetDeleteCell()) {
          m.putDelete(new Text(update.getColFamily()), new Text(update.getColQualifier()), viz);
        } else {
          m.put(new Text(update.getColFamily()), new Text(update.getColQualifier()), viz, new Value(value));
        }
      }
    }
  }

  private static ColumnVisibility getCahcedCV(HashMap<Text,ColumnVisibility> vizMap, byte[] cv) {
    ColumnVisibility viz;
    Text vizText = new Text(cv);
    viz = vizMap.get(vizText);
    if (viz == null) {
      vizMap.put(vizText, viz = new ColumnVisibility(vizText));
    }
    return viz;
  }

  @Override
  public String createWriter(ByteBuffer login, String tableName, WriterOptions opts) throws org.apache.accumulo.proxy.thrift.AccumuloException,
      org.apache.accumulo.proxy.thrift.AccumuloSecurityException, org.apache.accumulo.proxy.thrift.TableNotFoundException, TException {
    try {
      BatchWriterPlusException writer = getWriter(login, tableName, opts);
      UUID uuid = UUID.randomUUID();
      writerCache.put(uuid, writer);
      return uuid.toString();
    } catch (Exception e) {
      handleExceptionTNF(e);
      return null;
    }
  }

  @Override
  public void update(String writer, Map<ByteBuffer,List<ColumnUpdate>> cells) throws TException {
    try {
      BatchWriterPlusException bwpe = getWriter(writer);
      addCellsToWriter(cells, bwpe);
    } catch (UnknownWriter e) {
      // just drop it, this is a oneway thrift call and throwing a TException seems to make all subsequent thrift calls fail
    }
  }

  @Override
  public void flush(String writer) throws UnknownWriter, org.apache.accumulo.proxy.thrift.MutationsRejectedException, TException {
    try {
      BatchWriterPlusException bwpe = getWriter(writer);
      if (bwpe.exception != null)
        throw bwpe.exception;
      bwpe.writer.flush();
    } catch (MutationsRejectedException e) {
      throw new org.apache.accumulo.proxy.thrift.MutationsRejectedException(e.toString());
    } catch (UnknownWriter uw) {
      throw uw;
    } catch (Exception e) {
      throw new TException(e);
    }
  }

  @Override
  public void closeWriter(String writer) throws UnknownWriter, org.apache.accumulo.proxy.thrift.MutationsRejectedException, TException {
    try {
      BatchWriterPlusException bwpe = getWriter(writer);
      if (bwpe.exception != null)
        throw bwpe.exception;
      bwpe.writer.close();
      writerCache.invalidate(UUID.fromString(writer));
    } catch (UnknownWriter uw) {
      throw uw;
    } catch (MutationsRejectedException e) {
      throw new org.apache.accumulo.proxy.thrift.MutationsRejectedException(e.toString());
    } catch (Exception e) {
      throw new TException(e);
    }
  }

  private BatchWriterPlusException getWriter(String writer) throws UnknownWriter {
    UUID uuid = null;
    try {
      uuid = UUID.fromString(writer);
    } catch (IllegalArgumentException iae) {
      throw new UnknownWriter(iae.getMessage());
    }

    BatchWriterPlusException bwpe = writerCache.getIfPresent(uuid);
    if (bwpe == null) {
      throw new UnknownWriter("Writer never existed or no longer exists");
    }
    return bwpe;
  }

  private BatchWriterPlusException getWriter(ByteBuffer login, String tableName, WriterOptions opts) throws Exception {
    BatchWriterConfig cfg = new BatchWriterConfig();
    if (opts != null) {
      if (opts.maxMemory != 0)
        cfg.setMaxMemory(opts.maxMemory);
      if (opts.threads != 0)
        cfg.setMaxWriteThreads(opts.threads);
      if (opts.timeoutMs != 0)
        cfg.setTimeout(opts.timeoutMs, TimeUnit.MILLISECONDS);
      if (opts.latencyMs != 0)
        cfg.setMaxLatency(opts.latencyMs, TimeUnit.MILLISECONDS);
    }
    BatchWriterPlusException result = new BatchWriterPlusException();
    result.writer = getConnector(login).createBatchWriter(tableName, cfg);
    return result;
  }

  private IteratorSetting getIteratorSetting(org.apache.accumulo.proxy.thrift.IteratorSetting setting) {
    return new IteratorSetting(setting.priority, setting.name, setting.iteratorClass, setting.getProperties());
  }

  private IteratorScope getIteratorScope(org.apache.accumulo.proxy.thrift.IteratorScope scope) {
    return IteratorScope.valueOf(scope.toString().toLowerCase());
  }

  private EnumSet<IteratorScope> getIteratorScopes(Set<org.apache.accumulo.proxy.thrift.IteratorScope> scopes) {
    EnumSet<IteratorScope> scopes_ = EnumSet.noneOf(IteratorScope.class);
    for (org.apache.accumulo.proxy.thrift.IteratorScope scope : scopes) {
      scopes_.add(getIteratorScope(scope));
    }
    return scopes_;
  }

  private EnumSet<org.apache.accumulo.proxy.thrift.IteratorScope> getProxyIteratorScopes(Set<IteratorScope> scopes) {
    EnumSet<org.apache.accumulo.proxy.thrift.IteratorScope> scopes_ = EnumSet.noneOf(org.apache.accumulo.proxy.thrift.IteratorScope.class);
    for (IteratorScope scope : scopes) {
      scopes_.add(org.apache.accumulo.proxy.thrift.IteratorScope.valueOf(scope.toString().toUpperCase()));
    }
    return scopes_;
  }

  @Override
  public void attachIterator(ByteBuffer login, String tableName, org.apache.accumulo.proxy.thrift.IteratorSetting setting,
      Set<org.apache.accumulo.proxy.thrift.IteratorScope> scopes) throws org.apache.accumulo.proxy.thrift.AccumuloSecurityException,
      org.apache.accumulo.proxy.thrift.AccumuloException, org.apache.accumulo.proxy.thrift.TableNotFoundException, TException {
    try {
      getConnector(login).tableOperations().attachIterator(tableName, getIteratorSetting(setting), getIteratorScopes(scopes));
    } catch (Exception e) {
      handleExceptionTNF(e);
    }
  }

  @Override
  public void checkIteratorConflicts(ByteBuffer login, String tableName, org.apache.accumulo.proxy.thrift.IteratorSetting setting,
      Set<org.apache.accumulo.proxy.thrift.IteratorScope> scopes) throws org.apache.accumulo.proxy.thrift.AccumuloException,
      org.apache.accumulo.proxy.thrift.AccumuloSecurityException, org.apache.accumulo.proxy.thrift.TableNotFoundException, TException {
    try {
      getConnector(login).tableOperations().checkIteratorConflicts(tableName, getIteratorSetting(setting), getIteratorScopes(scopes));
    } catch (Exception e) {
      handleExceptionTNF(e);
    }
  }

  @Override
  public void cloneTable(ByteBuffer login, String tableName, String newTableName, boolean flush, Map<String,String> propertiesToSet,
      Set<String> propertiesToExclude) throws org.apache.accumulo.proxy.thrift.AccumuloException, org.apache.accumulo.proxy.thrift.AccumuloSecurityException,
      org.apache.accumulo.proxy.thrift.TableNotFoundException, org.apache.accumulo.proxy.thrift.TableExistsException, TException {
    try {
      propertiesToExclude = propertiesToExclude == null ? new HashSet<String>() : propertiesToExclude;
      propertiesToSet = propertiesToSet == null ? new HashMap<String,String>() : propertiesToSet;

      getConnector(login).tableOperations().clone(tableName, newTableName, flush, propertiesToSet, propertiesToExclude);
    } catch (Exception e) {
      handleExceptionTEE(e);
    }
  }

  @Override
  public void exportTable(ByteBuffer login, String tableName, String exportDir) throws org.apache.accumulo.proxy.thrift.AccumuloException,
      org.apache.accumulo.proxy.thrift.AccumuloSecurityException, org.apache.accumulo.proxy.thrift.TableNotFoundException, TException {

    try {
      getConnector(login).tableOperations().exportTable(tableName, exportDir);
    } catch (Exception e) {
      handleExceptionTNF(e);
    }
  }

  @Override
  public void importTable(ByteBuffer login, String tableName, String importDir) throws org.apache.accumulo.proxy.thrift.AccumuloException,
      org.apache.accumulo.proxy.thrift.AccumuloSecurityException, org.apache.accumulo.proxy.thrift.TableExistsException, TException {

    try {
      getConnector(login).tableOperations().importTable(tableName, importDir);
    } catch (TableExistsException e) {
      throw new org.apache.accumulo.proxy.thrift.TableExistsException(e.toString());
    } catch (Exception e) {
      handleException(e);
    }
  }

  @Override
  public org.apache.accumulo.proxy.thrift.IteratorSetting getIteratorSetting(ByteBuffer login, String tableName, String iteratorName,
      org.apache.accumulo.proxy.thrift.IteratorScope scope) throws org.apache.accumulo.proxy.thrift.AccumuloException,
      org.apache.accumulo.proxy.thrift.AccumuloSecurityException, org.apache.accumulo.proxy.thrift.TableNotFoundException, TException {
    try {
      IteratorSetting is = getConnector(login).tableOperations().getIteratorSetting(tableName, iteratorName, getIteratorScope(scope));
      return new org.apache.accumulo.proxy.thrift.IteratorSetting(is.getPriority(), is.getName(), is.getIteratorClass(), is.getOptions());
    } catch (Exception e) {
      handleExceptionTNF(e);
      return null;
    }
  }

  @Override
  public Map<String,Set<org.apache.accumulo.proxy.thrift.IteratorScope>> listIterators(ByteBuffer login, String tableName)
      throws org.apache.accumulo.proxy.thrift.AccumuloException, org.apache.accumulo.proxy.thrift.AccumuloSecurityException,
      org.apache.accumulo.proxy.thrift.TableNotFoundException, TException {
    try {
      Map<String,EnumSet<IteratorScope>> iterMap = getConnector(login).tableOperations().listIterators(tableName);
      Map<String,Set<org.apache.accumulo.proxy.thrift.IteratorScope>> result = new HashMap<String,Set<org.apache.accumulo.proxy.thrift.IteratorScope>>();
      for (Map.Entry<String,EnumSet<IteratorScope>> entry : iterMap.entrySet()) {
        result.put(entry.getKey(), getProxyIteratorScopes(entry.getValue()));
      }
      return result;
    } catch (Exception e) {
      handleExceptionTNF(e);
      return null;
    }
  }

  @Override
  public void removeIterator(ByteBuffer login, String tableName, String iterName, Set<org.apache.accumulo.proxy.thrift.IteratorScope> scopes)
      throws org.apache.accumulo.proxy.thrift.AccumuloException, org.apache.accumulo.proxy.thrift.AccumuloSecurityException,
      org.apache.accumulo.proxy.thrift.TableNotFoundException, TException {
    try {
      getConnector(login).tableOperations().removeIterator(tableName, iterName, getIteratorScopes(scopes));
    } catch (Exception e) {
      handleExceptionTNF(e);
    }
  }

  @Override
  public Set<org.apache.accumulo.proxy.thrift.Range> splitRangeByTablets(ByteBuffer login, String tableName, org.apache.accumulo.proxy.thrift.Range range,
      int maxSplits) throws org.apache.accumulo.proxy.thrift.AccumuloException, org.apache.accumulo.proxy.thrift.AccumuloSecurityException,
      org.apache.accumulo.proxy.thrift.TableNotFoundException, TException {
    try {
      Set<Range> ranges = getConnector(login).tableOperations().splitRangeByTablets(tableName, getRange(range), maxSplits);
      Set<org.apache.accumulo.proxy.thrift.Range> result = new HashSet<org.apache.accumulo.proxy.thrift.Range>();
      for (Range r : ranges) {
        result.add(getRange(r));
      }
      return result;
    } catch (Exception e) {
      handleExceptionTNF(e);
      return null;
    }
  }

  private org.apache.accumulo.proxy.thrift.Range getRange(Range r) {
    return new org.apache.accumulo.proxy.thrift.Range(getProxyKey(r.getStartKey()), r.isStartKeyInclusive(), getProxyKey(r.getEndKey()), r.isEndKeyInclusive());
  }

  private org.apache.accumulo.proxy.thrift.Key getProxyKey(Key k) {
    if (k == null)
      return null;
    org.apache.accumulo.proxy.thrift.Key result = new org.apache.accumulo.proxy.thrift.Key(TextUtil.getByteBuffer(k.getRow()), TextUtil.getByteBuffer(k
        .getColumnFamily()), TextUtil.getByteBuffer(k.getColumnQualifier()), TextUtil.getByteBuffer(k.getColumnVisibility()));
    result.setTimestamp(k.getTimestamp());
    return result;
  }

  private Range getRange(org.apache.accumulo.proxy.thrift.Range range) {
    return new Range(Util.fromThrift(range.start), Util.fromThrift(range.stop));
  }

  @Override
  public void importDirectory(ByteBuffer login, String tableName, String importDir, String failureDir, boolean setTime)
      throws org.apache.accumulo.proxy.thrift.TableNotFoundException, org.apache.accumulo.proxy.thrift.AccumuloException,
      org.apache.accumulo.proxy.thrift.AccumuloSecurityException, TException {
    try {
      getConnector(login).tableOperations().importDirectory(tableName, importDir, failureDir, setTime);
    } catch (Exception e) {
      handleExceptionTNF(e);
    }
  }

  @Override
  public org.apache.accumulo.proxy.thrift.Range getRowRange(ByteBuffer row) throws TException {
    return getRange(new Range(ByteBufferUtil.toText(row)));
  }

  @Override
  public org.apache.accumulo.proxy.thrift.Key getFollowing(org.apache.accumulo.proxy.thrift.Key key, org.apache.accumulo.proxy.thrift.PartialKey part)
      throws TException {
    Key key_ = Util.fromThrift(key);
    PartialKey part_ = PartialKey.valueOf(part.toString());
    Key followingKey = key_.followingKey(part_);
    return getProxyKey(followingKey);
  }

  @Override
  public void pingTabletServer(ByteBuffer login, String tserver) throws org.apache.accumulo.proxy.thrift.AccumuloException,
      org.apache.accumulo.proxy.thrift.AccumuloSecurityException, TException {
    try {
      getConnector(login).instanceOperations().ping(tserver);
    } catch (Exception e) {
      handleException(e);
    }
  }

  @Override
  public ByteBuffer login(String principal, Map<String,String> loginProperties) throws org.apache.accumulo.proxy.thrift.AccumuloSecurityException, TException {
    try {
      AuthenticationToken token = getToken(principal, loginProperties);
      ByteBuffer login = ByteBuffer.wrap((instance.getInstanceID() + "," + new Credentials(principal, token).serialize()).getBytes(UTF_8));
      getConnector(login); // check to make sure user exists
      return login;
    } catch (AccumuloSecurityException e) {
      throw new org.apache.accumulo.proxy.thrift.AccumuloSecurityException(e.toString());
    } catch (Exception e) {
      throw new TException(e);
    }
  }

  private AuthenticationToken getToken(String principal, Map<String,String> properties) throws AccumuloSecurityException, AccumuloException {
    AuthenticationToken.Properties props = new AuthenticationToken.Properties();
    props.putAllStrings(properties);
    AuthenticationToken token;
    try {
      token = tokenClass.newInstance();
    } catch (InstantiationException e) {
      throw new AccumuloException(e);
    } catch (IllegalAccessException e) {
      throw new AccumuloException(e);
    }
    token.init(props);
    return token;
  }

  @Override
  public boolean testTableClassLoad(ByteBuffer login, String tableName, String className, String asTypeName)
      throws org.apache.accumulo.proxy.thrift.AccumuloException, org.apache.accumulo.proxy.thrift.AccumuloSecurityException,
      org.apache.accumulo.proxy.thrift.TableNotFoundException, TException {
    try {
      return getConnector(login).tableOperations().testClassLoad(tableName, className, asTypeName);
    } catch (Exception e) {
      handleExceptionTNF(e);
      return false;
    }
  }

  @Override
  public String createConditionalWriter(ByteBuffer login, String tableName, ConditionalWriterOptions options)
      throws org.apache.accumulo.proxy.thrift.AccumuloException, org.apache.accumulo.proxy.thrift.AccumuloSecurityException,
      org.apache.accumulo.proxy.thrift.TableNotFoundException, TException {
    try {
      ConditionalWriterConfig cwc = new ConditionalWriterConfig();
      if (options.getMaxMemory() != 0) {
        // TODO
      }
      if (options.isSetThreads() && options.getThreads() != 0)
        cwc.setMaxWriteThreads(options.getThreads());
      if (options.isSetTimeoutMs() && options.getTimeoutMs() != 0)
        cwc.setTimeout(options.getTimeoutMs(), TimeUnit.MILLISECONDS);
      if (options.isSetAuthorizations() && options.getAuthorizations() != null)
        cwc.setAuthorizations(getAuthorizations(options.getAuthorizations()));

      ConditionalWriter cw = getConnector(login).createConditionalWriter(tableName, cwc);

      UUID id = UUID.randomUUID();

      conditionalWriterCache.put(id, cw);

      return id.toString();
    } catch (Exception e) {
      handleExceptionTNF(e);
      return null;
    }
  }

  @Override
  public Map<ByteBuffer,ConditionalStatus> updateRowsConditionally(String conditionalWriter, Map<ByteBuffer,ConditionalUpdates> updates) throws UnknownWriter,
      org.apache.accumulo.proxy.thrift.AccumuloException, org.apache.accumulo.proxy.thrift.AccumuloSecurityException, TException {

    ConditionalWriter cw = conditionalWriterCache.getIfPresent(UUID.fromString(conditionalWriter));

    if (cw == null) {
      throw new UnknownWriter();
    }

    try {
      HashMap<Text,ColumnVisibility> vizMap = new HashMap<Text,ColumnVisibility>();

      ArrayList<ConditionalMutation> cmuts = new ArrayList<ConditionalMutation>(updates.size());
      for (Entry<ByteBuffer,ConditionalUpdates> cu : updates.entrySet()) {
        ConditionalMutation cmut = new ConditionalMutation(ByteBufferUtil.toBytes(cu.getKey()));

        for (Condition tcond : cu.getValue().conditions) {
          org.apache.accumulo.core.data.Condition cond = new org.apache.accumulo.core.data.Condition(tcond.column.getColFamily(),
              tcond.column.getColQualifier());

          if (tcond.getColumn().getColVisibility() != null && tcond.getColumn().getColVisibility().length > 0) {
            cond.setVisibility(getCahcedCV(vizMap, tcond.getColumn().getColVisibility()));
          }

          if (tcond.isSetValue())
            cond.setValue(tcond.getValue());

          if (tcond.isSetTimestamp())
            cond.setTimestamp(tcond.getTimestamp());

          if (tcond.isSetIterators()) {
            cond.setIterators(getIteratorSettings(tcond.getIterators()).toArray(new IteratorSetting[tcond.getIterators().size()]));
          }

          cmut.addCondition(cond);
        }

        addUpdatesToMutation(vizMap, cmut, cu.getValue().updates);

        cmuts.add(cmut);
      }

      Iterator<Result> results = cw.write(cmuts.iterator());

      HashMap<ByteBuffer,ConditionalStatus> resultMap = new HashMap<ByteBuffer,ConditionalStatus>();

      while (results.hasNext()) {
        Result result = results.next();
        ByteBuffer row = ByteBuffer.wrap(result.getMutation().getRow());
        ConditionalStatus status = ConditionalStatus.valueOf(result.getStatus().name());
        resultMap.put(row, status);
      }

      return resultMap;
    } catch (Exception e) {
      handleException(e);
      return null;
    }
  }

  @Override
  public void closeConditionalWriter(String conditionalWriter) throws TException {
    ConditionalWriter cw = conditionalWriterCache.getIfPresent(UUID.fromString(conditionalWriter));
    if (cw != null) {
      cw.close();
      conditionalWriterCache.invalidate(UUID.fromString(conditionalWriter));
    }
  }

  @Override
  public ConditionalStatus updateRowConditionally(ByteBuffer login, String tableName, ByteBuffer row, ConditionalUpdates updates)
      throws org.apache.accumulo.proxy.thrift.AccumuloException, org.apache.accumulo.proxy.thrift.AccumuloSecurityException,
      org.apache.accumulo.proxy.thrift.TableNotFoundException, TException {

    String cwid = createConditionalWriter(login, tableName, new ConditionalWriterOptions());
    try {
      return updateRowsConditionally(cwid, Collections.singletonMap(row, updates)).get(row);
    } finally {
      closeConditionalWriter(cwid);
    }
  }
}<|MERGE_RESOLUTION|>--- conflicted
+++ resolved
@@ -1161,37 +1161,7 @@
 
     for (Map.Entry<ByteBuffer,List<ColumnUpdate>> entry : cells.entrySet()) {
       Mutation m = new Mutation(ByteBufferUtil.toBytes(entry.getKey()));
-<<<<<<< HEAD
       addUpdatesToMutation(vizMap, m, entry.getValue());
-=======
-
-      for (ColumnUpdate update : entry.getValue()) {
-        ColumnVisibility viz = EMPTY_VIS;
-        if (update.isSetColVisibility()) {
-          Text vizText = new Text(update.getColVisibility());
-          viz = vizMap.get(vizText);
-          if (viz == null) {
-            vizMap.put(vizText, viz = new ColumnVisibility(vizText));
-          }
-        }
-        byte[] value = new byte[0];
-        if (update.isSetValue())
-          value = update.getValue();
-        if (update.isSetTimestamp()) {
-          if (update.isSetDeleteCell() && update.isDeleteCell()) {
-            m.putDelete(update.getColFamily(), update.getColQualifier(), viz, update.getTimestamp());
-          } else {
-            m.put(new Text(update.getColFamily()), new Text(update.getColQualifier()), viz, update.getTimestamp(), new Value(value));
-          }
-        } else {
-          if (update.isSetDeleteCell() && update.isDeleteCell()) {
-            m.putDelete(new Text(update.getColFamily()), new Text(update.getColQualifier()), viz);
-          } else {
-            m.put(new Text(update.getColFamily()), new Text(update.getColQualifier()), viz, new Value(value));
-          }
-        }
-      }
->>>>>>> cfb832a1
       try {
         bwpe.writer.addMutation(m);
       } catch (MutationsRejectedException mre) {
@@ -1210,13 +1180,13 @@
       if (update.isSetValue())
         value = update.getValue();
       if (update.isSetTimestamp()) {
-        if (update.isSetDeleteCell()) {
+        if (update.isSetDeleteCell() && update.isDeleteCell()) {
           m.putDelete(update.getColFamily(), update.getColQualifier(), viz, update.getTimestamp());
         } else {
           m.put(update.getColFamily(), update.getColQualifier(), viz, update.getTimestamp(), value);
         }
       } else {
-        if (update.isSetDeleteCell()) {
+        if (update.isSetDeleteCell() && update.isDeleteCell()) {
           m.putDelete(new Text(update.getColFamily()), new Text(update.getColQualifier()), viz);
         } else {
           m.put(new Text(update.getColFamily()), new Text(update.getColQualifier()), viz, new Value(value));
