--- conflicted
+++ resolved
@@ -56,12 +56,8 @@
   public static void main(String[] args) throws Exception {
     Configuration conf = new Configuration();
     FileSystem fs = FileSystem.get(conf);
-<<<<<<< HEAD
-    CachableBlockFile.Writer _cbw = new CachableBlockFile.Writer(fs, new Path(args[0]), "gz", null, conf, DefaultConfiguration.getInstance());
-=======
     CachableBlockFile.Writer _cbw = new CachableBlockFile.Writer(fs, new Path(args[0]), "gz", null,
-        conf, AccumuloConfiguration.getDefaultConfiguration());
->>>>>>> f4f43feb
+        conf, DefaultConfiguration.getInstance());
     RFile.Writer writer = new RFile.Writer(_cbw, 1000);
 
     writer.startNewLocalityGroup("lg1",
