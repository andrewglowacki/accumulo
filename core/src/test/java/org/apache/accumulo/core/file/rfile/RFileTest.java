/*
 * Licensed to the Apache Software Foundation (ASF) under one or more
 * contributor license agreements.  See the NOTICE file distributed with
 * this work for additional information regarding copyright ownership.
 * The ASF licenses this file to You under the Apache License, Version 2.0
 * (the "License"); you may not use this file except in compliance with
 * the License.  You may obtain a copy of the License at
 *
 *     http://www.apache.org/licenses/LICENSE-2.0
 *
 * Unless required by applicable law or agreed to in writing, software
 * distributed under the License is distributed on an "AS IS" BASIS,
 * WITHOUT WARRANTIES OR CONDITIONS OF ANY KIND, either express or implied.
 * See the License for the specific language governing permissions and
 * limitations under the License.
 */
package org.apache.accumulo.core.file.rfile;

import static org.junit.Assert.assertEquals;
import static org.junit.Assert.assertFalse;
import static org.junit.Assert.assertTrue;

import java.io.ByteArrayInputStream;
import java.io.ByteArrayOutputStream;
import java.io.DataInputStream;
import java.io.DataOutputStream;
import java.io.File;
import java.io.FileOutputStream;
import java.io.IOException;
import java.io.InputStream;
import java.util.AbstractMap;
import java.util.ArrayList;
import java.util.Arrays;
import java.util.Collection;
import java.util.Collections;
import java.util.Comparator;
import java.util.HashSet;
import java.util.Iterator;
import java.util.List;
import java.util.Map.Entry;
import java.util.Random;
import java.util.Set;

import org.apache.accumulo.core.Constants;
import org.apache.accumulo.core.client.impl.BaseIteratorEnvironment;
import org.apache.accumulo.core.client.sample.RowSampler;
import org.apache.accumulo.core.client.sample.Sampler;
import org.apache.accumulo.core.client.sample.SamplerConfiguration;
import org.apache.accumulo.core.conf.AccumuloConfiguration;
import org.apache.accumulo.core.conf.ConfigurationCopy;
import org.apache.accumulo.core.conf.Property;
import org.apache.accumulo.core.data.ArrayByteSequence;
import org.apache.accumulo.core.data.ByteSequence;
import org.apache.accumulo.core.data.Key;
import org.apache.accumulo.core.data.PartialKey;
import org.apache.accumulo.core.data.Range;
import org.apache.accumulo.core.data.Value;
import org.apache.accumulo.core.data.impl.KeyExtent;
import org.apache.accumulo.core.file.FileSKVIterator;
import org.apache.accumulo.core.file.blockfile.cache.LruBlockCache;
import org.apache.accumulo.core.file.blockfile.impl.CachableBlockFile;
import org.apache.accumulo.core.file.rfile.RFile.Reader;
import org.apache.accumulo.core.file.streams.PositionedOutputs;
import org.apache.accumulo.core.iterators.SortedKeyValueIterator;
import org.apache.accumulo.core.iterators.system.ColumnFamilySkippingIterator;
import org.apache.accumulo.core.metadata.MetadataTable;
import org.apache.accumulo.core.metadata.schema.MetadataSchema;
import org.apache.accumulo.core.metadata.schema.MetadataSchema.TabletsSection;
import org.apache.accumulo.core.sample.impl.SamplerConfigurationImpl;
import org.apache.accumulo.core.sample.impl.SamplerFactory;
import org.apache.accumulo.core.security.crypto.CryptoTest;
import org.apache.accumulo.core.util.CachedConfiguration;
import org.apache.hadoop.conf.Configuration;
import org.apache.hadoop.fs.FSDataInputStream;
import org.apache.hadoop.fs.FSDataOutputStream;
import org.apache.hadoop.fs.FileSystem;
import org.apache.hadoop.fs.PositionedReadable;
import org.apache.hadoop.fs.Seekable;
import org.apache.hadoop.io.Text;
import org.junit.Assert;
import org.junit.Rule;
import org.junit.Test;
import org.junit.rules.TemporaryFolder;

import com.google.common.hash.HashCode;
import com.google.common.hash.Hasher;
import com.google.common.hash.Hashing;
import com.google.common.primitives.Bytes;

public class RFileTest {

  public static class SampleIE extends BaseIteratorEnvironment {

    private SamplerConfiguration samplerConfig;

    SampleIE(SamplerConfiguration config) {
      this.samplerConfig = config;
    }

    @Override
    public boolean isSamplingEnabled() {
      return samplerConfig != null;
    }

    @Override
    public SamplerConfiguration getSamplerConfiguration() {
      return samplerConfig;
    }
  }

  private static final Collection<ByteSequence> EMPTY_COL_FAMS = new ArrayList<>();

  @Rule
  public TemporaryFolder tempFolder = new TemporaryFolder(new File(System.getProperty("user.dir") + "/target"));

  static class SeekableByteArrayInputStream extends ByteArrayInputStream implements Seekable, PositionedReadable {

    public SeekableByteArrayInputStream(byte[] buf) {
      super(buf);
    }

    @Override
    public long getPos() throws IOException {
      return pos;
    }

    @Override
    public void seek(long pos) throws IOException {
      if (mark != 0)
        throw new IllegalStateException();

      reset();
      long skipped = skip(pos);

      if (skipped != pos)
        throw new IOException();
    }

    @Override
    public boolean seekToNewSource(long targetPos) throws IOException {
      return false;
    }

    @Override
    public int read(long position, byte[] buffer, int offset, int length) throws IOException {

      if (position >= buf.length)
        throw new IllegalArgumentException();
      if (position + length > buf.length)
        throw new IllegalArgumentException();
      if (length > buffer.length)
        throw new IllegalArgumentException();

      System.arraycopy(buf, (int) position, buffer, offset, length);
      return length;
    }

    @Override
    public void readFully(long position, byte[] buffer) throws IOException {
      read(position, buffer, 0, buffer.length);

    }

    @Override
    public void readFully(long position, byte[] buffer, int offset, int length) throws IOException {
      read(position, buffer, offset, length);
    }

  }

  private static void checkIndex(Reader reader) throws IOException {
    FileSKVIterator indexIter = reader.getIndex();

    if (indexIter.hasTop()) {
      Key lastKey = new Key(indexIter.getTopKey());

      if (reader.getFirstKey().compareTo(lastKey) > 0)
        throw new RuntimeException("First key out of order " + reader.getFirstKey() + " " + lastKey);

      indexIter.next();

      while (indexIter.hasTop()) {
        if (lastKey.compareTo(indexIter.getTopKey()) > 0)
          throw new RuntimeException("Indext out of order " + lastKey + " " + indexIter.getTopKey());

        lastKey = new Key(indexIter.getTopKey());
        indexIter.next();

      }

      if (!reader.getLastKey().equals(lastKey)) {
        throw new RuntimeException("Last key out of order " + reader.getLastKey() + " " + lastKey);
      }
    }
  }

  public static class TestRFile {

    protected Configuration conf = CachedConfiguration.getInstance();
    public RFile.Writer writer;
    protected ByteArrayOutputStream baos;
    protected FSDataOutputStream dos;
    protected SeekableByteArrayInputStream bais;
    protected FSDataInputStream in;
    protected AccumuloConfiguration accumuloConfiguration;
    public Reader reader;
    public SortedKeyValueIterator<Key,Value> iter;

    public TestRFile(AccumuloConfiguration accumuloConfiguration) {
      this.accumuloConfiguration = accumuloConfiguration;
      if (this.accumuloConfiguration == null)
        this.accumuloConfiguration = AccumuloConfiguration.getDefaultConfiguration();
    }

    public void openWriter(boolean startDLG) throws IOException {
      openWriter(startDLG, 1000);
    }

    public void openWriter(boolean startDLG, int blockSize) throws IOException {
      baos = new ByteArrayOutputStream();
      dos = new FSDataOutputStream(baos, new FileSystem.Statistics("a"));
      CachableBlockFile.Writer _cbw = new CachableBlockFile.Writer(PositionedOutputs.wrap(dos), "gz", conf, accumuloConfiguration);

      SamplerConfigurationImpl samplerConfig = SamplerConfigurationImpl.newSamplerConfig(accumuloConfiguration);
      Sampler sampler = null;

      if (samplerConfig != null) {
        sampler = SamplerFactory.newSampler(samplerConfig, accumuloConfiguration);
      }

      writer = new RFile.Writer(_cbw, blockSize, 1000, samplerConfig, sampler);

      if (startDLG)
        writer.startDefaultLocalityGroup();
    }

    public void openWriter() throws IOException {
      openWriter(1000);
    }

    public void openWriter(int blockSize) throws IOException {
      openWriter(true, blockSize);
    }

    public void closeWriter() throws IOException {
      dos.flush();
      writer.close();
      dos.close();
      if (baos != null) {
        baos.close();
      }
    }

    public void openReader() throws IOException {
      openReader(true);
    }

    public void openReader(boolean cfsi) throws IOException {
      int fileLength = 0;
      byte[] data = null;
      data = baos.toByteArray();

      bais = new SeekableByteArrayInputStream(data);
      in = new FSDataInputStream(bais);
      fileLength = data.length;

      LruBlockCache indexCache = new LruBlockCache(100000000, 100000);
      LruBlockCache dataCache = new LruBlockCache(100000000, 100000);

      CachableBlockFile.Reader _cbr = new CachableBlockFile.Reader(in, fileLength, conf, dataCache, indexCache, AccumuloConfiguration.getDefaultConfiguration());
      reader = new RFile.Reader(_cbr);
      if (cfsi)
        iter = new ColumnFamilySkippingIterator(reader);

      checkIndex(reader);
    }

    public void closeReader() throws IOException {
      reader.close();
      in.close();
    }

    public void seek(Key nk) throws IOException {
      iter.seek(new Range(nk, null), EMPTY_COL_FAMS, false);
    }
  }

  static Key newKey(String row, String cf, String cq, String cv, long ts) {
    return new Key(row.getBytes(), cf.getBytes(), cq.getBytes(), cv.getBytes(), ts);
  }

  static Value newValue(String val) {
    return new Value(val.getBytes());
  }

  static String formatString(String prefix, int i) {
    return String.format(prefix + "%06d", i);
  }

  public AccumuloConfiguration conf = null;

  @Test
  public void test1() throws IOException {

    // test an empty file

    TestRFile trf = new TestRFile(conf);

    trf.openWriter();
    trf.closeWriter();

    trf.openReader();
    trf.iter.seek(new Range((Key) null, null), EMPTY_COL_FAMS, false);
    assertFalse(trf.iter.hasTop());

    assertEquals(null, trf.reader.getLastKey());

    trf.closeReader();
  }

  @Test
  public void test2() throws IOException {

    // test an rfile with one entry

    TestRFile trf = new TestRFile(conf);

    trf.openWriter();
    trf.writer.append(newKey("r1", "cf1", "cq1", "L1", 55), newValue("foo"));
    trf.closeWriter();

    trf.openReader();
    // seek before everything
    trf.seek(null);
    assertTrue(trf.iter.hasTop());
    assertTrue(trf.iter.getTopKey().equals(newKey("r1", "cf1", "cq1", "L1", 55)));
    assertTrue(trf.iter.getTopValue().equals(newValue("foo")));
    trf.iter.next();
    assertFalse(trf.iter.hasTop());

    // seek after the key
    trf.seek(newKey("r2", "cf1", "cq1", "L1", 55));
    assertFalse(trf.iter.hasTop());

    // seek exactly to the key
    trf.seek(newKey("r1", "cf1", "cq1", "L1", 55));
    assertTrue(trf.iter.hasTop());
    assertTrue(trf.iter.getTopKey().equals(newKey("r1", "cf1", "cq1", "L1", 55)));
    assertTrue(trf.iter.getTopValue().equals(newValue("foo")));
    trf.iter.next();
    assertFalse(trf.iter.hasTop());

    assertEquals(newKey("r1", "cf1", "cq1", "L1", 55), trf.reader.getLastKey());

    trf.closeReader();
  }

  @Test
  public void test3() throws IOException {

    // test an rfile with multiple rows having multiple columns

    TestRFile trf = new TestRFile(conf);

    trf.openWriter();

    int val = 0;

    ArrayList<Key> expectedKeys = new ArrayList<>(10000);
    ArrayList<Value> expectedValues = new ArrayList<>(10000);

    for (int row = 0; row < 4; row++) {
      String rowS = formatString("r_", row);
      for (int cf = 0; cf < 4; cf++) {
        String cfS = formatString("cf_", cf);
        for (int cq = 0; cq < 4; cq++) {
          String cqS = formatString("cq_", cq);
          for (int cv = 'A'; cv < 'A' + 4; cv++) {
            String cvS = "" + (char) cv;
            for (int ts = 4; ts > 0; ts--) {
              Key k = newKey(rowS, cfS, cqS, cvS, ts);
              // check below ensures when all key sizes are same more than one index block is created
              Assert.assertEquals(27, k.getSize());
              k.setDeleted(true);
              Value v = newValue("" + val);
              trf.writer.append(k, v);
              expectedKeys.add(k);
              expectedValues.add(v);

<<<<<<< HEAD
              k = nk(rowS, cfS, cqS, cvS, ts);
              Assert.assertEquals(27, k.getSize());
              v = nv("" + val);
=======
              k = newKey(rowS, cfS, cqS, cvS, ts);
              assertEquals(27, k.getSize());
              v = newValue("" + val);
>>>>>>> a4a45398
              trf.writer.append(k, v);
              expectedKeys.add(k);
              expectedValues.add(v);

              val++;
            }
          }
        }
      }
    }

    // trf.writer.append(newKey("r1","cf1","cq1","L1", 55), newValue("foo"));
    trf.closeWriter();

    trf.openReader();
    // seek before everything
    trf.iter.seek(new Range((Key) null, null), EMPTY_COL_FAMS, false);
    verify(trf, expectedKeys.iterator(), expectedValues.iterator());

    // seek to the middle
    int index = expectedKeys.size() / 2;
    trf.seek(expectedKeys.get(index));
    verify(trf, expectedKeys.subList(index, expectedKeys.size()).iterator(), expectedValues.subList(index, expectedKeys.size()).iterator());

    // seek the first key
    index = 0;
    trf.seek(expectedKeys.get(index));
    verify(trf, expectedKeys.subList(index, expectedKeys.size()).iterator(), expectedValues.subList(index, expectedKeys.size()).iterator());

    // seek to the last key
    index = expectedKeys.size() - 1;
    trf.seek(expectedKeys.get(index));
    verify(trf, expectedKeys.subList(index, expectedKeys.size()).iterator(), expectedValues.subList(index, expectedKeys.size()).iterator());

    // seek after everything
    index = expectedKeys.size();
    trf.seek(new Key(new Text("z")));
    verify(trf, expectedKeys.subList(index, expectedKeys.size()).iterator(), expectedValues.subList(index, expectedKeys.size()).iterator());

    // test seeking to the current location
    index = expectedKeys.size() / 2;
    trf.seek(expectedKeys.get(index));
    assertTrue(trf.iter.hasTop());
    assertEquals(expectedKeys.get(index), trf.iter.getTopKey());
    assertEquals(expectedValues.get(index), trf.iter.getTopValue());

    trf.iter.next();
    index++;
    assertTrue(trf.iter.hasTop());
    assertEquals(expectedKeys.get(index), trf.iter.getTopKey());
    assertEquals(expectedValues.get(index), trf.iter.getTopValue());

    trf.seek(expectedKeys.get(index));

    assertTrue(trf.iter.hasTop());
    assertEquals(expectedKeys.get(index), trf.iter.getTopKey());
    assertEquals(expectedValues.get(index), trf.iter.getTopValue());

    // test seeking to each location in the file
    index = 0;
    for (Key key : expectedKeys) {
      trf.seek(key);
      assertTrue(trf.iter.hasTop());
      assertEquals(key, trf.iter.getTopKey());
      assertEquals(expectedValues.get(index), trf.iter.getTopValue());

      if (index > 0) {
        // Key pkey =
        expectedKeys.get(index - 1);
        // assertEquals(pkey, trf.reader.getPrevKey());
      }

      index++;
    }

    // test seeking backwards to each key
    for (int i = expectedKeys.size() - 1; i >= 0; i--) {
      Key key = expectedKeys.get(i);

      trf.seek(key);
      assertTrue(trf.iter.hasTop());
      assertEquals(key, trf.iter.getTopKey());
      assertEquals(expectedValues.get(i), trf.iter.getTopValue());

      if (i - 1 > 0) {
        // Key pkey =
        expectedKeys.get(i - 1);
        // assertEquals(pkey, trf.reader.getPrevKey());
      }
    }

    assertEquals(expectedKeys.get(expectedKeys.size() - 1), trf.reader.getLastKey());

    // test seeking to random location and reading all data from that point
    // there was an off by one bug with this in the transient index
    Random rand = new Random();
    for (int i = 0; i < 12; i++) {
      index = rand.nextInt(expectedKeys.size());
      trf.seek(expectedKeys.get(index));
      for (; index < expectedKeys.size(); index++) {
        assertTrue(trf.iter.hasTop());
        assertEquals(expectedKeys.get(index), trf.iter.getTopKey());
        assertEquals(expectedValues.get(index), trf.iter.getTopValue());
        trf.iter.next();
      }
    }

    // count the number of index entries
    FileSKVIterator iiter = trf.reader.getIndex();
    int count = 0;
    while (iiter.hasTop()) {
      count++;
      iiter.next();
    }
    Assert.assertEquals(20, count);

    trf.closeReader();
  }

  private void verify(TestRFile trf, Iterator<Key> eki, Iterator<Value> evi) throws IOException {

    while (trf.iter.hasTop()) {
      Key ek = eki.next();
      Value ev = evi.next();

      assertEquals(ek, trf.iter.getTopKey());
      assertEquals(ev, trf.iter.getTopValue());

      trf.iter.next();
    }

    assertFalse(eki.hasNext());
    assertFalse(evi.hasNext());
  }

  @Test
  public void test4() throws IOException {
    TestRFile trf = new TestRFile(conf);

    trf.openWriter();

    trf.writer.append(newKey("r1", "cf1", "cq1", "L1", 55), newValue("foo1"));
    try {
      trf.writer.append(newKey("r0", "cf1", "cq1", "L1", 55), newValue("foo1"));
      assertFalse(true);
    } catch (IllegalArgumentException ioe) {

    }

    try {
      trf.writer.append(newKey("r1", "cf0", "cq1", "L1", 55), newValue("foo1"));
      assertFalse(true);
    } catch (IllegalArgumentException ioe) {

    }

    try {
      trf.writer.append(newKey("r1", "cf1", "cq0", "L1", 55), newValue("foo1"));
      assertFalse(true);
    } catch (IllegalArgumentException ioe) {

    }

    try {
      trf.writer.append(newKey("r1", "cf1", "cq1", "L0", 55), newValue("foo1"));
      assertFalse(true);
    } catch (IllegalArgumentException ioe) {

    }

    try {
      trf.writer.append(newKey("r1", "cf1", "cq1", "L1", 56), newValue("foo1"));
      assertFalse(true);
    } catch (IllegalArgumentException ioe) {

    }
  }

  @Test
  public void test5() throws IOException {

    TestRFile trf = new TestRFile(conf);

    trf.openWriter();
    trf.writer.append(newKey("r1", "cf1", "cq1", "L1", 55), newValue("foo1"));
    trf.writer.append(newKey("r1", "cf1", "cq4", "L1", 56), newValue("foo2"));
    trf.closeWriter();

    trf.openReader();

    // test seeking between keys
    trf.seek(newKey("r1", "cf1", "cq3", "L1", 55));
    assertTrue(trf.iter.hasTop());
    assertEquals(newKey("r1", "cf1", "cq4", "L1", 56), trf.iter.getTopKey());
    assertEquals(newValue("foo2"), trf.iter.getTopValue());

    // test seeking right before previous seek
    trf.seek(newKey("r1", "cf1", "cq0", "L1", 55));
    assertTrue(trf.iter.hasTop());
    assertEquals(newKey("r1", "cf1", "cq1", "L1", 55), trf.iter.getTopKey());
    assertEquals(newValue("foo1"), trf.iter.getTopValue());

    assertEquals(newKey("r1", "cf1", "cq4", "L1", 56), trf.reader.getLastKey());

    trf.closeReader();
  }

  @Test
  public void test6() throws IOException {

    TestRFile trf = new TestRFile(conf);

    trf.openWriter();
    for (int i = 0; i < 500; i++) {
      trf.writer.append(newKey(formatString("r_", i), "cf1", "cq1", "L1", 55), newValue("foo1"));
    }

    trf.closeWriter();

    trf.openReader();

    // repeatedly seek to locations before the first key in the file
    for (int i = 0; i < 10; i++) {
      trf.seek(newKey(formatString("q_", i), "cf1", "cq1", "L1", 55));
      assertTrue(trf.iter.hasTop());
      assertEquals(newKey(formatString("r_", 0), "cf1", "cq1", "L1", 55), trf.iter.getTopKey());
      assertEquals(newValue("foo1"), trf.iter.getTopValue());
    }

    // repeatedly seek to locations after the last key in the file
    for (int i = 0; i < 10; i++) {
      trf.seek(newKey(formatString("s_", i), "cf1", "cq1", "L1", 55));
      assertFalse(trf.iter.hasTop());
    }

    assertEquals(newKey(formatString("r_", 499), "cf1", "cq1", "L1", 55), trf.reader.getLastKey());

    trf.closeReader();
  }

  @Test
  public void test7() throws IOException {
    // these tests exercise setting the end key of a range

    TestRFile trf = new TestRFile(conf);

    trf.openWriter();
    for (int i = 2; i < 50; i++) {
      trf.writer.append(newKey(formatString("r_", i), "cf1", "cq1", "L1", 55), newValue("foo" + i));
    }

    trf.closeWriter();

    trf.openReader();

    // test that has top returns false when end of range reached
    trf.iter.seek(new Range(newKey(formatString("r_", 3), "cf1", "cq1", "L1", 55), true, newKey(formatString("r_", 4), "cf1", "cq1", "L1", 55), false),
        EMPTY_COL_FAMS, false);
    assertTrue(trf.iter.hasTop());
    assertTrue(trf.iter.getTopKey().equals(newKey(formatString("r_", 3), "cf1", "cq1", "L1", 55)));
    assertEquals(newValue("foo" + 3), trf.iter.getTopValue());
    trf.iter.next();
    assertFalse(trf.iter.hasTop());

    // test seeking to a range that is between two keys, should not return anything
    trf.iter.seek(new Range(newKey(formatString("r_", 4) + "a", "cf1", "cq1", "L1", 55), true, newKey(formatString("r_", 4) + "b", "cf1", "cq1", "L1", 55),
        true), EMPTY_COL_FAMS, false);
    assertFalse(trf.iter.hasTop());

    // test seeking to another range after the previously seeked range, that is between the same two keys in the file
    // as the previously seeked range.... this test an optimization on RFile
    trf.iter.seek(new Range(newKey(formatString("r_", 4) + "c", "cf1", "cq1", "L1", 55), true, newKey(formatString("r_", 4) + "d", "cf1", "cq1", "L1", 55),
        true), EMPTY_COL_FAMS, false);
    assertFalse(trf.iter.hasTop());

    trf.iter.seek(new Range(newKey(formatString("r_", 4) + "e", "cf1", "cq1", "L1", 55), true, newKey(formatString("r_", 4) + "f", "cf1", "cq1", "L1", 55),
        true), EMPTY_COL_FAMS, false);
    assertFalse(trf.iter.hasTop());

    // now ensure we can seek somewhere, that triggering the optimization does not cause any problems
    trf.iter.seek(new Range(newKey(formatString("r_", 5), "cf1", "cq1", "L1", 55), true, newKey(formatString("r_", 6), "cf1", "cq1", "L1", 55), false),
        EMPTY_COL_FAMS, false);
    assertTrue(trf.iter.hasTop());
    assertTrue(trf.iter.getTopKey().equals(newKey(formatString("r_", 5), "cf1", "cq1", "L1", 55)));
    assertEquals(newValue("foo" + 5), trf.iter.getTopValue());
    trf.iter.next();
    assertFalse(trf.iter.hasTop());

    // test seeking to range that is before the beginning of the file
    trf.iter.seek(new Range(newKey(formatString("r_", 0), "cf1", "cq1", "L1", 55), true, newKey(formatString("r_", 2), "cf1", "cq1", "L1", 55), false),
        EMPTY_COL_FAMS, false);
    assertFalse(trf.iter.hasTop());

    assertEquals(newKey(formatString("r_", 49), "cf1", "cq1", "L1", 55), trf.reader.getLastKey());

    trf.reader.close();
  }

  @Test
  public void test8() throws IOException {
    TestRFile trf = new TestRFile(conf);

    trf.openWriter();

    for (int i = 0; i < 2500; i++) {
      trf.writer.append(newKey(formatString("r_", i), "cf1", "cq1", "L1", 42), newValue("foo" + i));
    }

    trf.closeWriter();
    trf.openReader();

    // test seeking between each key forward
    for (int i = 0; i < 2499; i++) {
      trf.seek(newKey(formatString("r_", i), "cf1", "cq1", "L1", 42).followingKey(PartialKey.ROW));
      assertTrue(trf.iter.hasTop());
      assertEquals(newKey(formatString("r_", i + 1), "cf1", "cq1", "L1", 42), trf.iter.getTopKey());
    }

    // test seeking between each key forward
    for (int i = 0; i < 2499; i += 2) {
      trf.seek(newKey(formatString("r_", i), "cf1", "cq1", "L1", 42).followingKey(PartialKey.ROW));
      assertTrue(trf.iter.hasTop());
      assertEquals(newKey(formatString("r_", i + 1), "cf1", "cq1", "L1", 42), trf.iter.getTopKey());
    }

    // test seeking backwards between each key
    for (int i = 2498; i >= 0; i--) {
      trf.seek(newKey(formatString("r_", i), "cf1", "cq1", "L1", 42).followingKey(PartialKey.ROW));
      assertTrue(trf.iter.hasTop());
      assertEquals(newKey(formatString("r_", i + 1), "cf1", "cq1", "L1", 42), trf.iter.getTopKey());
    }

    trf.closeReader();

    // do same test with col fam
    trf = new TestRFile(conf);

    trf.openWriter();

    for (int i = 0; i < 2500; i++) {
      trf.writer.append(newKey(formatString("r_", 0), formatString("cf_", i), "cq1", "L1", 42), newValue("foo" + i));
    }

    trf.closeWriter();
    trf.openReader();

    // test seeking between each key forward
    for (int i = 0; i < 2499; i++) {
      trf.seek(newKey(formatString("r_", 0), formatString("cf_", i), "cq1", "L1", 42).followingKey(PartialKey.ROW_COLFAM));
      assertTrue(trf.iter.hasTop());
      assertEquals(newKey(formatString("r_", 0), formatString("cf_", i + 1), "cq1", "L1", 42), trf.iter.getTopKey());
    }

    // test seeking between each key forward
    for (int i = 0; i < 2499; i += 2) {
      trf.seek(newKey(formatString("r_", 0), formatString("cf_", i), "cq1", "L1", 42).followingKey(PartialKey.ROW_COLFAM));
      assertTrue(trf.iter.hasTop());
      assertEquals(newKey(formatString("r_", 0), formatString("cf_", i + 1), "cq1", "L1", 42), trf.iter.getTopKey());
    }

    // test seeking backwards between each key
    for (int i = 2498; i >= 0; i--) {
      trf.seek(newKey(formatString("r_", 0), formatString("cf_", i), "cq1", "L1", 42).followingKey(PartialKey.ROW_COLFAM));
      assertTrue(trf.iter.hasTop());
      assertEquals(newKey(formatString("r_", 0), formatString("cf_", i + 1), "cq1", "L1", 42), trf.iter.getTopKey());
    }

    trf.closeReader();

    // do same test with col qual
    trf = new TestRFile(conf);

    trf.openWriter();

    for (int i = 0; i < 2500; i++) {
      trf.writer.append(newKey(formatString("r_", 0), formatString("cf_", 0), formatString("cq_", i), "L1", 42), newValue("foo" + i));
    }

    trf.closeWriter();
    trf.openReader();

    // test seeking between each key forward
    for (int i = 0; i < 2499; i++) {
      trf.seek(newKey(formatString("r_", 0), formatString("cf_", 0), formatString("cq_", i), "L1", 42).followingKey(PartialKey.ROW_COLFAM_COLQUAL));
      assertTrue(trf.iter.hasTop());
      assertEquals(newKey(formatString("r_", 0), formatString("cf_", 0), formatString("cq_", i + 1), "L1", 42), trf.iter.getTopKey());
    }

    // test seeking between each key forward
    for (int i = 0; i < 2499; i += 2) {
      trf.seek(newKey(formatString("r_", 0), formatString("cf_", 0), formatString("cq_", i), "L1", 42).followingKey(PartialKey.ROW_COLFAM_COLQUAL));
      assertTrue(trf.iter.hasTop());
      assertEquals(newKey(formatString("r_", 0), formatString("cf_", 0), formatString("cq_", i + 1), "L1", 42), trf.iter.getTopKey());
    }

    // test seeking backwards between each key
    for (int i = 2498; i >= 0; i--) {
      trf.seek(newKey(formatString("r_", 0), formatString("cf_", 0), formatString("cq_", i), "L1", 42).followingKey(PartialKey.ROW_COLFAM_COLQUAL));
      assertTrue(trf.iter.hasTop());
      assertEquals(newKey(formatString("r_", 0), formatString("cf_", 0), formatString("cq_", i + 1), "L1", 42), trf.iter.getTopKey());
    }

    trf.closeReader();
  }

  public static Set<ByteSequence> newColFamByteSequence(String... colFams) {
    HashSet<ByteSequence> cfs = new HashSet<>();

    for (String cf : colFams) {
      cfs.add(new ArrayByteSequence(cf));
    }

    return cfs;
  }

  @Test
  public void test9() throws IOException {
    TestRFile trf = new TestRFile(conf);

    trf.openWriter(false);

    trf.writer.startNewLocalityGroup("lg1", newColFamByteSequence("cf1", "cf2"));

    trf.writer.append(newKey("0000", "cf1", "doe,john", "", 4), newValue("1123 West Left st"));
    trf.writer.append(newKey("0002", "cf2", "doe,jane", "", 5), newValue("1124 East Right st"));

    trf.writer.startNewLocalityGroup("lg2", newColFamByteSequence("cf3", "cf4"));

    trf.writer.append(newKey("0001", "cf3", "buck,john", "", 4), newValue("90 Slum st"));
    trf.writer.append(newKey("0003", "cf4", "buck,jane", "", 5), newValue("09 Slum st"));

    trf.writer.close();

    trf.openReader();

    // scan first loc group
    Range r = new Range(newKey("0000", "cf1", "doe,john", "", 4), true, newKey("0003", "cf4", "buck,jane", "", 5), true);
    trf.iter.seek(r, newColFamByteSequence("cf1", "cf2"), true);
    assertEquals(1, trf.reader.getNumLocalityGroupsSeeked());

    assertTrue(trf.iter.hasTop());
    assertTrue(trf.iter.getTopKey().equals(newKey("0000", "cf1", "doe,john", "", 4)));
    assertEquals(newValue("1123 West Left st"), trf.iter.getTopValue());
    trf.iter.next();
    assertTrue(trf.iter.hasTop());
    assertTrue(trf.iter.getTopKey().equals(newKey("0002", "cf2", "doe,jane", "", 5)));
    assertEquals(newValue("1124 East Right st"), trf.iter.getTopValue());
    trf.iter.next();
    assertFalse(trf.iter.hasTop());

    // scan second loc group
    r = new Range(newKey("0000", "cf1", "doe,john", "", 4), true, newKey("0003", "cf4", "buck,jane", "", 5), true);
    trf.iter.seek(r, newColFamByteSequence("cf3", "cf4"), true);
    assertEquals(1, trf.reader.getNumLocalityGroupsSeeked());

    assertTrue(trf.iter.hasTop());
    assertTrue(trf.iter.getTopKey().equals(newKey("0001", "cf3", "buck,john", "", 4)));
    assertEquals(newValue("90 Slum st"), trf.iter.getTopValue());
    trf.iter.next();
    assertTrue(trf.iter.hasTop());
    assertTrue(trf.iter.getTopKey().equals(newKey("0003", "cf4", "buck,jane", "", 5)));
    assertEquals(newValue("09 Slum st"), trf.iter.getTopValue());
    trf.iter.next();
    assertFalse(trf.iter.hasTop());

    // scan all loc groups
    r = new Range(newKey("0000", "cf1", "doe,john", "", 4), true, newKey("0003", "cf4", "buck,jane", "", 5), true);
    trf.iter.seek(r, EMPTY_COL_FAMS, false);
    assertEquals(2, trf.reader.getNumLocalityGroupsSeeked());

    assertTrue(trf.iter.hasTop());
    assertTrue(trf.iter.getTopKey().equals(newKey("0000", "cf1", "doe,john", "", 4)));
    assertEquals(newValue("1123 West Left st"), trf.iter.getTopValue());
    trf.iter.next();
    assertTrue(trf.iter.hasTop());
    assertTrue(trf.iter.getTopKey().equals(newKey("0001", "cf3", "buck,john", "", 4)));
    assertEquals(newValue("90 Slum st"), trf.iter.getTopValue());
    trf.iter.next();
    assertTrue(trf.iter.hasTop());
    assertTrue(trf.iter.getTopKey().equals(newKey("0002", "cf2", "doe,jane", "", 5)));
    assertEquals(newValue("1124 East Right st"), trf.iter.getTopValue());
    trf.iter.next();
    assertTrue(trf.iter.hasTop());
    assertTrue(trf.iter.getTopKey().equals(newKey("0003", "cf4", "buck,jane", "", 5)));
    assertEquals(newValue("09 Slum st"), trf.iter.getTopValue());
    trf.iter.next();
    assertFalse(trf.iter.hasTop());

    // scan no loc groups
    r = new Range(newKey("0000", "cf1", "doe,john", "", 4), true, newKey("0003", "cf4", "buck,jane", "", 5), true);
    trf.iter.seek(r, newColFamByteSequence("saint", "dogooder"), true);
    assertEquals(0, trf.reader.getNumLocalityGroupsSeeked());
    assertFalse(trf.iter.hasTop());

    // scan a subset of second locality group
    r = new Range(newKey("0000", "cf1", "doe,john", "", 4), true, newKey("0003", "cf4", "buck,jane", "", 5), true);
    trf.iter.seek(r, newColFamByteSequence("cf4"), true);
    assertEquals(1, trf.reader.getNumLocalityGroupsSeeked());

    assertTrue(trf.iter.hasTop());
    assertTrue(trf.iter.getTopKey().equals(newKey("0003", "cf4", "buck,jane", "", 5)));
    assertEquals(newValue("09 Slum st"), trf.iter.getTopValue());
    trf.iter.next();
    assertFalse(trf.iter.hasTop());

    // scan a subset of second locality group
    r = new Range(newKey("0000", "cf1", "doe,john", "", 4), true, newKey("0003", "cf4", "buck,jane", "", 5), true);
    trf.iter.seek(r, newColFamByteSequence("cf3"), true);
    assertEquals(1, trf.reader.getNumLocalityGroupsSeeked());

    assertTrue(trf.iter.hasTop());
    assertTrue(trf.iter.getTopKey().equals(newKey("0001", "cf3", "buck,john", "", 4)));
    assertEquals(newValue("90 Slum st"), trf.iter.getTopValue());
    trf.iter.next();
    assertFalse(trf.iter.hasTop());

    // scan subset of first loc group
    r = new Range(newKey("0000", "cf1", "doe,john", "", 4), true, newKey("0003", "cf4", "buck,jane", "", 5), true);
    trf.iter.seek(r, newColFamByteSequence("cf1"), true);
    assertEquals(1, trf.reader.getNumLocalityGroupsSeeked());

    assertTrue(trf.iter.hasTop());
    assertTrue(trf.iter.getTopKey().equals(newKey("0000", "cf1", "doe,john", "", 4)));
    assertEquals(newValue("1123 West Left st"), trf.iter.getTopValue());
    trf.iter.next();
    assertFalse(trf.iter.hasTop());

    // scan subset of first loc group
    r = new Range(newKey("0000", "cf1", "doe,john", "", 4), true, newKey("0003", "cf4", "buck,jane", "", 5), true);
    trf.iter.seek(r, newColFamByteSequence("cf2"), true);
    assertEquals(1, trf.reader.getNumLocalityGroupsSeeked());

    assertTrue(trf.iter.hasTop());
    assertTrue(trf.iter.getTopKey().equals(newKey("0002", "cf2", "doe,jane", "", 5)));
    assertEquals(newValue("1124 East Right st"), trf.iter.getTopValue());
    trf.iter.next();
    assertFalse(trf.iter.hasTop());

    // scan subset of all loc groups
    r = new Range(newKey("0000", "cf1", "doe,john", "", 4), true, newKey("0003", "cf4", "buck,jane", "", 5), true);
    trf.iter.seek(r, newColFamByteSequence("cf1", "cf4"), true);
    assertEquals(2, trf.reader.getNumLocalityGroupsSeeked());

    assertTrue(trf.iter.hasTop());
    assertTrue(trf.iter.getTopKey().equals(newKey("0000", "cf1", "doe,john", "", 4)));
    assertEquals(newValue("1123 West Left st"), trf.iter.getTopValue());
    trf.iter.next();
    assertTrue(trf.iter.hasTop());
    assertTrue(trf.iter.getTopKey().equals(newKey("0003", "cf4", "buck,jane", "", 5)));
    assertEquals(newValue("09 Slum st"), trf.iter.getTopValue());
    trf.iter.next();
    assertFalse(trf.iter.hasTop());

    trf.closeReader();

  }

  @Test
  public void test10() throws IOException {

    // test empty locality groups
    TestRFile trf = new TestRFile(conf);

    trf.openWriter(false);
    trf.writer.startNewLocalityGroup("lg1", newColFamByteSequence("cf1", "cf2"));
    trf.writer.startNewLocalityGroup("lg2", newColFamByteSequence("cf3", "cf4"));
    trf.writer.startDefaultLocalityGroup();
    trf.writer.close();

    trf.openReader();
    trf.iter.seek(new Range(new Text(""), null), EMPTY_COL_FAMS, false);
    assertFalse(trf.iter.hasTop());

    trf.closeReader();

    // another empty locality group test
    trf = new TestRFile(conf);

    trf.openWriter(false);
    trf.writer.startNewLocalityGroup("lg1", newColFamByteSequence("cf1", "cf2"));
    trf.writer.append(newKey("0000", "cf1", "doe,john", "", 4), newValue("1123 West Left st"));
    trf.writer.append(newKey("0002", "cf2", "doe,jane", "", 5), newValue("1124 East Right st"));
    trf.writer.startNewLocalityGroup("lg2", newColFamByteSequence("cf3", "cf4"));
    trf.writer.startDefaultLocalityGroup();
    trf.writer.close();

    trf.openReader();
    trf.iter.seek(new Range(new Text(""), null), EMPTY_COL_FAMS, false);
    assertTrue(trf.iter.hasTop());
    assertTrue(trf.iter.getTopKey().equals(newKey("0000", "cf1", "doe,john", "", 4)));
    assertEquals(newValue("1123 West Left st"), trf.iter.getTopValue());
    trf.iter.next();
    assertTrue(trf.iter.hasTop());
    assertTrue(trf.iter.getTopKey().equals(newKey("0002", "cf2", "doe,jane", "", 5)));
    assertEquals(newValue("1124 East Right st"), trf.iter.getTopValue());
    trf.iter.next();
    assertFalse(trf.iter.hasTop());

    trf.closeReader();

    // another empty locality group test
    trf = new TestRFile(conf);

    trf.openWriter(false);
    trf.writer.startNewLocalityGroup("lg1", newColFamByteSequence("cf1", "cf2"));
    trf.writer.startNewLocalityGroup("lg2", newColFamByteSequence("cf3", "cf4"));
    trf.writer.append(newKey("0001", "cf3", "buck,john", "", 4), newValue("90 Slum st"));
    trf.writer.append(newKey("0003", "cf4", "buck,jane", "", 5), newValue("09 Slum st"));
    trf.writer.startDefaultLocalityGroup();
    trf.writer.close();

    trf.openReader();
    trf.iter.seek(new Range(new Text(""), null), EMPTY_COL_FAMS, false);
    assertTrue(trf.iter.hasTop());
    assertTrue(trf.iter.getTopKey().equals(newKey("0001", "cf3", "buck,john", "", 4)));
    assertEquals(newValue("90 Slum st"), trf.iter.getTopValue());
    trf.iter.next();
    assertTrue(trf.iter.hasTop());
    assertTrue(trf.iter.getTopKey().equals(newKey("0003", "cf4", "buck,jane", "", 5)));
    assertEquals(newValue("09 Slum st"), trf.iter.getTopValue());
    trf.iter.next();
    assertFalse(trf.iter.hasTop());

    trf.closeReader();

    // another empty locality group test
    trf = new TestRFile(conf);

    trf.openWriter(false);
    trf.writer.startNewLocalityGroup("lg1", newColFamByteSequence("cf1", "cf2"));
    trf.writer.startNewLocalityGroup("lg2", newColFamByteSequence("cf3", "cf4"));
    trf.writer.startDefaultLocalityGroup();
    trf.writer.append(newKey("0007", "good citizen", "q,john", "", 4), newValue("70 Apple st"));
    trf.writer.append(newKey("0008", "model citizen", "q,jane", "", 5), newValue("81 Plum st"));
    trf.writer.close();

    trf.openReader();
    trf.iter.seek(new Range(new Text(""), null), EMPTY_COL_FAMS, false);
    assertTrue(trf.iter.hasTop());
    assertTrue(trf.iter.getTopKey().equals(newKey("0007", "good citizen", "q,john", "", 4)));
    assertEquals(newValue("70 Apple st"), trf.iter.getTopValue());
    trf.iter.next();
    assertTrue(trf.iter.hasTop());
    assertTrue(trf.iter.getTopKey().equals(newKey("0008", "model citizen", "q,jane", "", 5)));
    assertEquals(newValue("81 Plum st"), trf.iter.getTopValue());
    trf.iter.next();
    assertFalse(trf.iter.hasTop());

    trf.closeReader();

    // another empty locality group test
    trf = new TestRFile(conf);

    trf.openWriter(false);
    trf.writer.startNewLocalityGroup("lg1", newColFamByteSequence("cf1", "cf2"));
    trf.writer.append(newKey("0000", "cf1", "doe,john", "", 4), newValue("1123 West Left st"));
    trf.writer.append(newKey("0002", "cf2", "doe,jane", "", 5), newValue("1124 East Right st"));
    trf.writer.startNewLocalityGroup("lg2", newColFamByteSequence("cf3", "cf4"));
    trf.writer.startDefaultLocalityGroup();
    trf.writer.append(newKey("0007", "good citizen", "q,john", "", 4), newValue("70 Apple st"));
    trf.writer.append(newKey("0008", "model citizen", "q,jane", "", 5), newValue("81 Plum st"));
    trf.writer.close();

    trf.openReader();
    trf.iter.seek(new Range(new Text(""), null), EMPTY_COL_FAMS, false);
    assertTrue(trf.iter.hasTop());
    assertTrue(trf.iter.getTopKey().equals(newKey("0000", "cf1", "doe,john", "", 4)));
    assertEquals(newValue("1123 West Left st"), trf.iter.getTopValue());
    trf.iter.next();
    assertTrue(trf.iter.hasTop());
    assertTrue(trf.iter.getTopKey().equals(newKey("0002", "cf2", "doe,jane", "", 5)));
    assertEquals(newValue("1124 East Right st"), trf.iter.getTopValue());
    trf.iter.next();
    assertTrue(trf.iter.hasTop());
    assertTrue(trf.iter.getTopKey().equals(newKey("0007", "good citizen", "q,john", "", 4)));
    assertEquals(newValue("70 Apple st"), trf.iter.getTopValue());
    trf.iter.next();
    assertTrue(trf.iter.hasTop());
    assertTrue(trf.iter.getTopKey().equals(newKey("0008", "model citizen", "q,jane", "", 5)));
    assertEquals(newValue("81 Plum st"), trf.iter.getTopValue());
    trf.iter.next();
    assertFalse(trf.iter.hasTop());

    trf.closeReader();
  }

  @Test
  public void test11() throws IOException {
    // test locality groups with more than two entries

    TestRFile trf = new TestRFile(conf);

    trf.openWriter(false);
    trf.writer.startNewLocalityGroup("lg1", newColFamByteSequence("3mod10"));
    for (int i = 3; i < 1024; i += 10) {
      trf.writer.append(newKey(formatString("i", i), "3mod10", "", "", i + 2), newValue("" + i));
    }

    trf.writer.startNewLocalityGroup("lg2", newColFamByteSequence("5mod10", "7mod10"));

    for (int i = 5; i < 1024;) {
      trf.writer.append(newKey(formatString("i", i), "5mod10", "", "", i + 2), newValue("" + i));
      i += 2;
      trf.writer.append(newKey(formatString("i", i), "7mod10", "", "", i + 2), newValue("" + i));
      i += 8;
    }

    trf.writer.startDefaultLocalityGroup();
    for (int i = 0; i < 1024; i++) {

      int m10 = i % 10;
      if (m10 == 3 || m10 == 5 || m10 == 7)
        continue;

      trf.writer.append(newKey(formatString("i", i), m10 + "mod10", "", "", i + 2), newValue("" + i));

    }
    trf.writer.close();

    // test a merged read of all column families
    trf.openReader();
    trf.iter.seek(new Range(new Text(""), null), EMPTY_COL_FAMS, false);
    assertEquals(3, trf.reader.getNumLocalityGroupsSeeked());
    for (int i = 0; i < 1024; i++) {
      assertTrue(trf.iter.hasTop());
      assertEquals(newKey(formatString("i", i), (i % 10) + "mod10", "", "", i + 2), trf.iter.getTopKey());
      assertEquals(newValue("" + i), trf.iter.getTopValue());
      trf.iter.next();
    }
    assertFalse(trf.iter.hasTop());

    // try reading each of the 10 column families separately
    for (int m = 0; m < 10; m++) {
      trf.iter.seek(new Range(new Key(), true, null, true), newColFamByteSequence(m + "mod10"), true);
      assertEquals(1, trf.reader.getNumLocalityGroupsSeeked());
      for (int i = m; i < 1024; i += 10) {
        assertTrue(trf.iter.hasTop());
        assertEquals(newKey(formatString("i", i), (i % 10) + "mod10", "", "", i + 2), trf.iter.getTopKey());
        assertEquals(newValue("" + i), trf.iter.getTopValue());
        trf.iter.next();
      }
      assertFalse(trf.iter.hasTop());

      // test excluding an individual column family
      trf.iter.seek(new Range(new Key(), true, null, true), newColFamByteSequence(m + "mod10"), false);
      if (m == 3)
        assertEquals(2, trf.reader.getNumLocalityGroupsSeeked());
      else
        assertEquals(3, trf.reader.getNumLocalityGroupsSeeked());
      for (int i = 0; i < 1024; i++) {

        if (i % 10 == m)
          continue;

        assertTrue(trf.iter.hasTop());
        assertEquals(newKey(formatString("i", i), (i % 10) + "mod10", "", "", i + 2), trf.iter.getTopKey());
        assertEquals(newValue("" + i), trf.iter.getTopValue());
        trf.iter.next();
      }
      assertFalse(trf.iter.hasTop());
    }

    // test Rfile deepcopy
    SortedKeyValueIterator<Key,Value> reader2 = trf.iter.deepCopy(null);

    // try reading from cloned reader at the same time as parent reader
    for (int m = 0; m < 9; m++) {
      trf.iter.seek(new Range(new Key(), true, null, true), newColFamByteSequence(m + "mod10"), true);
      assertEquals(1, trf.reader.getNumLocalityGroupsSeeked());
      reader2.seek(new Range(new Key(), true, null, true), newColFamByteSequence((m + 1) + "mod10"), true);
      // assertEquals(1, reader2.getNumLocalityGroupsSeeked());
      for (int i = m; i < 1024; i += 10) {
        // System.out.println(m+","+i);
        assertTrue(trf.iter.hasTop());
        assertEquals(newKey(formatString("i", i), (i % 10) + "mod10", "", "", i + 2), trf.iter.getTopKey());
        assertEquals(newValue("" + i), trf.iter.getTopValue());
        trf.iter.next();
        if (i + 1 < 1024) {
          assertTrue(reader2.hasTop());
          assertEquals(newKey(formatString("i", (i + 1)), ((i + 1) % 10) + "mod10", "", "", i + 3), reader2.getTopKey());
          assertEquals(newValue("" + (i + 1)), reader2.getTopValue());
          reader2.next();
        }
      }
      assertFalse(trf.iter.hasTop());
      assertFalse(reader2.hasTop());
    }

    trf.closeReader();
  }

  @Test
  public void test12() throws IOException {
    // test inserting column fams not in locality groups

    TestRFile trf = new TestRFile(conf);

    trf.openWriter(false);

    trf.writer.startNewLocalityGroup("lg1", newColFamByteSequence("a", "b"));

    trf.writer.append(newKey("0007", "a", "cq1", "", 4), newValue("1"));

    try {
      trf.writer.append(newKey("0009", "c", "cq1", "", 4), newValue("1"));
      assertFalse(true);
    } catch (IllegalArgumentException ioe) {

    }

    trf.closeWriter();

    trf.openReader();

    trf.iter.seek(new Range(), EMPTY_COL_FAMS, false);
    assertTrue(trf.iter.hasTop());
    assertEquals(newKey("0007", "a", "cq1", "", 4), trf.iter.getTopKey());
    assertEquals(newValue("1"), trf.iter.getTopValue());
    trf.iter.next();
    assertFalse(trf.iter.hasTop());

  }

  @Test
  public void test13() throws IOException {
    // test inserting column fam in default loc group that was in
    // previous locality group

    TestRFile trf = new TestRFile(conf);

    trf.openWriter(false);

    trf.writer.startNewLocalityGroup("lg1", newColFamByteSequence("a", "b"));

    trf.writer.append(newKey("0007", "a", "cq1", "", 4), newValue("1"));

    trf.writer.startDefaultLocalityGroup();

    try {
      trf.writer.append(newKey("0008", "a", "cq1", "", 4), newValue("1"));
      assertFalse(true);
    } catch (IllegalArgumentException ioe) {

    }

    try {
      trf.writer.append(newKey("0009", "b", "cq1", "", 4), newValue("1"));
      assertFalse(true);
    } catch (IllegalArgumentException ioe) {

    }

    trf.closeWriter();

    trf.openReader();

    trf.iter.seek(new Range(), EMPTY_COL_FAMS, false);
    assertTrue(trf.iter.hasTop());
    assertEquals(newKey("0007", "a", "cq1", "", 4), trf.iter.getTopKey());
    assertEquals(newValue("1"), trf.iter.getTopValue());
    trf.iter.next();
    assertFalse(trf.iter.hasTop());

  }

  @Test
  public void test14() throws IOException {
    // test starting locality group after default locality group was started
    TestRFile trf = new TestRFile(conf);

    trf.openWriter(false);

    trf.writer.startDefaultLocalityGroup();
    try {
      trf.writer.startNewLocalityGroup("lg1", newColFamByteSequence("a", "b"));
      assertFalse(true);
    } catch (IllegalStateException ioe) {

    }

    try {
      trf.writer.startDefaultLocalityGroup();
      assertFalse(true);
    } catch (IllegalStateException ioe) {

    }

    trf.writer.close();
  }

  @Test
  public void test16() throws IOException {
    TestRFile trf = new TestRFile(conf);

    trf.openWriter(false);

    trf.writer.startNewLocalityGroup("lg1", newColFamByteSequence("a", "b"));

    trf.writer.append(newKey("0007", "a", "cq1", "", 4), newValue("1"));
    try {
      trf.writer.startNewLocalityGroup("lg1", newColFamByteSequence("b", "c"));
      assertFalse(true);
    } catch (IllegalArgumentException ioe) {

    }

    trf.closeWriter();
  }

  @Test
  public void test17() throws IOException {
    // add alot of the same keys to rfile that cover multiple blocks...
    // this should cause the keys in the index to be exactly the same...
    // ensure seeks work correctly

    TestRFile trf = new TestRFile(conf);

    trf.openWriter(false);

    trf.writer.startDefaultLocalityGroup();
    for (int i = 0; i < 2048; i++) {
      trf.writer.append(newKey("r0000", "cf1", "cq1", "", 1), newValue("" + i));
    }

    for (int i = 2048; i < 4096; i++) {
      trf.writer.append(newKey("r0001", "cf1", "cq1", "", 1), newValue("" + i));
    }

    trf.writer.close();

    trf.openReader();

    FileSKVIterator indexIter = trf.reader.getIndex();
    int count = 0;
    while (indexIter.hasTop()) {
      count++;
      indexIter.next();
    }

    assertTrue(count > 4);

    trf.iter.seek(new Range(newKey("r0000", "cf1", "cq1", "", 1), true, newKey("r0001", "cf1", "cq1", "", 1), false), EMPTY_COL_FAMS, false);

    for (int i = 0; i < 2048; i++) {
      assertTrue(trf.iter.hasTop());
      assertEquals(newKey("r0000", "cf1", "cq1", "", 1), trf.iter.getTopKey());
      assertEquals(newValue("" + i), trf.iter.getTopValue());
      trf.iter.next();
    }

    assertFalse(trf.iter.hasTop());

    trf.iter.seek(new Range(newKey("r0000", "cf1", "cq1", "", 1), false, newKey("r0001", "cf1", "cq1", "", 1), true), EMPTY_COL_FAMS, false);

    for (int i = 2048; i < 4096; i++) {
      assertTrue(trf.iter.hasTop());
      assertEquals(newKey("r0001", "cf1", "cq1", "", 1), trf.iter.getTopKey());
      assertEquals(newValue("" + i), trf.iter.getTopValue());
      trf.iter.next();
    }

    assertFalse(trf.iter.hasTop());

    trf.iter.seek(new Range(newKey("r0001", "cf1", "cq1", "", 1), true, newKey("r0001", "cf1", "cq1", "", 1), true), EMPTY_COL_FAMS, false);

    for (int i = 2048; i < 4096; i++) {
      assertTrue(trf.iter.hasTop());
      assertEquals(newKey("r0001", "cf1", "cq1", "", 1), trf.iter.getTopKey());
      assertEquals(newValue("" + i), trf.iter.getTopValue());
      trf.iter.next();
    }

    assertFalse(trf.iter.hasTop());

    trf.iter.seek(new Range(newKey("r0002", "cf1", "cq1", "", 1), true, newKey("r0002", "cf1", "cq1", "", 1), true), EMPTY_COL_FAMS, false);
    assertFalse(trf.iter.hasTop());

    trf.iter.seek(new Range((Key) null, null), EMPTY_COL_FAMS, false);

    for (int i = 0; i < 2048; i++) {
      assertTrue(trf.iter.hasTop());
      assertEquals(newKey("r0000", "cf1", "cq1", "", 1), trf.iter.getTopKey());
      assertEquals(newValue("" + i), trf.iter.getTopValue());
      trf.iter.next();
    }

    for (int i = 2048; i < 4096; i++) {
      assertTrue(trf.iter.hasTop());
      assertEquals(newKey("r0001", "cf1", "cq1", "", 1), trf.iter.getTopKey());
      assertEquals(newValue("" + i), trf.iter.getTopValue());
      trf.iter.next();
    }

    assertFalse(trf.iter.hasTop());

    trf.closeReader();
  }

  private String t18ncf(int i) {
    return String.format("cf%06d", i);
  }

  private Set<ByteSequence> t18newColFamByteSequence(int... colFams) {
    HashSet<ByteSequence> cfs = new HashSet<>();
    for (int i : colFams) {
      cfs.add(new ArrayByteSequence(t18ncf(i)));
    }

    return cfs;
  }

  private void t18Append(TestRFile trf, HashSet<ByteSequence> allCf, int i) throws IOException {
    String cf = t18ncf(i);
    trf.writer.append(newKey("r0000", cf, "cq1", "", 1), newValue("" + i));
    allCf.add(new ArrayByteSequence(cf));
  }

  private void t18Verify(Set<ByteSequence> cfs, SortedKeyValueIterator<Key,Value> iter, Reader reader, HashSet<ByteSequence> allCf, int eialg, int eealg)
      throws IOException {

    HashSet<ByteSequence> colFamsSeen = new HashSet<>();

    iter.seek(new Range(), cfs, true);
    assertEquals(eialg, reader.getNumLocalityGroupsSeeked());

    while (iter.hasTop()) {
      colFamsSeen.add(iter.getTopKey().getColumnFamilyData());
      iter.next();
    }

    HashSet<ByteSequence> expected = new HashSet<>(allCf);
    expected.retainAll(cfs);
    assertEquals(expected, colFamsSeen);

    iter.seek(new Range(), cfs, false);
    assertEquals(eealg, reader.getNumLocalityGroupsSeeked());

    colFamsSeen.clear();
    while (iter.hasTop()) {
      colFamsSeen.add(iter.getTopKey().getColumnFamilyData());
      iter.next();
    }

    HashSet<ByteSequence> nonExcluded = new HashSet<>(allCf);
    nonExcluded.removeAll(cfs);
    assertEquals(nonExcluded, colFamsSeen);
  }

  @Test
  public void test18() throws IOException {
    // test writing more column families to default LG than it will track

    TestRFile trf = new TestRFile(conf);

    trf.openWriter(false);

    HashSet<ByteSequence> allCf = new HashSet<>();

    trf.writer.startNewLocalityGroup("lg1", t18newColFamByteSequence(0));
    for (int i = 0; i < 1; i++)
      t18Append(trf, allCf, i);

    trf.writer.startNewLocalityGroup("lg2", t18newColFamByteSequence(1, 2));
    for (int i = 1; i < 3; i++)
      t18Append(trf, allCf, i);

    trf.writer.startNewLocalityGroup("lg3", t18newColFamByteSequence(3, 4, 5));
    for (int i = 3; i < 6; i++)
      t18Append(trf, allCf, i);

    trf.writer.startDefaultLocalityGroup();

    int max = 6 + RFile.Writer.MAX_CF_IN_DLG + 100;
    for (int i = 6; i < max; i++)
      t18Append(trf, allCf, i);

    trf.closeWriter();

    trf.openReader();

    t18Verify(t18newColFamByteSequence(0), trf.iter, trf.reader, allCf, 1, 3);
    for (int i = 1; i < 10; i++)
      t18Verify(t18newColFamByteSequence(i), trf.iter, trf.reader, allCf, 1, 4);

    t18Verify(t18newColFamByteSequence(max + 1), trf.iter, trf.reader, allCf, 1, 4);

    t18Verify(t18newColFamByteSequence(1, 2, 3, 4), trf.iter, trf.reader, allCf, 2, 3);
    t18Verify(t18newColFamByteSequence(1, 2, 3, 4, 5), trf.iter, trf.reader, allCf, 2, 2);

    t18Verify(t18newColFamByteSequence(0, 1, 2, 3, 4), trf.iter, trf.reader, allCf, 3, 2);
    t18Verify(t18newColFamByteSequence(0, 1, 2, 3, 4, 5), trf.iter, trf.reader, allCf, 3, 1);
    t18Verify(t18newColFamByteSequence(0, 1, 2, 3, 4, 5, 6), trf.iter, trf.reader, allCf, 4, 1);

    t18Verify(t18newColFamByteSequence(0, 1), trf.iter, trf.reader, allCf, 2, 3);
    t18Verify(t18newColFamByteSequence(2, 3), trf.iter, trf.reader, allCf, 2, 4);
    t18Verify(t18newColFamByteSequence(5, 6), trf.iter, trf.reader, allCf, 2, 4);

    trf.closeReader();
  }

  @Test
  public void test19() throws IOException {
    // test RFile metastore
    TestRFile trf = new TestRFile(conf);

    trf.openWriter(false);

    trf.openWriter(false);
    trf.writer.startNewLocalityGroup("lg1", newColFamByteSequence("cf1", "cf2"));
    trf.writer.append(newKey("0000", "cf1", "doe,john", "", 4), newValue("1123 West Left st"));
    trf.writer.append(newKey("0002", "cf2", "doe,jane", "", 5), newValue("1124 East Right st"));
    trf.writer.startNewLocalityGroup("lg2", newColFamByteSequence("cf3", "cf4"));

    DataOutputStream dos = trf.writer.createMetaStore("count");

    dos.writeInt(2);
    dos.writeUTF("data1");
    dos.writeInt(1);
    dos.writeUTF("data2");
    dos.writeInt(1);

    dos.close();

    trf.closeWriter();

    trf.openReader();

    trf.iter.seek(new Range(), EMPTY_COL_FAMS, false);

    assertTrue(trf.iter.hasTop());
    assertTrue(trf.iter.getTopKey().equals(newKey("0000", "cf1", "doe,john", "", 4)));
    assertEquals(newValue("1123 West Left st"), trf.iter.getTopValue());
    trf.iter.next();

    DataInputStream in = trf.reader.getMetaStore("count");

    assertEquals(2, in.readInt());
    assertEquals("data1", in.readUTF());
    assertEquals(1, in.readInt());
    assertEquals("data2", in.readUTF());
    assertEquals(1, in.readInt());

    in.close();

    assertTrue(trf.iter.hasTop());
    assertTrue(trf.iter.getTopKey().equals(newKey("0002", "cf2", "doe,jane", "", 5)));
    assertEquals(newValue("1124 East Right st"), trf.iter.getTopValue());
    trf.iter.next();
    assertFalse(trf.iter.hasTop());

    trf.closeReader();
  }

  @Test
  public void testReseekUnconsumed() throws Exception {
    TestRFile trf = new TestRFile(conf);

    trf.openWriter();

    for (int i = 0; i < 2500; i++) {
      trf.writer.append(newKey(formatString("r_", i), "cf1", "cq1", "L1", 42), newValue("foo" + i));
    }

    trf.closeWriter();
    trf.openReader();

    Set<ByteSequence> cfs = Collections.emptySet();

    Random rand = new Random();

    for (int count = 0; count < 100; count++) {

      int start = rand.nextInt(2300);
      Range range = new Range(newKey(formatString("r_", start), "cf1", "cq1", "L1", 42), newKey(formatString("r_", start + 100), "cf1", "cq1", "L1", 42));

      trf.reader.seek(range, cfs, false);

      int numToScan = rand.nextInt(100);

      for (int j = 0; j < numToScan; j++) {
        assertTrue(trf.reader.hasTop());
        assertEquals(newKey(formatString("r_", start + j), "cf1", "cq1", "L1", 42), trf.reader.getTopKey());
        trf.reader.next();
      }

      assertTrue(trf.reader.hasTop());
      assertEquals(newKey(formatString("r_", start + numToScan), "cf1", "cq1", "L1", 42), trf.reader.getTopKey());

      // seek a little forward from the last range and read a few keys within the unconsumed portion of the last range

      int start2 = start + numToScan + rand.nextInt(3);
      int end2 = start2 + rand.nextInt(3);

      range = new Range(newKey(formatString("r_", start2), "cf1", "cq1", "L1", 42), newKey(formatString("r_", end2), "cf1", "cq1", "L1", 42));
      trf.reader.seek(range, cfs, false);

      for (int j = start2; j <= end2; j++) {
        assertTrue(trf.reader.hasTop());
        assertEquals(newKey(formatString("r_", j), "cf1", "cq1", "L1", 42), trf.reader.getTopKey());
        trf.reader.next();
      }

      assertFalse(trf.reader.hasTop());

    }

    trf.closeReader();
  }

  @Test(expected = NullPointerException.class)
  public void testMissingUnreleasedVersions() throws Exception {
    runVersionTest(5);
  }

  @Test
  public void testOldVersions() throws Exception {
    runVersionTest(3);
    runVersionTest(4);
    runVersionTest(6);
    runVersionTest(7);
  }

  private void runVersionTest(int version) throws IOException {
    InputStream in = this.getClass().getClassLoader().getResourceAsStream("org/apache/accumulo/core/file/rfile/ver_" + version + ".rf");
    ByteArrayOutputStream baos = new ByteArrayOutputStream();
    byte buf[] = new byte[1024];
    int read;
    while ((read = in.read(buf)) > 0)
      baos.write(buf, 0, read);

    byte data[] = baos.toByteArray();
    SeekableByteArrayInputStream bais = new SeekableByteArrayInputStream(data);
    FSDataInputStream in2 = new FSDataInputStream(bais);
    AccumuloConfiguration aconf = AccumuloConfiguration.getDefaultConfiguration();
    CachableBlockFile.Reader _cbr = new CachableBlockFile.Reader(in2, data.length, CachedConfiguration.getInstance(), aconf);
    Reader reader = new RFile.Reader(_cbr);
    checkIndex(reader);

    ColumnFamilySkippingIterator iter = new ColumnFamilySkippingIterator(reader);

    for (int start : new int[] {0, 10, 100, 998}) {
      for (int cf = 1; cf <= 4; cf++) {
        if (start == 0)
          iter.seek(new Range(), newColFamByteSequence(formatString("cf_", cf)), true);
        else
          iter.seek(new Range(formatString("r_", start), null), newColFamByteSequence(formatString("cf_", cf)), true);

        for (int i = start; i < 1000; i++) {
          assertTrue(iter.hasTop());
          assertEquals(newKey(formatString("r_", i), formatString("cf_", cf), formatString("cq_", 0), "", 1000 - i), iter.getTopKey());
          assertEquals(newValue(i + ""), iter.getTopValue());
          iter.next();
        }

        assertFalse(iter.hasTop());
      }

      if (start == 0)
        iter.seek(new Range(), newColFamByteSequence(), false);
      else
        iter.seek(new Range(formatString("r_", start), null), newColFamByteSequence(), false);

      for (int i = start; i < 1000; i++) {
        for (int cf = 1; cf <= 4; cf++) {
          assertTrue(iter.hasTop());
          assertEquals(newKey(formatString("r_", i), formatString("cf_", cf), formatString("cq_", 0), "", 1000 - i), iter.getTopKey());
          assertEquals(newValue(i + ""), iter.getTopValue());
          iter.next();
        }
      }

      assertFalse(iter.hasTop());
    }

    reader.close();
  }

  private AccumuloConfiguration setAndGetAccumuloConfig(String cryptoConfSetting) {
    ConfigurationCopy result = new ConfigurationCopy(AccumuloConfiguration.getDefaultConfiguration());
    Configuration conf = new Configuration(false);
    conf.addResource(cryptoConfSetting);
    for (Entry<String,String> e : conf) {
      result.set(e.getKey(), e.getValue());
    }
    return result;
  }

  @Test
  public void testEncRFile1() throws Exception {
    conf = setAndGetAccumuloConfig(CryptoTest.CRYPTO_ON_CONF);
    test1();
    conf = null;
  }

  @Test
  public void testEncRFile2() throws Exception {
    conf = setAndGetAccumuloConfig(CryptoTest.CRYPTO_ON_CONF);
    test2();
    conf = null;
  }

  @Test
  public void testEncRFile3() throws Exception {
    conf = setAndGetAccumuloConfig(CryptoTest.CRYPTO_ON_CONF);
    test3();
    conf = null;
  }

  @Test
  public void testEncRFile4() throws Exception {
    conf = setAndGetAccumuloConfig(CryptoTest.CRYPTO_ON_CONF);
    test4();
    conf = null;
  }

  @Test
  public void testEncRFile5() throws Exception {
    conf = setAndGetAccumuloConfig(CryptoTest.CRYPTO_ON_CONF);
    test5();
    conf = null;
  }

  @Test
  public void testEncRFile6() throws Exception {
    conf = setAndGetAccumuloConfig(CryptoTest.CRYPTO_ON_CONF);
    test6();
    conf = null;
  }

  @Test
  public void testEncRFile7() throws Exception {
    conf = setAndGetAccumuloConfig(CryptoTest.CRYPTO_ON_CONF);
    test7();
    conf = null;
  }

  @Test
  public void testEncRFile8() throws Exception {
    conf = setAndGetAccumuloConfig(CryptoTest.CRYPTO_ON_CONF);
    test8();
    conf = null;
  }

  @Test
  public void testEncRFile9() throws Exception {
    conf = setAndGetAccumuloConfig(CryptoTest.CRYPTO_ON_CONF);
    test9();
    conf = null;
  }

  @Test
  public void testEncRFile10() throws Exception {
    conf = setAndGetAccumuloConfig(CryptoTest.CRYPTO_ON_CONF);
    test10();
    conf = null;
  }

  @Test
  public void testEncRFile11() throws Exception {
    conf = setAndGetAccumuloConfig(CryptoTest.CRYPTO_ON_CONF);
    test11();
    conf = null;
  }

  @Test
  public void testEncRFile12() throws Exception {
    test12();
    conf = null;
  }

  @Test
  public void testEncRFile13() throws Exception {
    conf = setAndGetAccumuloConfig(CryptoTest.CRYPTO_ON_CONF);
    test13();
    conf = null;
  }

  @Test
  public void testEncRFile14() throws Exception {
    conf = setAndGetAccumuloConfig(CryptoTest.CRYPTO_ON_CONF);
    test14();
    conf = null;
  }

  @Test
  public void testEncRFile16() throws Exception {
    conf = setAndGetAccumuloConfig(CryptoTest.CRYPTO_ON_CONF);
    test16();
  }

  @Test
  public void testEncRFile17() throws Exception {
    conf = setAndGetAccumuloConfig(CryptoTest.CRYPTO_ON_CONF);
    test17();
  }

  @Test
  public void testEncRFile18() throws Exception {
    conf = setAndGetAccumuloConfig(CryptoTest.CRYPTO_ON_CONF);
    test18();
    conf = null;
  }

  @Test
  public void testEncRFile19() throws Exception {
    conf = setAndGetAccumuloConfig(CryptoTest.CRYPTO_ON_CONF);
    test19();
    conf = null;
  }

  @Test
  public void testEncryptedRFiles() throws Exception {
    conf = setAndGetAccumuloConfig(CryptoTest.CRYPTO_ON_CONF);
    test1();
    test2();
    test3();
    test4();
    test5();
    test6();
    test7();
    test8();
    conf = null;
  }

  private Key nk(int r, int c) {
    String row = String.format("r%06d", r);
    switch (c) {
      case 0:
        return new Key(row, "user", "addr");
      case 1:
        return new Key(row, "user", "name");
      default:
        throw new IllegalArgumentException();
    }
  }

  private Value nv(int r, int c) {
    switch (c) {
      case 0:
        return new Value(("123" + r + " west st").getBytes());
      case 1:
        return new Value(("bob" + r).getBytes());
      default:
        throw new IllegalArgumentException();
    }
  }

  private static void hash(Hasher hasher, Key key, Value val) {
    hasher.putBytes(key.getRowData().toArray());
    hasher.putBytes(key.getColumnFamilyData().toArray());
    hasher.putBytes(key.getColumnQualifierData().toArray());
    hasher.putBytes(key.getColumnVisibilityData().toArray());
    hasher.putLong(key.getTimestamp());
    hasher.putBoolean(key.isDeleted());
    hasher.putBytes(val.get());
  }

  private static void add(TestRFile trf, Key key, Value val, Hasher dataHasher, List<Entry<Key,Value>> sample, Sampler sampler) throws IOException {
    if (sampler.accept(key)) {
      sample.add(new AbstractMap.SimpleImmutableEntry<>(key, val));
    }

    hash(dataHasher, key, val);

    trf.writer.append(key, val);
  }

  private List<Entry<Key,Value>> toList(SortedKeyValueIterator<Key,Value> sample) throws IOException {
    ArrayList<Entry<Key,Value>> ret = new ArrayList<>();

    while (sample.hasTop()) {
      ret.add(new AbstractMap.SimpleImmutableEntry<>(new Key(sample.getTopKey()), new Value(sample.getTopValue())));
      sample.next();
    }

    return ret;
  }

  private void checkSample(SortedKeyValueIterator<Key,Value> sample, List<Entry<Key,Value>> sampleData) throws IOException {
    checkSample(sample, sampleData, EMPTY_COL_FAMS, false);
  }

  private void checkSample(SortedKeyValueIterator<Key,Value> sample, List<Entry<Key,Value>> sampleData, Collection<ByteSequence> columnFamilies,
      boolean inclusive) throws IOException {

    sample.seek(new Range(), columnFamilies, inclusive);
    Assert.assertEquals(sampleData, toList(sample));

    Random rand = new Random();
    long seed = rand.nextLong();
    rand = new Random(seed);

    // randomly seek sample iterator and verify
    for (int i = 0; i < 33; i++) {
      Key startKey = null;
      boolean startInclusive = false;
      int startIndex = 0;

      Key endKey = null;
      boolean endInclusive = false;
      int endIndex = sampleData.size();

      if (rand.nextBoolean()) {
        startIndex = rand.nextInt(sampleData.size());
        startKey = sampleData.get(startIndex).getKey();
        startInclusive = rand.nextBoolean();
        if (!startInclusive) {
          startIndex++;
        }
      }

      if (startIndex < endIndex && rand.nextBoolean()) {
        endIndex -= rand.nextInt(endIndex - startIndex);
        endKey = sampleData.get(endIndex - 1).getKey();
        endInclusive = rand.nextBoolean();
        if (!endInclusive) {
          endIndex--;
        }
      } else if (startIndex == endIndex) {
        endInclusive = rand.nextBoolean();
      }

      sample.seek(new Range(startKey, startInclusive, endKey, endInclusive), columnFamilies, inclusive);
      Assert.assertEquals("seed: " + seed, sampleData.subList(startIndex, endIndex), toList(sample));
    }
  }

  @Test
  public void testSample() throws IOException {

    int num = 10000;

    for (int sampleBufferSize : new int[] {1 << 10, 1 << 20}) {
      // force sample buffer to flush for smaller data
      RFile.setSampleBufferSize(sampleBufferSize);

      for (int modulus : new int[] {19, 103, 1019}) {
        Hasher dataHasher = Hashing.md5().newHasher();
        List<Entry<Key,Value>> sampleData = new ArrayList<>();

        ConfigurationCopy sampleConf = new ConfigurationCopy(conf == null ? AccumuloConfiguration.getDefaultConfiguration() : conf);
        sampleConf.set(Property.TABLE_SAMPLER, RowSampler.class.getName());
        sampleConf.set(Property.TABLE_SAMPLER_OPTS + "hasher", "murmur3_32");
        sampleConf.set(Property.TABLE_SAMPLER_OPTS + "modulus", modulus + "");

        Sampler sampler = SamplerFactory.newSampler(SamplerConfigurationImpl.newSamplerConfig(sampleConf), sampleConf);

        TestRFile trf = new TestRFile(sampleConf);

        trf.openWriter();

        for (int i = 0; i < num; i++) {
          add(trf, nk(i, 0), nv(i, 0), dataHasher, sampleData, sampler);
          add(trf, nk(i, 1), nv(i, 1), dataHasher, sampleData, sampler);
        }

        HashCode expectedDataHash = dataHasher.hash();

        trf.closeWriter();

        trf.openReader();

        FileSKVIterator sample = trf.reader.getSample(SamplerConfigurationImpl.newSamplerConfig(sampleConf));

        checkSample(sample, sampleData);

        Assert.assertEquals(expectedDataHash, hash(trf.reader));

        SampleIE ie = new SampleIE(SamplerConfigurationImpl.newSamplerConfig(sampleConf).toSamplerConfiguration());

        for (int i = 0; i < 3; i++) {
          // test opening and closing deep copies a few times.
          trf.reader.closeDeepCopies();

          sample = trf.reader.getSample(SamplerConfigurationImpl.newSamplerConfig(sampleConf));
          SortedKeyValueIterator<Key,Value> sampleDC1 = sample.deepCopy(ie);
          SortedKeyValueIterator<Key,Value> sampleDC2 = sample.deepCopy(ie);
          SortedKeyValueIterator<Key,Value> sampleDC3 = trf.reader.deepCopy(ie);
          SortedKeyValueIterator<Key,Value> allDC1 = sampleDC1.deepCopy(new SampleIE(null));
          SortedKeyValueIterator<Key,Value> allDC2 = sample.deepCopy(new SampleIE(null));

          Assert.assertEquals(expectedDataHash, hash(allDC1));
          Assert.assertEquals(expectedDataHash, hash(allDC2));

          checkSample(sample, sampleData);
          checkSample(sampleDC1, sampleData);
          checkSample(sampleDC2, sampleData);
          checkSample(sampleDC3, sampleData);
        }

        trf.reader.closeDeepCopies();

        trf.closeReader();
      }
    }
  }

  private HashCode hash(SortedKeyValueIterator<Key,Value> iter) throws IOException {
    Hasher dataHasher = Hashing.md5().newHasher();
    iter.seek(new Range(), EMPTY_COL_FAMS, false);
    while (iter.hasTop()) {
      hash(dataHasher, iter.getTopKey(), iter.getTopValue());
      iter.next();
    }

    return dataHasher.hash();
  }

  @Test
  public void testSampleLG() throws IOException {

    int num = 5000;

    for (int sampleBufferSize : new int[] {1 << 10, 1 << 20}) {
      // force sample buffer to flush for smaller data
      RFile.setSampleBufferSize(sampleBufferSize);

      for (int modulus : new int[] {19, 103, 1019}) {
        List<Entry<Key,Value>> sampleDataLG1 = new ArrayList<>();
        List<Entry<Key,Value>> sampleDataLG2 = new ArrayList<>();

        ConfigurationCopy sampleConf = new ConfigurationCopy(conf == null ? AccumuloConfiguration.getDefaultConfiguration() : conf);
        sampleConf.set(Property.TABLE_SAMPLER, RowSampler.class.getName());
        sampleConf.set(Property.TABLE_SAMPLER_OPTS + "hasher", "murmur3_32");
        sampleConf.set(Property.TABLE_SAMPLER_OPTS + "modulus", modulus + "");

        Sampler sampler = SamplerFactory.newSampler(SamplerConfigurationImpl.newSamplerConfig(sampleConf), sampleConf);

        TestRFile trf = new TestRFile(sampleConf);

        trf.openWriter(false, 1000);

        trf.writer.startNewLocalityGroup("meta-lg", ncfs("metaA", "metaB"));
        for (int r = 0; r < num; r++) {
          String row = String.format("r%06d", r);
          Key k1 = new Key(row, "metaA", "q9", 7);
          Key k2 = new Key(row, "metaB", "q8", 7);
          Key k3 = new Key(row, "metaB", "qA", 7);

          Value v1 = new Value(("" + r).getBytes());
          Value v2 = new Value(("" + r * 93).getBytes());
          Value v3 = new Value(("" + r * 113).getBytes());

          if (sampler.accept(k1)) {
            sampleDataLG1.add(new AbstractMap.SimpleImmutableEntry<>(k1, v1));
            sampleDataLG1.add(new AbstractMap.SimpleImmutableEntry<>(k2, v2));
            sampleDataLG1.add(new AbstractMap.SimpleImmutableEntry<>(k3, v3));
          }

          trf.writer.append(k1, v1);
          trf.writer.append(k2, v2);
          trf.writer.append(k3, v3);
        }

        trf.writer.startDefaultLocalityGroup();

        for (int r = 0; r < num; r++) {
          String row = String.format("r%06d", r);
          Key k1 = new Key(row, "dataA", "q9", 7);

          Value v1 = new Value(("" + r).getBytes());

          if (sampler.accept(k1)) {
            sampleDataLG2.add(new AbstractMap.SimpleImmutableEntry<>(k1, v1));
          }

          trf.writer.append(k1, v1);
        }

        trf.closeWriter();

        Assert.assertTrue(sampleDataLG1.size() > 0);
        Assert.assertTrue(sampleDataLG2.size() > 0);

        trf.openReader(false);
        FileSKVIterator sample = trf.reader.getSample(SamplerConfigurationImpl.newSamplerConfig(sampleConf));

        checkSample(sample, sampleDataLG1, ncfs("metaA", "metaB"), true);
        checkSample(sample, sampleDataLG1, ncfs("metaA"), true);
        checkSample(sample, sampleDataLG1, ncfs("metaB"), true);
        checkSample(sample, sampleDataLG1, ncfs("dataA"), false);

        checkSample(sample, sampleDataLG2, ncfs("metaA", "metaB"), false);
        checkSample(sample, sampleDataLG2, ncfs("dataA"), true);

        ArrayList<Entry<Key,Value>> allSampleData = new ArrayList<>();
        allSampleData.addAll(sampleDataLG1);
        allSampleData.addAll(sampleDataLG2);

        Collections.sort(allSampleData, new Comparator<Entry<Key,Value>>() {
          @Override
          public int compare(Entry<Key,Value> o1, Entry<Key,Value> o2) {
            return o1.getKey().compareTo(o2.getKey());
          }
        });

        checkSample(sample, allSampleData, ncfs("dataA", "metaA"), true);
        checkSample(sample, allSampleData, EMPTY_COL_FAMS, false);

        trf.closeReader();
      }
    }
  }

  @Test
  public void testEncSample() throws IOException {
    conf = setAndGetAccumuloConfig(CryptoTest.CRYPTO_ON_CONF);
    testSample();
    testSampleLG();
    conf = null;
  }

  @Test
  public void testBigKeys() throws IOException {
    // this test ensures that big keys do not end up index
    ArrayList<Key> keys = new ArrayList<>();

    for (int i = 0; i < 1000; i++) {
      String row = String.format("r%06d", i);
      keys.add(new Key(row, "cf1", "cq1", 42));
    }

    // add a few keys with long rows
    for (int i = 0; i < 1000; i += 100) {
      String row = String.format("r%06d", i);
      char ca[] = new char[1000];
      Arrays.fill(ca, 'b');
      row = row + new String(ca);
      keys.add(new Key(row, "cf1", "cq1", 42));
    }

    Collections.sort(keys);

    TestRFile trf = new TestRFile(conf);

    trf.openWriter();

    for (Key k : keys) {
      trf.writer.append(k, new Value((k.hashCode() + "").getBytes()));
    }

    trf.writer.close();

    trf.openReader();

    FileSKVIterator iiter = trf.reader.getIndex();
    while (iiter.hasTop()) {
      Key k = iiter.getTopKey();
      Assert.assertTrue(k + " " + k.getSize() + " >= 20", k.getSize() < 20);
      iiter.next();
    }

    Collections.shuffle(keys);

    for (Key key : keys) {
      trf.reader.seek(new Range(key, null), EMPTY_COL_FAMS, false);
      Assert.assertTrue(trf.reader.hasTop());
      Assert.assertEquals(key, trf.reader.getTopKey());
      Assert.assertEquals(new Value((key.hashCode() + "").getBytes()), trf.reader.getTopValue());
    }
  }

  @Test
  public void testCryptoDoesntLeakSensitive() throws IOException {
    conf = setAndGetAccumuloConfig(CryptoTest.CRYPTO_ON_CONF);
    // test an empty file

    TestRFile trf = new TestRFile(conf);

    trf.openWriter();
    trf.closeWriter();

    byte[] rfBytes = trf.baos.toByteArray();

    // If we get here, we have encrypted bytes
    for (Property prop : Property.values()) {
      if (prop.isSensitive()) {
        byte[] toCheck = prop.getKey().getBytes();
        assertEquals(-1, Bytes.indexOf(rfBytes, toCheck));
      }
    }
  }

  @Test
  public void testRootTabletEncryption() throws Exception {

    // This tests that the normal set of operations used to populate a root tablet
    conf = setAndGetAccumuloConfig(CryptoTest.CRYPTO_ON_CONF);

    // populate the root tablet with info about the default tablet
    // the root tablet contains the key extent and locations of all the
    // metadata tablets
    // String initRootTabFile = ServerConstants.getMetadataTableDir() + "/root_tablet/00000_00000."
    // + FileOperations.getNewFileExtension(AccumuloConfiguration.getDefaultConfiguration());
    // FileSKVWriter mfw = FileOperations.getInstance().openWriter(initRootTabFile, fs, conf, AccumuloConfiguration.getDefaultConfiguration());

    TestRFile testRfile = new TestRFile(conf);
    testRfile.openWriter();

    RFile.Writer mfw = testRfile.writer;

    // mfw.startDefaultLocalityGroup();

    // mfw.startDefaultLocalityGroup();

    Text tableExtent = new Text(KeyExtent.getMetadataEntry(MetadataTable.ID, MetadataSchema.TabletsSection.getRange().getEndKey().getRow()));

    // table tablet's directory
    Key tableDirKey = new Key(tableExtent, TabletsSection.ServerColumnFamily.DIRECTORY_COLUMN.getColumnFamily(),
        TabletsSection.ServerColumnFamily.DIRECTORY_COLUMN.getColumnQualifier(), 0);
    mfw.append(tableDirKey, new Value(/* TABLE_TABLETS_TABLET_DIR */"/table_info".getBytes()));

    // table tablet time
    Key tableTimeKey = new Key(tableExtent, TabletsSection.ServerColumnFamily.TIME_COLUMN.getColumnFamily(),
        TabletsSection.ServerColumnFamily.TIME_COLUMN.getColumnQualifier(), 0);
    mfw.append(tableTimeKey, new Value((/* TabletTime.LOGICAL_TIME_ID */'L' + "0").getBytes()));

    // table tablet's prevrow
    Key tablePrevRowKey = new Key(tableExtent, TabletsSection.TabletColumnFamily.PREV_ROW_COLUMN.getColumnFamily(),
        TabletsSection.TabletColumnFamily.PREV_ROW_COLUMN.getColumnQualifier(), 0);
    mfw.append(tablePrevRowKey, KeyExtent.encodePrevEndRow(null));

    // ----------] default tablet info
    Text defaultExtent = new Text(KeyExtent.getMetadataEntry(MetadataTable.ID, null));

    // default's directory
    Key defaultDirKey = new Key(defaultExtent, TabletsSection.ServerColumnFamily.DIRECTORY_COLUMN.getColumnFamily(),
        TabletsSection.ServerColumnFamily.DIRECTORY_COLUMN.getColumnQualifier(), 0);
    mfw.append(defaultDirKey, new Value(Constants.DEFAULT_TABLET_LOCATION.getBytes()));

    // default's time
    Key defaultTimeKey = new Key(defaultExtent, TabletsSection.ServerColumnFamily.TIME_COLUMN.getColumnFamily(),
        TabletsSection.ServerColumnFamily.TIME_COLUMN.getColumnQualifier(), 0);
    mfw.append(defaultTimeKey, new Value((/* TabletTime.LOGICAL_TIME_ID */'L' + "0").getBytes()));

    // default's prevrow
    Key defaultPrevRowKey = new Key(defaultExtent, TabletsSection.TabletColumnFamily.PREV_ROW_COLUMN.getColumnFamily(),
        TabletsSection.TabletColumnFamily.PREV_ROW_COLUMN.getColumnQualifier(), 0);
    mfw.append(defaultPrevRowKey, KeyExtent.encodePrevEndRow(MetadataSchema.TabletsSection.getRange().getEndKey().getRow()));

    testRfile.closeWriter();

    if (true) {
      FileOutputStream fileOutputStream = new FileOutputStream(tempFolder.newFile("testEncryptedRootFile.rf"));
      fileOutputStream.write(testRfile.baos.toByteArray());
      fileOutputStream.flush();
      fileOutputStream.close();
    }

    testRfile.openReader();
    testRfile.iter.seek(new Range((Key) null, null), EMPTY_COL_FAMS, false);
    assertTrue(testRfile.iter.hasTop());

    assertTrue(testRfile.reader.getLastKey() != null);

    testRfile.closeReader();

    conf = null;
  }
}<|MERGE_RESOLUTION|>--- conflicted
+++ resolved
@@ -387,15 +387,9 @@
               expectedKeys.add(k);
               expectedValues.add(v);
 
-<<<<<<< HEAD
-              k = nk(rowS, cfS, cqS, cvS, ts);
+              k = newKey(rowS, cfS, cqS, cvS, ts);
               Assert.assertEquals(27, k.getSize());
-              v = nv("" + val);
-=======
-              k = newKey(rowS, cfS, cqS, cvS, ts);
-              assertEquals(27, k.getSize());
               v = newValue("" + val);
->>>>>>> a4a45398
               trf.writer.append(k, v);
               expectedKeys.add(k);
               expectedValues.add(v);
@@ -652,8 +646,7 @@
     trf.openReader();
 
     // test that has top returns false when end of range reached
-    trf.iter.seek(new Range(newKey(formatString("r_", 3), "cf1", "cq1", "L1", 55), true, newKey(formatString("r_", 4), "cf1", "cq1", "L1", 55), false),
-        EMPTY_COL_FAMS, false);
+    trf.iter.seek(new Range(newKey(formatString("r_", 3), "cf1", "cq1", "L1", 55), true, newKey(formatString("r_", 4), "cf1", "cq1", "L1", 55), false), EMPTY_COL_FAMS, false);
     assertTrue(trf.iter.hasTop());
     assertTrue(trf.iter.getTopKey().equals(newKey(formatString("r_", 3), "cf1", "cq1", "L1", 55)));
     assertEquals(newValue("foo" + 3), trf.iter.getTopValue());
@@ -661,23 +654,19 @@
     assertFalse(trf.iter.hasTop());
 
     // test seeking to a range that is between two keys, should not return anything
-    trf.iter.seek(new Range(newKey(formatString("r_", 4) + "a", "cf1", "cq1", "L1", 55), true, newKey(formatString("r_", 4) + "b", "cf1", "cq1", "L1", 55),
-        true), EMPTY_COL_FAMS, false);
+    trf.iter.seek(new Range(newKey(formatString("r_", 4) + "a", "cf1", "cq1", "L1", 55), true, newKey(formatString("r_", 4) + "b", "cf1", "cq1", "L1", 55), true), EMPTY_COL_FAMS, false);
     assertFalse(trf.iter.hasTop());
 
     // test seeking to another range after the previously seeked range, that is between the same two keys in the file
     // as the previously seeked range.... this test an optimization on RFile
-    trf.iter.seek(new Range(newKey(formatString("r_", 4) + "c", "cf1", "cq1", "L1", 55), true, newKey(formatString("r_", 4) + "d", "cf1", "cq1", "L1", 55),
-        true), EMPTY_COL_FAMS, false);
-    assertFalse(trf.iter.hasTop());
-
-    trf.iter.seek(new Range(newKey(formatString("r_", 4) + "e", "cf1", "cq1", "L1", 55), true, newKey(formatString("r_", 4) + "f", "cf1", "cq1", "L1", 55),
-        true), EMPTY_COL_FAMS, false);
+    trf.iter.seek(new Range(newKey(formatString("r_", 4) + "c", "cf1", "cq1", "L1", 55), true, newKey(formatString("r_", 4) + "d", "cf1", "cq1", "L1", 55), true), EMPTY_COL_FAMS, false);
+    assertFalse(trf.iter.hasTop());
+
+    trf.iter.seek(new Range(newKey(formatString("r_", 4) + "e", "cf1", "cq1", "L1", 55), true, newKey(formatString("r_", 4) + "f", "cf1", "cq1", "L1", 55), true), EMPTY_COL_FAMS, false);
     assertFalse(trf.iter.hasTop());
 
     // now ensure we can seek somewhere, that triggering the optimization does not cause any problems
-    trf.iter.seek(new Range(newKey(formatString("r_", 5), "cf1", "cq1", "L1", 55), true, newKey(formatString("r_", 6), "cf1", "cq1", "L1", 55), false),
-        EMPTY_COL_FAMS, false);
+    trf.iter.seek(new Range(newKey(formatString("r_", 5), "cf1", "cq1", "L1", 55), true, newKey(formatString("r_", 6), "cf1", "cq1", "L1", 55), false), EMPTY_COL_FAMS, false);
     assertTrue(trf.iter.hasTop());
     assertTrue(trf.iter.getTopKey().equals(newKey(formatString("r_", 5), "cf1", "cq1", "L1", 55)));
     assertEquals(newValue("foo" + 5), trf.iter.getTopValue());
@@ -685,8 +674,7 @@
     assertFalse(trf.iter.hasTop());
 
     // test seeking to range that is before the beginning of the file
-    trf.iter.seek(new Range(newKey(formatString("r_", 0), "cf1", "cq1", "L1", 55), true, newKey(formatString("r_", 2), "cf1", "cq1", "L1", 55), false),
-        EMPTY_COL_FAMS, false);
+    trf.iter.seek(new Range(newKey(formatString("r_", 0), "cf1", "cq1", "L1", 55), true, newKey(formatString("r_", 2), "cf1", "cq1", "L1", 55), false), EMPTY_COL_FAMS, false);
     assertFalse(trf.iter.hasTop());
 
     assertEquals(newKey(formatString("r_", 49), "cf1", "cq1", "L1", 55), trf.reader.getLastKey());
@@ -801,7 +789,7 @@
     trf.closeReader();
   }
 
-  public static Set<ByteSequence> newColFamByteSequence(String... colFams) {
+  public static Set<ByteSequence> ncfs(String... colFams) {
     HashSet<ByteSequence> cfs = new HashSet<>();
 
     for (String cf : colFams) {
@@ -817,12 +805,12 @@
 
     trf.openWriter(false);
 
-    trf.writer.startNewLocalityGroup("lg1", newColFamByteSequence("cf1", "cf2"));
+    trf.writer.startNewLocalityGroup("lg1", ncfs("cf1", "cf2"));
 
     trf.writer.append(newKey("0000", "cf1", "doe,john", "", 4), newValue("1123 West Left st"));
     trf.writer.append(newKey("0002", "cf2", "doe,jane", "", 5), newValue("1124 East Right st"));
 
-    trf.writer.startNewLocalityGroup("lg2", newColFamByteSequence("cf3", "cf4"));
+    trf.writer.startNewLocalityGroup("lg2", ncfs("cf3", "cf4"));
 
     trf.writer.append(newKey("0001", "cf3", "buck,john", "", 4), newValue("90 Slum st"));
     trf.writer.append(newKey("0003", "cf4", "buck,jane", "", 5), newValue("09 Slum st"));
@@ -833,7 +821,7 @@
 
     // scan first loc group
     Range r = new Range(newKey("0000", "cf1", "doe,john", "", 4), true, newKey("0003", "cf4", "buck,jane", "", 5), true);
-    trf.iter.seek(r, newColFamByteSequence("cf1", "cf2"), true);
+    trf.iter.seek(r, ncfs("cf1", "cf2"), true);
     assertEquals(1, trf.reader.getNumLocalityGroupsSeeked());
 
     assertTrue(trf.iter.hasTop());
@@ -848,7 +836,7 @@
 
     // scan second loc group
     r = new Range(newKey("0000", "cf1", "doe,john", "", 4), true, newKey("0003", "cf4", "buck,jane", "", 5), true);
-    trf.iter.seek(r, newColFamByteSequence("cf3", "cf4"), true);
+    trf.iter.seek(r, ncfs("cf3", "cf4"), true);
     assertEquals(1, trf.reader.getNumLocalityGroupsSeeked());
 
     assertTrue(trf.iter.hasTop());
@@ -886,13 +874,13 @@
 
     // scan no loc groups
     r = new Range(newKey("0000", "cf1", "doe,john", "", 4), true, newKey("0003", "cf4", "buck,jane", "", 5), true);
-    trf.iter.seek(r, newColFamByteSequence("saint", "dogooder"), true);
+    trf.iter.seek(r, ncfs("saint", "dogooder"), true);
     assertEquals(0, trf.reader.getNumLocalityGroupsSeeked());
     assertFalse(trf.iter.hasTop());
 
     // scan a subset of second locality group
     r = new Range(newKey("0000", "cf1", "doe,john", "", 4), true, newKey("0003", "cf4", "buck,jane", "", 5), true);
-    trf.iter.seek(r, newColFamByteSequence("cf4"), true);
+    trf.iter.seek(r, ncfs("cf4"), true);
     assertEquals(1, trf.reader.getNumLocalityGroupsSeeked());
 
     assertTrue(trf.iter.hasTop());
@@ -903,7 +891,7 @@
 
     // scan a subset of second locality group
     r = new Range(newKey("0000", "cf1", "doe,john", "", 4), true, newKey("0003", "cf4", "buck,jane", "", 5), true);
-    trf.iter.seek(r, newColFamByteSequence("cf3"), true);
+    trf.iter.seek(r, ncfs("cf3"), true);
     assertEquals(1, trf.reader.getNumLocalityGroupsSeeked());
 
     assertTrue(trf.iter.hasTop());
@@ -914,7 +902,7 @@
 
     // scan subset of first loc group
     r = new Range(newKey("0000", "cf1", "doe,john", "", 4), true, newKey("0003", "cf4", "buck,jane", "", 5), true);
-    trf.iter.seek(r, newColFamByteSequence("cf1"), true);
+    trf.iter.seek(r, ncfs("cf1"), true);
     assertEquals(1, trf.reader.getNumLocalityGroupsSeeked());
 
     assertTrue(trf.iter.hasTop());
@@ -925,7 +913,7 @@
 
     // scan subset of first loc group
     r = new Range(newKey("0000", "cf1", "doe,john", "", 4), true, newKey("0003", "cf4", "buck,jane", "", 5), true);
-    trf.iter.seek(r, newColFamByteSequence("cf2"), true);
+    trf.iter.seek(r, ncfs("cf2"), true);
     assertEquals(1, trf.reader.getNumLocalityGroupsSeeked());
 
     assertTrue(trf.iter.hasTop());
@@ -936,7 +924,7 @@
 
     // scan subset of all loc groups
     r = new Range(newKey("0000", "cf1", "doe,john", "", 4), true, newKey("0003", "cf4", "buck,jane", "", 5), true);
-    trf.iter.seek(r, newColFamByteSequence("cf1", "cf4"), true);
+    trf.iter.seek(r, ncfs("cf1", "cf4"), true);
     assertEquals(2, trf.reader.getNumLocalityGroupsSeeked());
 
     assertTrue(trf.iter.hasTop());
@@ -960,8 +948,8 @@
     TestRFile trf = new TestRFile(conf);
 
     trf.openWriter(false);
-    trf.writer.startNewLocalityGroup("lg1", newColFamByteSequence("cf1", "cf2"));
-    trf.writer.startNewLocalityGroup("lg2", newColFamByteSequence("cf3", "cf4"));
+    trf.writer.startNewLocalityGroup("lg1", ncfs("cf1", "cf2"));
+    trf.writer.startNewLocalityGroup("lg2", ncfs("cf3", "cf4"));
     trf.writer.startDefaultLocalityGroup();
     trf.writer.close();
 
@@ -975,10 +963,10 @@
     trf = new TestRFile(conf);
 
     trf.openWriter(false);
-    trf.writer.startNewLocalityGroup("lg1", newColFamByteSequence("cf1", "cf2"));
+    trf.writer.startNewLocalityGroup("lg1", ncfs("cf1", "cf2"));
     trf.writer.append(newKey("0000", "cf1", "doe,john", "", 4), newValue("1123 West Left st"));
     trf.writer.append(newKey("0002", "cf2", "doe,jane", "", 5), newValue("1124 East Right st"));
-    trf.writer.startNewLocalityGroup("lg2", newColFamByteSequence("cf3", "cf4"));
+    trf.writer.startNewLocalityGroup("lg2", ncfs("cf3", "cf4"));
     trf.writer.startDefaultLocalityGroup();
     trf.writer.close();
 
@@ -1000,8 +988,8 @@
     trf = new TestRFile(conf);
 
     trf.openWriter(false);
-    trf.writer.startNewLocalityGroup("lg1", newColFamByteSequence("cf1", "cf2"));
-    trf.writer.startNewLocalityGroup("lg2", newColFamByteSequence("cf3", "cf4"));
+    trf.writer.startNewLocalityGroup("lg1", ncfs("cf1", "cf2"));
+    trf.writer.startNewLocalityGroup("lg2", ncfs("cf3", "cf4"));
     trf.writer.append(newKey("0001", "cf3", "buck,john", "", 4), newValue("90 Slum st"));
     trf.writer.append(newKey("0003", "cf4", "buck,jane", "", 5), newValue("09 Slum st"));
     trf.writer.startDefaultLocalityGroup();
@@ -1025,8 +1013,8 @@
     trf = new TestRFile(conf);
 
     trf.openWriter(false);
-    trf.writer.startNewLocalityGroup("lg1", newColFamByteSequence("cf1", "cf2"));
-    trf.writer.startNewLocalityGroup("lg2", newColFamByteSequence("cf3", "cf4"));
+    trf.writer.startNewLocalityGroup("lg1", ncfs("cf1", "cf2"));
+    trf.writer.startNewLocalityGroup("lg2", ncfs("cf3", "cf4"));
     trf.writer.startDefaultLocalityGroup();
     trf.writer.append(newKey("0007", "good citizen", "q,john", "", 4), newValue("70 Apple st"));
     trf.writer.append(newKey("0008", "model citizen", "q,jane", "", 5), newValue("81 Plum st"));
@@ -1050,10 +1038,10 @@
     trf = new TestRFile(conf);
 
     trf.openWriter(false);
-    trf.writer.startNewLocalityGroup("lg1", newColFamByteSequence("cf1", "cf2"));
+    trf.writer.startNewLocalityGroup("lg1", ncfs("cf1", "cf2"));
     trf.writer.append(newKey("0000", "cf1", "doe,john", "", 4), newValue("1123 West Left st"));
     trf.writer.append(newKey("0002", "cf2", "doe,jane", "", 5), newValue("1124 East Right st"));
-    trf.writer.startNewLocalityGroup("lg2", newColFamByteSequence("cf3", "cf4"));
+    trf.writer.startNewLocalityGroup("lg2", ncfs("cf3", "cf4"));
     trf.writer.startDefaultLocalityGroup();
     trf.writer.append(newKey("0007", "good citizen", "q,john", "", 4), newValue("70 Apple st"));
     trf.writer.append(newKey("0008", "model citizen", "q,jane", "", 5), newValue("81 Plum st"));
@@ -1089,12 +1077,12 @@
     TestRFile trf = new TestRFile(conf);
 
     trf.openWriter(false);
-    trf.writer.startNewLocalityGroup("lg1", newColFamByteSequence("3mod10"));
+    trf.writer.startNewLocalityGroup("lg1", ncfs("3mod10"));
     for (int i = 3; i < 1024; i += 10) {
       trf.writer.append(newKey(formatString("i", i), "3mod10", "", "", i + 2), newValue("" + i));
     }
 
-    trf.writer.startNewLocalityGroup("lg2", newColFamByteSequence("5mod10", "7mod10"));
+    trf.writer.startNewLocalityGroup("lg2", ncfs("5mod10", "7mod10"));
 
     for (int i = 5; i < 1024;) {
       trf.writer.append(newKey(formatString("i", i), "5mod10", "", "", i + 2), newValue("" + i));
@@ -1129,7 +1117,7 @@
 
     // try reading each of the 10 column families separately
     for (int m = 0; m < 10; m++) {
-      trf.iter.seek(new Range(new Key(), true, null, true), newColFamByteSequence(m + "mod10"), true);
+      trf.iter.seek(new Range(new Key(), true, null, true), ncfs(m + "mod10"), true);
       assertEquals(1, trf.reader.getNumLocalityGroupsSeeked());
       for (int i = m; i < 1024; i += 10) {
         assertTrue(trf.iter.hasTop());
@@ -1140,7 +1128,7 @@
       assertFalse(trf.iter.hasTop());
 
       // test excluding an individual column family
-      trf.iter.seek(new Range(new Key(), true, null, true), newColFamByteSequence(m + "mod10"), false);
+      trf.iter.seek(new Range(new Key(), true, null, true), ncfs(m + "mod10"), false);
       if (m == 3)
         assertEquals(2, trf.reader.getNumLocalityGroupsSeeked());
       else
@@ -1163,9 +1151,9 @@
 
     // try reading from cloned reader at the same time as parent reader
     for (int m = 0; m < 9; m++) {
-      trf.iter.seek(new Range(new Key(), true, null, true), newColFamByteSequence(m + "mod10"), true);
+      trf.iter.seek(new Range(new Key(), true, null, true), ncfs(m + "mod10"), true);
       assertEquals(1, trf.reader.getNumLocalityGroupsSeeked());
-      reader2.seek(new Range(new Key(), true, null, true), newColFamByteSequence((m + 1) + "mod10"), true);
+      reader2.seek(new Range(new Key(), true, null, true), ncfs((m + 1) + "mod10"), true);
       // assertEquals(1, reader2.getNumLocalityGroupsSeeked());
       for (int i = m; i < 1024; i += 10) {
         // System.out.println(m+","+i);
@@ -1195,7 +1183,7 @@
 
     trf.openWriter(false);
 
-    trf.writer.startNewLocalityGroup("lg1", newColFamByteSequence("a", "b"));
+    trf.writer.startNewLocalityGroup("lg1", ncfs("a", "b"));
 
     trf.writer.append(newKey("0007", "a", "cq1", "", 4), newValue("1"));
 
@@ -1228,7 +1216,7 @@
 
     trf.openWriter(false);
 
-    trf.writer.startNewLocalityGroup("lg1", newColFamByteSequence("a", "b"));
+    trf.writer.startNewLocalityGroup("lg1", ncfs("a", "b"));
 
     trf.writer.append(newKey("0007", "a", "cq1", "", 4), newValue("1"));
 
@@ -1270,7 +1258,7 @@
 
     trf.writer.startDefaultLocalityGroup();
     try {
-      trf.writer.startNewLocalityGroup("lg1", newColFamByteSequence("a", "b"));
+      trf.writer.startNewLocalityGroup("lg1", ncfs("a", "b"));
       assertFalse(true);
     } catch (IllegalStateException ioe) {
 
@@ -1292,11 +1280,11 @@
 
     trf.openWriter(false);
 
-    trf.writer.startNewLocalityGroup("lg1", newColFamByteSequence("a", "b"));
+    trf.writer.startNewLocalityGroup("lg1", ncfs("a", "b"));
 
     trf.writer.append(newKey("0007", "a", "cq1", "", 4), newValue("1"));
     try {
-      trf.writer.startNewLocalityGroup("lg1", newColFamByteSequence("b", "c"));
+      trf.writer.startNewLocalityGroup("lg1", ncfs("b", "c"));
       assertFalse(true);
     } catch (IllegalArgumentException ioe) {
 
@@ -1398,7 +1386,7 @@
     return String.format("cf%06d", i);
   }
 
-  private Set<ByteSequence> t18newColFamByteSequence(int... colFams) {
+  private Set<ByteSequence> t18ncfs(int... colFams) {
     HashSet<ByteSequence> cfs = new HashSet<>();
     for (int i : colFams) {
       cfs.add(new ArrayByteSequence(t18ncf(i)));
@@ -1454,15 +1442,15 @@
 
     HashSet<ByteSequence> allCf = new HashSet<>();
 
-    trf.writer.startNewLocalityGroup("lg1", t18newColFamByteSequence(0));
+    trf.writer.startNewLocalityGroup("lg1", t18ncfs(0));
     for (int i = 0; i < 1; i++)
       t18Append(trf, allCf, i);
 
-    trf.writer.startNewLocalityGroup("lg2", t18newColFamByteSequence(1, 2));
+    trf.writer.startNewLocalityGroup("lg2", t18ncfs(1, 2));
     for (int i = 1; i < 3; i++)
       t18Append(trf, allCf, i);
 
-    trf.writer.startNewLocalityGroup("lg3", t18newColFamByteSequence(3, 4, 5));
+    trf.writer.startNewLocalityGroup("lg3", t18ncfs(3, 4, 5));
     for (int i = 3; i < 6; i++)
       t18Append(trf, allCf, i);
 
@@ -1476,22 +1464,22 @@
 
     trf.openReader();
 
-    t18Verify(t18newColFamByteSequence(0), trf.iter, trf.reader, allCf, 1, 3);
+    t18Verify(t18ncfs(0), trf.iter, trf.reader, allCf, 1, 3);
     for (int i = 1; i < 10; i++)
-      t18Verify(t18newColFamByteSequence(i), trf.iter, trf.reader, allCf, 1, 4);
-
-    t18Verify(t18newColFamByteSequence(max + 1), trf.iter, trf.reader, allCf, 1, 4);
-
-    t18Verify(t18newColFamByteSequence(1, 2, 3, 4), trf.iter, trf.reader, allCf, 2, 3);
-    t18Verify(t18newColFamByteSequence(1, 2, 3, 4, 5), trf.iter, trf.reader, allCf, 2, 2);
-
-    t18Verify(t18newColFamByteSequence(0, 1, 2, 3, 4), trf.iter, trf.reader, allCf, 3, 2);
-    t18Verify(t18newColFamByteSequence(0, 1, 2, 3, 4, 5), trf.iter, trf.reader, allCf, 3, 1);
-    t18Verify(t18newColFamByteSequence(0, 1, 2, 3, 4, 5, 6), trf.iter, trf.reader, allCf, 4, 1);
-
-    t18Verify(t18newColFamByteSequence(0, 1), trf.iter, trf.reader, allCf, 2, 3);
-    t18Verify(t18newColFamByteSequence(2, 3), trf.iter, trf.reader, allCf, 2, 4);
-    t18Verify(t18newColFamByteSequence(5, 6), trf.iter, trf.reader, allCf, 2, 4);
+      t18Verify(t18ncfs(i), trf.iter, trf.reader, allCf, 1, 4);
+
+    t18Verify(t18ncfs(max + 1), trf.iter, trf.reader, allCf, 1, 4);
+
+    t18Verify(t18ncfs(1, 2, 3, 4), trf.iter, trf.reader, allCf, 2, 3);
+    t18Verify(t18ncfs(1, 2, 3, 4, 5), trf.iter, trf.reader, allCf, 2, 2);
+
+    t18Verify(t18ncfs(0, 1, 2, 3, 4), trf.iter, trf.reader, allCf, 3, 2);
+    t18Verify(t18ncfs(0, 1, 2, 3, 4, 5), trf.iter, trf.reader, allCf, 3, 1);
+    t18Verify(t18ncfs(0, 1, 2, 3, 4, 5, 6), trf.iter, trf.reader, allCf, 4, 1);
+
+    t18Verify(t18ncfs(0, 1), trf.iter, trf.reader, allCf, 2, 3);
+    t18Verify(t18ncfs(2, 3), trf.iter, trf.reader, allCf, 2, 4);
+    t18Verify(t18ncfs(5, 6), trf.iter, trf.reader, allCf, 2, 4);
 
     trf.closeReader();
   }
@@ -1504,10 +1492,10 @@
     trf.openWriter(false);
 
     trf.openWriter(false);
-    trf.writer.startNewLocalityGroup("lg1", newColFamByteSequence("cf1", "cf2"));
+    trf.writer.startNewLocalityGroup("lg1", ncfs("cf1", "cf2"));
     trf.writer.append(newKey("0000", "cf1", "doe,john", "", 4), newValue("1123 West Left st"));
     trf.writer.append(newKey("0002", "cf2", "doe,jane", "", 5), newValue("1124 East Right st"));
-    trf.writer.startNewLocalityGroup("lg2", newColFamByteSequence("cf3", "cf4"));
+    trf.writer.startNewLocalityGroup("lg2", ncfs("cf3", "cf4"));
 
     DataOutputStream dos = trf.writer.createMetaStore("count");
 
@@ -1639,9 +1627,9 @@
     for (int start : new int[] {0, 10, 100, 998}) {
       for (int cf = 1; cf <= 4; cf++) {
         if (start == 0)
-          iter.seek(new Range(), newColFamByteSequence(formatString("cf_", cf)), true);
+          iter.seek(new Range(), ncfs(formatString("cf_", cf)), true);
         else
-          iter.seek(new Range(formatString("r_", start), null), newColFamByteSequence(formatString("cf_", cf)), true);
+          iter.seek(new Range(formatString("r_", start), null), ncfs(formatString("cf_", cf)), true);
 
         for (int i = start; i < 1000; i++) {
           assertTrue(iter.hasTop());
@@ -1654,9 +1642,9 @@
       }
 
       if (start == 0)
-        iter.seek(new Range(), newColFamByteSequence(), false);
+        iter.seek(new Range(), ncfs(), false);
       else
-        iter.seek(new Range(formatString("r_", start), null), newColFamByteSequence(), false);
+        iter.seek(new Range(formatString("r_", start), null), ncfs(), false);
 
       for (int i = start; i < 1000; i++) {
         for (int cf = 1; cf <= 4; cf++) {
@@ -1820,7 +1808,7 @@
     conf = null;
   }
 
-  private Key nk(int r, int c) {
+  private Key newKey(int r, int c) {
     String row = String.format("r%06d", r);
     switch (c) {
       case 0:
@@ -1832,7 +1820,7 @@
     }
   }
 
-  private Value nv(int r, int c) {
+  private Value newValue(int r, int c) {
     switch (c) {
       case 0:
         return new Value(("123" + r + " west st").getBytes());
@@ -1948,8 +1936,8 @@
         trf.openWriter();
 
         for (int i = 0; i < num; i++) {
-          add(trf, nk(i, 0), nv(i, 0), dataHasher, sampleData, sampler);
-          add(trf, nk(i, 1), nv(i, 1), dataHasher, sampleData, sampler);
+          add(trf, newKey(i, 0), newValue(i, 0), dataHasher, sampleData, sampler);
+          add(trf, newKey(i, 1), newValue(i, 1), dataHasher, sampleData, sampler);
         }
 
         HashCode expectedDataHash = dataHasher.hash();
