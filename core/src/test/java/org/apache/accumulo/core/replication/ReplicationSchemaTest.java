/*
 * Licensed to the Apache Software Foundation (ASF) under one or more
 * contributor license agreements.  See the NOTICE file distributed with
 * this work for additional information regarding copyright ownership.
 * The ASF licenses this file to You under the Apache License, Version 2.0
 * (the "License"); you may not use this file except in compliance with
 * the License.  You may obtain a copy of the License at
 *
 *     http://www.apache.org/licenses/LICENSE-2.0
 *
 * Unless required by applicable law or agreed to in writing, software
 * distributed under the License is distributed on an "AS IS" BASIS,
 * WITHOUT WARRANTIES OR CONDITIONS OF ANY KIND, either express or implied.
 * See the License for the specific language governing permissions and
 * limitations under the License.
 */
package org.apache.accumulo.core.replication;

<<<<<<< HEAD
import org.apache.accumulo.core.client.impl.Table;
=======
import static org.junit.Assert.assertEquals;

>>>>>>> 851c2d13
import org.apache.accumulo.core.data.Key;
import org.apache.accumulo.core.data.Mutation;
import org.apache.accumulo.core.replication.ReplicationSchema.OrderSection;
import org.apache.accumulo.core.replication.ReplicationSchema.StatusSection;
import org.apache.accumulo.core.replication.ReplicationSchema.WorkSection;
import org.apache.hadoop.io.Text;
import org.junit.Test;

public class ReplicationSchemaTest {

  @Test
  public void extractFile() {
    String file = "hdfs://foo:8020/bar";
    Key k = new Key(new Text(file), StatusSection.NAME);
    Text extractedFile = new Text();
    StatusSection.getFile(k, extractedFile);
    assertEquals(file, extractedFile.toString());
  }

  @Test(expected = NullPointerException.class)
  public void failOnNullKeyForFileExtract() {
    Text extractedFile = new Text();
    StatusSection.getFile(null, extractedFile);
  }

  @Test(expected = NullPointerException.class)
  public void failOnNullBufferForFileExtract() {
    String file = "hdfs://foo:8020/bar";
    Key k = new Key(file);
    Text extractedFile = null;
    StatusSection.getFile(k, extractedFile);
  }

  @Test(expected = IllegalArgumentException.class)
  public void failOnExtractEmptyFile() {
    String file = "";
    Key k = new Key(file);
    Text extractedFile = new Text();
    StatusSection.getFile(k, extractedFile);
    assertEquals(file, extractedFile.toString());
  }

  @Test
  public void extractTableId() {
<<<<<<< HEAD
    Table.ID tableId = Table.ID.of("1");
    Key k = new Key(new Text("foo"), StatusSection.NAME, new Text(tableId.getUtf8()));
    Assert.assertEquals(tableId, StatusSection.getTableId(k));
=======
    String tableId = "1";
    Key k = new Key(new Text("foo"), StatusSection.NAME, new Text(tableId));
    assertEquals(tableId, StatusSection.getTableId(k));
>>>>>>> 851c2d13
  }

  @Test
  public void extractTableIdUsingText() {
<<<<<<< HEAD
    Table.ID tableId = Table.ID.of("1");
    Key k = new Key(new Text("foo"), StatusSection.NAME, new Text(tableId.getUtf8()));
    Assert.assertEquals(tableId, StatusSection.getTableId(k));
=======
    String tableId = "1";
    Key k = new Key(new Text("foo"), StatusSection.NAME, new Text(tableId));
    assertEquals(tableId, StatusSection.getTableId(k));
>>>>>>> 851c2d13
  }

  @Test(expected = NullPointerException.class)
  public void failOnNullKeyForTableIdExtract() {
    Text extractedFile = new Text();
    StatusSection.getFile(null, extractedFile);
  }

  @Test(expected = NullPointerException.class)
  public void failOnNullBufferForTableIdExtract() {
    String file = "hdfs://foo:8020/bar";
    Key k = new Key(file);
    Text extractedFile = null;
    StatusSection.getFile(k, extractedFile);
  }

  @Test(expected = IllegalArgumentException.class)
  public void failOnIncorrectStatusColfam() {
    Key k = new Key("file", WorkSection.NAME.toString(), "");
    StatusSection.getFile(k, new Text());
  }

  @Test(expected = IllegalArgumentException.class)
  public void failOnIncorrectWorkColfam() {
    Key k = new Key("file", StatusSection.NAME.toString(), "");
    WorkSection.getFile(k, new Text());
  }

  @Test
  public void orderSerialization() {
    long now = System.currentTimeMillis();
    Mutation m = OrderSection.createMutation("/accumulo/file", now);
    Key k = new Key(new Text(m.getRow()));
    assertEquals("/accumulo/file", OrderSection.getFile(k));
    assertEquals(now, OrderSection.getTimeClosed(k));
  }

  @Test
  public void orderSerializationWithBuffer() {
    Text buff = new Text();
    long now = System.currentTimeMillis();
    Mutation m = OrderSection.createMutation("/accumulo/file", now);
    Key k = new Key(new Text(m.getRow()));
    assertEquals("/accumulo/file", OrderSection.getFile(k, buff));
    assertEquals(now, OrderSection.getTimeClosed(k, buff));
  }

  @Test
  public void separatorDoesntInterferWithSplit() {
    Text buff = new Text();
    // Cycle through 2*128 values
    for (long i = 1; i < 258; i++) {
      Mutation m = OrderSection.createMutation("/accumulo/file", i);
      Key k = new Key(new Text(m.getRow()));
      assertEquals("/accumulo/file", OrderSection.getFile(k, buff));
      assertEquals(i, OrderSection.getTimeClosed(k, buff));
    }
  }
}<|MERGE_RESOLUTION|>--- conflicted
+++ resolved
@@ -16,12 +16,9 @@
  */
 package org.apache.accumulo.core.replication;
 
-<<<<<<< HEAD
-import org.apache.accumulo.core.client.impl.Table;
-=======
 import static org.junit.Assert.assertEquals;
 
->>>>>>> 851c2d13
+import org.apache.accumulo.core.client.impl.Table;
 import org.apache.accumulo.core.data.Key;
 import org.apache.accumulo.core.data.Mutation;
 import org.apache.accumulo.core.replication.ReplicationSchema.OrderSection;
@@ -66,28 +63,16 @@
 
   @Test
   public void extractTableId() {
-<<<<<<< HEAD
     Table.ID tableId = Table.ID.of("1");
     Key k = new Key(new Text("foo"), StatusSection.NAME, new Text(tableId.getUtf8()));
-    Assert.assertEquals(tableId, StatusSection.getTableId(k));
-=======
-    String tableId = "1";
-    Key k = new Key(new Text("foo"), StatusSection.NAME, new Text(tableId));
     assertEquals(tableId, StatusSection.getTableId(k));
->>>>>>> 851c2d13
   }
 
   @Test
   public void extractTableIdUsingText() {
-<<<<<<< HEAD
     Table.ID tableId = Table.ID.of("1");
     Key k = new Key(new Text("foo"), StatusSection.NAME, new Text(tableId.getUtf8()));
-    Assert.assertEquals(tableId, StatusSection.getTableId(k));
-=======
-    String tableId = "1";
-    Key k = new Key(new Text("foo"), StatusSection.NAME, new Text(tableId));
     assertEquals(tableId, StatusSection.getTableId(k));
->>>>>>> 851c2d13
   }
 
   @Test(expected = NullPointerException.class)
