--- conflicted
+++ resolved
@@ -357,25 +357,14 @@
     setting = new IteratorSetting(20, "otherName", "some.classname");
     t.attachIterator("table", setting, EnumSet.of(IteratorScope.scan));
     Map<String,EnumSet<IteratorScope>> two = t.listIterators("table");
-<<<<<<< HEAD
-    Assert.assertEquals(2, two.size());
-    Assert.assertTrue(two.containsKey("otherName"));
-    Assert.assertEquals(2, two.get("otherName").size());
-    Assert.assertTrue(two.get("otherName").contains(IteratorScope.majc));
-    Assert.assertTrue(two.get("otherName").contains(IteratorScope.scan));
-    Assert.assertTrue(two.containsKey("someName"));
-    Assert.assertEquals(1, two.get("someName").size());
-    Assert.assertTrue(two.get("someName").contains(IteratorScope.majc));
-=======
     assertEquals(2, two.size());
     assertTrue(two.containsKey("otherName"));
-    assertTrue(two.get("otherName").size() == 2);
+    assertEquals(2, two.get("otherName").size());
     assertTrue(two.get("otherName").contains(IteratorScope.majc));
     assertTrue(two.get("otherName").contains(IteratorScope.scan));
     assertTrue(two.containsKey("someName"));
-    assertTrue(two.get("someName").size() == 1);
+    assertEquals(1, two.get("someName").size());
     assertTrue(two.get("someName").contains(IteratorScope.majc));
->>>>>>> 851c2d13
     t.removeIterator("table", "someName", EnumSet.allOf(IteratorScope.class));
     check(t, "table",
         new String[] {"table.iterator.majc.otherName=20,some.classname",
