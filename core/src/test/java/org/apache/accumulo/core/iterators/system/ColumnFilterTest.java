/*
 * Licensed to the Apache Software Foundation (ASF) under one or more
 * contributor license agreements.  See the NOTICE file distributed with
 * this work for additional information regarding copyright ownership.
 * The ASF licenses this file to You under the Apache License, Version 2.0
 * (the "License"); you may not use this file except in compliance with
 * the License.  You may obtain a copy of the License at
 *
 *     http://www.apache.org/licenses/LICENSE-2.0
 *
 * Unless required by applicable law or agreed to in writing, software
 * distributed under the License is distributed on an "AS IS" BASIS,
 * WITHOUT WARRANTIES OR CONDITIONS OF ANY KIND, either express or implied.
 * See the License for the specific language governing permissions and
 * limitations under the License.
 */
package org.apache.accumulo.core.iterators.system;

import java.util.Collections;
import java.util.HashSet;
import java.util.TreeMap;

import org.apache.accumulo.core.data.Column;
import org.apache.accumulo.core.data.Key;
import org.apache.accumulo.core.data.Range;
import org.apache.accumulo.core.data.Value;
import org.apache.accumulo.core.iterators.SortedKeyValueIterator;
import org.apache.accumulo.core.iterators.SortedMapIterator;
import org.apache.hadoop.io.Text;
import org.junit.Assert;

import junit.framework.TestCase;

public class ColumnFilterTest extends TestCase {

  Key newKey(String row, String cf, String cq) {
    return new Key(new Text(row), new Text(cf), new Text(cq));
  }

  Column newColumn(String cf) {
    return new Column(cf.getBytes(), null, null);
  }

  Column newColumn(String cf, String cq) {
    return new Column(cf.getBytes(), cq.getBytes(), null);
  }

  public void test1() {
<<<<<<< HEAD
    TreeMap<Key,Value> data = new TreeMap<Key,Value>();
    data.put(newKey("r1", "cf1", "cq1"), new Value(""));
    data.put(newKey("r1", "cf2", "cq1"), new Value(""));
=======
    TreeMap<Key,Value> data = new TreeMap<>();
    data.put(newKey("r1", "cf1", "cq1"), new Value());
    data.put(newKey("r1", "cf2", "cq1"), new Value());
>>>>>>> a205559d

    HashSet<Column> columns = new HashSet<>();
    columns.add(newColumn("cf1"));

    SortedMapIterator smi = new SortedMapIterator(data);
    SortedKeyValueIterator<Key,Value> cf = ColumnQualifierFilter.wrap(smi, columns);

    Assert.assertSame(smi, cf);
  }

  public void test2() throws Exception {

<<<<<<< HEAD
    TreeMap<Key,Value> data = new TreeMap<Key,Value>();
    data.put(newKey("r1", "cf1", "cq1"), new Value(""));
    data.put(newKey("r1", "cf2", "cq1"), new Value(""));
    data.put(newKey("r1", "cf2", "cq2"), new Value(""));
=======
    TreeMap<Key,Value> data = new TreeMap<>();
    data.put(newKey("r1", "cf1", "cq1"), new Value());
    data.put(newKey("r1", "cf2", "cq1"), new Value());
    data.put(newKey("r1", "cf2", "cq2"), new Value());
>>>>>>> a205559d

    HashSet<Column> columns = new HashSet<>();

    columns.add(newColumn("cf1"));
    columns.add(newColumn("cf2", "cq1"));

    SortedKeyValueIterator<Key,Value> cf = ColumnQualifierFilter.wrap(new SortedMapIterator(data), columns);
    cf.seek(new Range(), Collections.emptySet(), false);

    Assert.assertTrue(cf.hasTop());
    Assert.assertEquals(newKey("r1", "cf1", "cq1"), cf.getTopKey());
    cf.next();
    Assert.assertTrue(cf.hasTop());
    Assert.assertEquals(newKey("r1", "cf2", "cq1"), cf.getTopKey());
    cf.next();
    Assert.assertFalse(cf.hasTop());
  }

  public void test3() throws Exception {

<<<<<<< HEAD
    TreeMap<Key,Value> data = new TreeMap<Key,Value>();
    data.put(newKey("r1", "cf1", "cq1"), new Value(""));
    data.put(newKey("r1", "cf2", "cq1"), new Value(""));
    data.put(newKey("r1", "cf2", "cq2"), new Value(""));
=======
    TreeMap<Key,Value> data = new TreeMap<>();
    data.put(newKey("r1", "cf1", "cq1"), new Value());
    data.put(newKey("r1", "cf2", "cq1"), new Value());
    data.put(newKey("r1", "cf2", "cq2"), new Value());
>>>>>>> a205559d

    HashSet<Column> columns = new HashSet<>();

    columns.add(newColumn("cf2", "cq1"));

    SortedKeyValueIterator<Key,Value> cf = ColumnQualifierFilter.wrap(new SortedMapIterator(data), columns);
    cf.seek(new Range(), Collections.emptySet(), false);

    Assert.assertTrue(cf.hasTop());
    Assert.assertEquals(newKey("r1", "cf2", "cq1"), cf.getTopKey());
    cf.next();
    Assert.assertFalse(cf.hasTop());
  }
}<|MERGE_RESOLUTION|>--- conflicted
+++ resolved
@@ -46,15 +46,9 @@
   }
 
   public void test1() {
-<<<<<<< HEAD
-    TreeMap<Key,Value> data = new TreeMap<Key,Value>();
+    TreeMap<Key,Value> data = new TreeMap<>();
     data.put(newKey("r1", "cf1", "cq1"), new Value(""));
     data.put(newKey("r1", "cf2", "cq1"), new Value(""));
-=======
-    TreeMap<Key,Value> data = new TreeMap<>();
-    data.put(newKey("r1", "cf1", "cq1"), new Value());
-    data.put(newKey("r1", "cf2", "cq1"), new Value());
->>>>>>> a205559d
 
     HashSet<Column> columns = new HashSet<>();
     columns.add(newColumn("cf1"));
@@ -67,17 +61,10 @@
 
   public void test2() throws Exception {
 
-<<<<<<< HEAD
-    TreeMap<Key,Value> data = new TreeMap<Key,Value>();
+    TreeMap<Key,Value> data = new TreeMap<>();
     data.put(newKey("r1", "cf1", "cq1"), new Value(""));
     data.put(newKey("r1", "cf2", "cq1"), new Value(""));
     data.put(newKey("r1", "cf2", "cq2"), new Value(""));
-=======
-    TreeMap<Key,Value> data = new TreeMap<>();
-    data.put(newKey("r1", "cf1", "cq1"), new Value());
-    data.put(newKey("r1", "cf2", "cq1"), new Value());
-    data.put(newKey("r1", "cf2", "cq2"), new Value());
->>>>>>> a205559d
 
     HashSet<Column> columns = new HashSet<>();
 
@@ -98,17 +85,10 @@
 
   public void test3() throws Exception {
 
-<<<<<<< HEAD
-    TreeMap<Key,Value> data = new TreeMap<Key,Value>();
+    TreeMap<Key,Value> data = new TreeMap<>();
     data.put(newKey("r1", "cf1", "cq1"), new Value(""));
     data.put(newKey("r1", "cf2", "cq1"), new Value(""));
     data.put(newKey("r1", "cf2", "cq2"), new Value(""));
-=======
-    TreeMap<Key,Value> data = new TreeMap<>();
-    data.put(newKey("r1", "cf1", "cq1"), new Value());
-    data.put(newKey("r1", "cf2", "cq1"), new Value());
-    data.put(newKey("r1", "cf2", "cq2"), new Value());
->>>>>>> a205559d
 
     HashSet<Column> columns = new HashSet<>();
 
