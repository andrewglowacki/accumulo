/*
 * Licensed to the Apache Software Foundation (ASF) under one or more
 * contributor license agreements.  See the NOTICE file distributed with
 * this work for additional information regarding copyright ownership.
 * The ASF licenses this file to You under the Apache License, Version 2.0
 * (the "License"); you may not use this file except in compliance with
 * the License.  You may obtain a copy of the License at
 *
 *     http://www.apache.org/licenses/LICENSE-2.0
 *
 * Unless required by applicable law or agreed to in writing, software
 * distributed under the License is distributed on an "AS IS" BASIS,
 * WITHOUT WARRANTIES OR CONDITIONS OF ANY KIND, either express or implied.
 * See the License for the specific language governing permissions and
 * limitations under the License.
 */
package org.apache.accumulo.core.client.mapreduce;

import static org.junit.Assert.assertEquals;
import static org.junit.Assert.assertNull;
import static org.junit.Assert.assertTrue;

import java.io.ByteArrayOutputStream;
import java.io.DataOutputStream;
import java.io.IOException;
import java.util.Collection;
import java.util.Collections;
import java.util.HashSet;
import java.util.List;
import java.util.Set;

import org.apache.accumulo.core.client.BatchWriter;
import org.apache.accumulo.core.client.BatchWriterConfig;
import org.apache.accumulo.core.client.Connector;
import org.apache.accumulo.core.client.Instance;
import org.apache.accumulo.core.client.IteratorSetting;
import org.apache.accumulo.core.client.mock.MockInstance;
import org.apache.accumulo.core.client.security.tokens.PasswordToken;
import org.apache.accumulo.core.data.Key;
import org.apache.accumulo.core.data.Mutation;
import org.apache.accumulo.core.data.Value;
import org.apache.accumulo.core.iterators.user.RegExFilter;
import org.apache.accumulo.core.iterators.user.WholeRowIterator;
import org.apache.accumulo.core.security.Authorizations;
import org.apache.accumulo.core.util.CachedConfiguration;
import org.apache.accumulo.core.util.Pair;
import org.apache.commons.codec.binary.Base64;
import org.apache.hadoop.conf.Configuration;
import org.apache.hadoop.conf.Configured;
import org.apache.hadoop.io.Text;
import org.apache.hadoop.mapreduce.InputFormat;
import org.apache.hadoop.mapreduce.InputSplit;
import org.apache.hadoop.mapreduce.Job;
import org.apache.hadoop.mapreduce.Mapper;
import org.apache.hadoop.mapreduce.lib.output.NullOutputFormat;
import org.apache.hadoop.util.Tool;
import org.apache.hadoop.util.ToolRunner;
import org.apache.log4j.Level;
import org.junit.Assert;
import org.junit.Test;

public class AccumuloInputFormatTest {

  private static final String PREFIX = AccumuloInputFormatTest.class.getSimpleName();

  /**
<<<<<<< HEAD
=======
   * Test basic setting & getting of max versions.
   * 
   * @throws IOException
   *           Signals that an I/O exception has occurred.
   */
  @Deprecated
  @Test
  public void testMaxVersions() throws IOException {
    Job job = new Job();
    AccumuloInputFormat.setMaxVersions(job.getConfiguration(), 1);
    int version = AccumuloInputFormat.getMaxVersions(job.getConfiguration());
    assertEquals(1, version);
  }

  /**
   * Test max versions with an invalid value.
   * 
   * @throws IOException
   *           Signals that an I/O exception has occurred.
   */
  @Deprecated
  @Test(expected = IOException.class)
  public void testMaxVersionsLessThan1() throws IOException {
    Job job = new Job();
    AccumuloInputFormat.setMaxVersions(job.getConfiguration(), 0);
  }

  /**
   * Test no max version configured.
   */
  @Deprecated
  @Test
  public void testNoMaxVersion() throws IOException {
    Job job = new Job();
    assertEquals(-1, AccumuloInputFormat.getMaxVersions(job.getConfiguration()));
  }

  /**
>>>>>>> 92613388
   * Check that the iterator configuration is getting stored in the Job conf correctly.
   */
  @Test
  public void testSetIterator() throws IOException {
    @SuppressWarnings("deprecation")
    Job job = new Job();

    IteratorSetting is = new IteratorSetting(1, "WholeRow", "org.apache.accumulo.core.iterators.WholeRowIterator");
    AccumuloInputFormat.addIterator(job, is);
    Configuration conf = job.getConfiguration();
    ByteArrayOutputStream baos = new ByteArrayOutputStream();
    is.write(new DataOutputStream(baos));
    String iterators = conf.get("AccumuloInputFormat.ScanOpts.Iterators");
    assertEquals(new String(Base64.encodeBase64(baos.toByteArray())), iterators);
  }

  @Test
  public void testAddIterator() throws IOException {
    @SuppressWarnings("deprecation")
    Job job = new Job();

    AccumuloInputFormat.addIterator(job, new IteratorSetting(1, "WholeRow", WholeRowIterator.class));
    AccumuloInputFormat.addIterator(job, new IteratorSetting(2, "Versions", "org.apache.accumulo.core.iterators.VersioningIterator"));
    IteratorSetting iter = new IteratorSetting(3, "Count", "org.apache.accumulo.core.iterators.CountingIterator");
    iter.addOption("v1", "1");
    iter.addOption("junk", "\0omg:!\\xyzzy");
    AccumuloInputFormat.addIterator(job, iter);

    List<IteratorSetting> list = AccumuloInputFormat.getIterators(job);

    // Check the list size
    assertTrue(list.size() == 3);

    // Walk the list and make sure our settings are correct
    IteratorSetting setting = list.get(0);
    assertEquals(1, setting.getPriority());
    assertEquals("org.apache.accumulo.core.iterators.user.WholeRowIterator", setting.getIteratorClass());
    assertEquals("WholeRow", setting.getName());
    assertEquals(0, setting.getOptions().size());

    setting = list.get(1);
    assertEquals(2, setting.getPriority());
    assertEquals("org.apache.accumulo.core.iterators.VersioningIterator", setting.getIteratorClass());
    assertEquals("Versions", setting.getName());
    assertEquals(0, setting.getOptions().size());

    setting = list.get(2);
    assertEquals(3, setting.getPriority());
    assertEquals("org.apache.accumulo.core.iterators.CountingIterator", setting.getIteratorClass());
    assertEquals("Count", setting.getName());
    assertEquals(2, setting.getOptions().size());
    assertEquals("1", setting.getOptions().get("v1"));
    assertEquals("\0omg:!\\xyzzy", setting.getOptions().get("junk"));
  }

  /**
   * Test adding iterator options where the keys and values contain both the FIELD_SEPARATOR character (':') and ITERATOR_SEPARATOR (',') characters. There
   * should be no exceptions thrown when trying to parse these types of option entries.
   * 
   * This test makes sure that the expected raw values, as appears in the Job, are equal to what's expected.
   */
  @Test
  public void testIteratorOptionEncoding() throws Throwable {
    String key = "colon:delimited:key";
    String value = "comma,delimited,value";
    IteratorSetting someSetting = new IteratorSetting(1, "iterator", "Iterator.class");
    someSetting.addOption(key, value);
    @SuppressWarnings("deprecation")
    Job job = new Job();
    AccumuloInputFormat.addIterator(job, someSetting);

    List<IteratorSetting> list = AccumuloInputFormat.getIterators(job);
    assertEquals(1, list.size());
    assertEquals(1, list.get(0).getOptions().size());
    assertEquals(list.get(0).getOptions().get(key), value);

    someSetting.addOption(key + "2", value);
    someSetting.setPriority(2);
    someSetting.setName("it2");
    AccumuloInputFormat.addIterator(job, someSetting);
    list = AccumuloInputFormat.getIterators(job);
    assertEquals(2, list.size());
    assertEquals(1, list.get(0).getOptions().size());
    assertEquals(list.get(0).getOptions().get(key), value);
    assertEquals(2, list.get(1).getOptions().size());
    assertEquals(list.get(1).getOptions().get(key), value);
    assertEquals(list.get(1).getOptions().get(key + "2"), value);
  }

  /**
   * Test getting iterator settings for multiple iterators set
   */
  @Test
  public void testGetIteratorSettings() throws IOException {
    @SuppressWarnings("deprecation")
    Job job = new Job();

    AccumuloInputFormat.addIterator(job, new IteratorSetting(1, "WholeRow", "org.apache.accumulo.core.iterators.WholeRowIterator"));
    AccumuloInputFormat.addIterator(job, new IteratorSetting(2, "Versions", "org.apache.accumulo.core.iterators.VersioningIterator"));
    AccumuloInputFormat.addIterator(job, new IteratorSetting(3, "Count", "org.apache.accumulo.core.iterators.CountingIterator"));

    List<IteratorSetting> list = AccumuloInputFormat.getIterators(job);

    // Check the list size
    assertTrue(list.size() == 3);

    // Walk the list and make sure our settings are correct
    IteratorSetting setting = list.get(0);
    assertEquals(1, setting.getPriority());
    assertEquals("org.apache.accumulo.core.iterators.WholeRowIterator", setting.getIteratorClass());
    assertEquals("WholeRow", setting.getName());

    setting = list.get(1);
    assertEquals(2, setting.getPriority());
    assertEquals("org.apache.accumulo.core.iterators.VersioningIterator", setting.getIteratorClass());
    assertEquals("Versions", setting.getName());

    setting = list.get(2);
    assertEquals(3, setting.getPriority());
    assertEquals("org.apache.accumulo.core.iterators.CountingIterator", setting.getIteratorClass());
    assertEquals("Count", setting.getName());

  }

  @Test
  public void testSetRegex() throws IOException {
    @SuppressWarnings("deprecation")
    Job job = new Job();

    String regex = ">\"*%<>\'\\";

    IteratorSetting is = new IteratorSetting(50, regex, RegExFilter.class);
    RegExFilter.setRegexs(is, regex, null, null, null, false);
    AccumuloInputFormat.addIterator(job, is);

    assertTrue(regex.equals(AccumuloInputFormat.getIterators(job).get(0).getName()));
  }

  private static AssertionError e1 = null;
  private static AssertionError e2 = null;

  private static class MRTester extends Configured implements Tool {
    private static class TestMapper extends Mapper<Key,Value,Key,Value> {
      Key key = null;
      int count = 0;

      @Override
      protected void map(Key k, Value v, Context context) throws IOException, InterruptedException {
        try {
          if (key != null)
            assertEquals(key.getRow().toString(), new String(v.get()));
          assertEquals(k.getRow(), new Text(String.format("%09x", count + 1)));
          assertEquals(new String(v.get()), String.format("%09x", count));
        } catch (AssertionError e) {
          e1 = e;
        }
        key = new Key(k);
        count++;
      }

      @Override
      protected void cleanup(Context context) throws IOException, InterruptedException {
        try {
          assertEquals(100, count);
        } catch (AssertionError e) {
          e2 = e;
        }
      }
    }

    @Override
    public int run(String[] args) throws Exception {

      if (args.length != 5) {
        throw new IllegalArgumentException("Usage : " + MRTester.class.getName() + " <user> <pass> <table> <instanceName> <inputFormatClass>");
      }

      String user = args[0];
      String pass = args[1];
      String table = args[2];

      String instanceName = args[3];
      String inputFormatClassName = args[4];
      @SuppressWarnings("unchecked")
      Class<? extends InputFormat<?,?>> inputFormatClass = (Class<? extends InputFormat<?,?>>) Class.forName(inputFormatClassName);

      @SuppressWarnings("deprecation")
      Job job = new Job(getConf(), this.getClass().getSimpleName() + "_" + System.currentTimeMillis());
      job.setJarByClass(this.getClass());

      job.setInputFormatClass(inputFormatClass);

      AccumuloInputFormat.setConnectorInfo(job, user, new PasswordToken(pass));
      AccumuloInputFormat.setInputTableName(job, table);
      AccumuloInputFormat.setMockInstance(job, instanceName);

      job.setMapperClass(TestMapper.class);
      job.setMapOutputKeyClass(Key.class);
      job.setMapOutputValueClass(Value.class);
      job.setOutputFormatClass(NullOutputFormat.class);

      job.setNumReduceTasks(0);

      job.waitForCompletion(true);

      return job.isSuccessful() ? 0 : 1;
    }

    public static int main(String[] args) throws Exception {
      return ToolRunner.run(CachedConfiguration.getInstance(), new MRTester(), args);
    }
  }

  @Test
  public void testMap() throws Exception {
    final String INSTANCE_NAME = PREFIX + "_mapreduce_instance";
    final String TEST_TABLE_1 = PREFIX + "_mapreduce_table_1";

    MockInstance mockInstance = new MockInstance(INSTANCE_NAME);
    Connector c = mockInstance.getConnector("root", new PasswordToken(""));
    c.tableOperations().create(TEST_TABLE_1);
    BatchWriter bw = c.createBatchWriter(TEST_TABLE_1, new BatchWriterConfig());
    for (int i = 0; i < 100; i++) {
      Mutation m = new Mutation(new Text(String.format("%09x", i + 1)));
      m.put(new Text(), new Text(), new Value(String.format("%09x", i).getBytes()));
      bw.addMutation(m);
    }
    bw.close();

    Assert.assertEquals(0, MRTester.main(new String[] {"root", "", TEST_TABLE_1, INSTANCE_NAME, AccumuloInputFormat.class.getCanonicalName()}));
    assertNull(e1);
    assertNull(e2);
  }

  @Test
  public void testCorrectRangeInputSplits() throws Exception {
    @SuppressWarnings("deprecation")
    Job job = new Job(new Configuration(), this.getClass().getSimpleName() + "_" + System.currentTimeMillis());

    String username = "user", table = "table", instance = "instance";
    PasswordToken password = new PasswordToken("password");
    Authorizations auths = new Authorizations("foo");
    Collection<Pair<Text,Text>> fetchColumns = Collections.singleton(new Pair<Text,Text>(new Text("foo"), new Text("bar")));
    boolean isolated = true, localIters = true;
    Level level = Level.WARN;

    Instance inst = new MockInstance(instance);
    Connector connector = inst.getConnector(username, password);
    connector.tableOperations().create(table);

    AccumuloInputFormat.setConnectorInfo(job, username, password);
    AccumuloInputFormat.setInputTableName(job, table);
    AccumuloInputFormat.setScanAuthorizations(job, auths);
    AccumuloInputFormat.setMockInstance(job, instance);
    AccumuloInputFormat.setScanIsolation(job, isolated);
    AccumuloInputFormat.setLocalIterators(job, localIters);
    AccumuloInputFormat.fetchColumns(job, fetchColumns);
    AccumuloInputFormat.setLogLevel(job, level);

    AccumuloInputFormat aif = new AccumuloInputFormat();

    List<InputSplit> splits = aif.getSplits(job);

    Assert.assertEquals(1, splits.size());

    InputSplit split = splits.get(0);

    Assert.assertEquals(RangeInputSplit.class, split.getClass());

    RangeInputSplit risplit = (RangeInputSplit) split;

    Assert.assertEquals(username, risplit.getPrincipal());
    Assert.assertEquals(table, risplit.getTableName());
    Assert.assertEquals(password, risplit.getToken());
    Assert.assertEquals(auths, risplit.getAuths());
    Assert.assertEquals(instance, risplit.getInstanceName());
    Assert.assertEquals(isolated, risplit.isIsolatedScan());
    Assert.assertEquals(localIters, risplit.usesLocalIterators());
    Assert.assertEquals(fetchColumns, risplit.getFetchedColumns());
    Assert.assertEquals(level, risplit.getLogLevel());
  }

  @Test
  public void testPartialInputSplitDelegationToConfiguration() throws Exception {
    String user = "testPartialInputSplitUser";
    PasswordToken password = new PasswordToken("");

    MockInstance mockInstance = new MockInstance("testPartialInputSplitDelegationToConfiguration");
    Connector c = mockInstance.getConnector(user, password);
    c.tableOperations().create("testtable");
    BatchWriter bw = c.createBatchWriter("testtable", new BatchWriterConfig());
    for (int i = 0; i < 100; i++) {
      Mutation m = new Mutation(new Text(String.format("%09x", i + 1)));
      m.put(new Text(), new Text(), new Value(String.format("%09x", i).getBytes()));
      bw.addMutation(m);
    }
    bw.close();

    Assert.assertEquals(
        0,
        MRTester.main(new String[] {user, "", "testtable", "testPartialInputSplitDelegationToConfiguration",
            EmptySplitsAccumuloInputFormat.class.getCanonicalName()}));
    assertNull(e1);
    assertNull(e2);
  }

  @Test
  public void testPartialFailedInputSplitDelegationToConfiguration() throws Exception {
    String user = "testPartialFailedInputSplit";
    PasswordToken password = new PasswordToken("");

    MockInstance mockInstance = new MockInstance("testPartialFailedInputSplitDelegationToConfiguration");
    Connector c = mockInstance.getConnector(user, password);
    c.tableOperations().create("testtable");
    BatchWriter bw = c.createBatchWriter("testtable", new BatchWriterConfig());
    for (int i = 0; i < 100; i++) {
      Mutation m = new Mutation(new Text(String.format("%09x", i + 1)));
      m.put(new Text(), new Text(), new Value(String.format("%09x", i).getBytes()));
      bw.addMutation(m);
    }
    bw.close();

    // We should fail before we even get into the Mapper because we can't make the RecordReader
    Assert.assertEquals(
        1,
        MRTester.main(new String[] {user, "", "testtable", "testPartialFailedInputSplitDelegationToConfiguration",
            BadPasswordSplitsAccumuloInputFormat.class.getCanonicalName()}));
    assertNull(e1);
    assertNull(e2);
  }

  @Test
  public void testEmptyColumnFamily() throws IOException {
    @SuppressWarnings("deprecation")
    Job job = new Job();
    Set<Pair<Text,Text>> cols = new HashSet<Pair<Text,Text>>();
    cols.add(new Pair<Text,Text>(new Text(""), null));
    cols.add(new Pair<Text,Text>(new Text("foo"), new Text("bar")));
    cols.add(new Pair<Text,Text>(new Text(""), new Text("bar")));
    cols.add(new Pair<Text,Text>(new Text(""), new Text("")));
    cols.add(new Pair<Text,Text>(new Text("foo"), new Text("")));
    AccumuloInputFormat.fetchColumns(job, cols);
    Set<Pair<Text,Text>> setCols = AccumuloInputFormat.getFetchedColumns(job);
    assertEquals(cols, setCols);
  }
}<|MERGE_RESOLUTION|>--- conflicted
+++ resolved
@@ -64,47 +64,6 @@
   private static final String PREFIX = AccumuloInputFormatTest.class.getSimpleName();
 
   /**
-<<<<<<< HEAD
-=======
-   * Test basic setting & getting of max versions.
-   * 
-   * @throws IOException
-   *           Signals that an I/O exception has occurred.
-   */
-  @Deprecated
-  @Test
-  public void testMaxVersions() throws IOException {
-    Job job = new Job();
-    AccumuloInputFormat.setMaxVersions(job.getConfiguration(), 1);
-    int version = AccumuloInputFormat.getMaxVersions(job.getConfiguration());
-    assertEquals(1, version);
-  }
-
-  /**
-   * Test max versions with an invalid value.
-   * 
-   * @throws IOException
-   *           Signals that an I/O exception has occurred.
-   */
-  @Deprecated
-  @Test(expected = IOException.class)
-  public void testMaxVersionsLessThan1() throws IOException {
-    Job job = new Job();
-    AccumuloInputFormat.setMaxVersions(job.getConfiguration(), 0);
-  }
-
-  /**
-   * Test no max version configured.
-   */
-  @Deprecated
-  @Test
-  public void testNoMaxVersion() throws IOException {
-    Job job = new Job();
-    assertEquals(-1, AccumuloInputFormat.getMaxVersions(job.getConfiguration()));
-  }
-
-  /**
->>>>>>> 92613388
    * Check that the iterator configuration is getting stored in the Job conf correctly.
    */
   @Test
