/*
 * Licensed to the Apache Software Foundation (ASF) under one or more
 * contributor license agreements.  See the NOTICE file distributed with
 * this work for additional information regarding copyright ownership.
 * The ASF licenses this file to You under the Apache License, Version 2.0
 * (the "License"); you may not use this file except in compliance with
 * the License.  You may obtain a copy of the License at
 *
 *     http://www.apache.org/licenses/LICENSE-2.0
 *
 * Unless required by applicable law or agreed to in writing, software
 * distributed under the License is distributed on an "AS IS" BASIS,
 * WITHOUT WARRANTIES OR CONDITIONS OF ANY KIND, either express or implied.
 * See the License for the specific language governing permissions and
 * limitations under the License.
 */
package org.apache.accumulo.core.client.security.tokens;

import static java.util.Objects.requireNonNull;

import java.io.IOException;
import java.nio.CharBuffer;
import java.util.LinkedHashSet;
import java.util.Set;

import org.apache.accumulo.core.conf.CredentialProviderFactoryShim;
import org.apache.accumulo.core.util.CachedConfiguration;
import org.apache.hadoop.conf.Configuration;

/**
 * An {@link AuthenticationToken} backed by a Hadoop CredentialProvider.
 */
public class CredentialProviderToken extends PasswordToken {
  public static final String NAME_PROPERTY = "name",
      CREDENTIAL_PROVIDERS_PROPERTY = "credentialProviders";

  private String name;
  private String credentialProviders;

  public CredentialProviderToken() {
    super();
  }

  public CredentialProviderToken(String name, String credentialProviders) throws IOException {
    requireNonNull(name);
    requireNonNull(credentialProviders);
    setWithCredentialProviders(name, credentialProviders);
  }

<<<<<<< HEAD
  protected void setWithCredentialProviders(String name, String credentialProviders) throws IOException {
    this.name = name;
    this.credentialProviders = credentialProviders;
=======
  protected void setWithCredentialProviders(String name, String credentialProviders)
      throws IOException {
>>>>>>> f4f43feb
    final Configuration conf = new Configuration(CachedConfiguration.getInstance());
    conf.set(CredentialProviderFactoryShim.CREDENTIAL_PROVIDER_PATH, credentialProviders);

    char[] password = CredentialProviderFactoryShim.getValueFromCredentialProvider(conf, name);

    if (null == password) {
      throw new IOException(
          "No password could be extracted from CredentialProvider(s) with " + name);
    }

    setPassword(CharBuffer.wrap(password));
  }

  /**
   * @return Name used to extract Accumulo user password from CredentialProvider
   */
  public String getName() {
    return name;
  }

  /**
   * @return CSV list of CredentialProvider(s)
   */
  public String getCredentialProviders() {
    return credentialProviders;
  }

  @Override
  public void init(Properties properties) {
    char[] nameCharArray = properties.get(NAME_PROPERTY),
        credentialProvidersCharArray = properties.get(CREDENTIAL_PROVIDERS_PROPERTY);
    if (null != nameCharArray && null != credentialProvidersCharArray) {
      try {
        this.setWithCredentialProviders(new String(nameCharArray),
            new String(credentialProvidersCharArray));
      } catch (IOException e) {
        throw new IllegalArgumentException("Could not extract password from CredentialProvider", e);
      }

      return;
    }

    throw new IllegalArgumentException(
        "Expected " + NAME_PROPERTY + " and " + CREDENTIAL_PROVIDERS_PROPERTY + " properties.");
  }

  @Override
  public Set<TokenProperty> getProperties() {
    LinkedHashSet<TokenProperty> properties = new LinkedHashSet<>();
    // Neither name or CPs are sensitive
    properties
        .add(new TokenProperty(NAME_PROPERTY, "Alias to extract from CredentialProvider", false));
    properties.add(new TokenProperty(CREDENTIAL_PROVIDERS_PROPERTY,
        "Comma separated list of URLs defining CredentialProvider(s)", false));
    return properties;
  }

  @Override
  public CredentialProviderToken clone() {
    CredentialProviderToken clone = (CredentialProviderToken) super.clone();
    clone.setPassword(this.getPassword());
    return clone;
  }

}<|MERGE_RESOLUTION|>--- conflicted
+++ resolved
@@ -47,14 +47,10 @@
     setWithCredentialProviders(name, credentialProviders);
   }
 
-<<<<<<< HEAD
-  protected void setWithCredentialProviders(String name, String credentialProviders) throws IOException {
+  protected void setWithCredentialProviders(String name, String credentialProviders)
+      throws IOException {
     this.name = name;
     this.credentialProviders = credentialProviders;
-=======
-  protected void setWithCredentialProviders(String name, String credentialProviders)
-      throws IOException {
->>>>>>> f4f43feb
     final Configuration conf = new Configuration(CachedConfiguration.getInstance());
     conf.set(CredentialProviderFactoryShim.CREDENTIAL_PROVIDER_PATH, credentialProviders);
 
