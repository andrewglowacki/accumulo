/*
 * Licensed to the Apache Software Foundation (ASF) under one or more
 * contributor license agreements.  See the NOTICE file distributed with
 * this work for additional information regarding copyright ownership.
 * The ASF licenses this file to You under the Apache License, Version 2.0
 * (the "License"); you may not use this file except in compliance with
 * the License.  You may obtain a copy of the License at
 *
 *     http://www.apache.org/licenses/LICENSE-2.0
 *
 * Unless required by applicable law or agreed to in writing, software
 * distributed under the License is distributed on an "AS IS" BASIS,
 * WITHOUT WARRANTIES OR CONDITIONS OF ANY KIND, either express or implied.
 * See the License for the specific language governing permissions and
 * limitations under the License.
 */
package org.apache.accumulo.core.file.blockfile.impl;

import java.io.ByteArrayInputStream;
import java.io.DataInputStream;
import java.io.DataOutputStream;
import java.io.IOException;
import java.io.InputStream;
import java.lang.ref.SoftReference;

import org.apache.accumulo.core.conf.AccumuloConfiguration;
import org.apache.accumulo.core.file.blockfile.ABlockReader;
import org.apache.accumulo.core.file.blockfile.ABlockWriter;
import org.apache.accumulo.core.file.blockfile.BlockFileReader;
import org.apache.accumulo.core.file.blockfile.BlockFileWriter;
import org.apache.accumulo.core.file.blockfile.cache.BlockCache;
import org.apache.accumulo.core.file.blockfile.cache.CacheEntry;
import org.apache.accumulo.core.file.rfile.bcfile.BCFile;
import org.apache.accumulo.core.file.rfile.bcfile.BCFile.Reader.BlockReader;
import org.apache.accumulo.core.file.rfile.bcfile.BCFile.Writer.BlockAppender;
import org.apache.hadoop.conf.Configuration;
import org.apache.hadoop.fs.FSDataInputStream;
import org.apache.hadoop.fs.FSDataOutputStream;
import org.apache.hadoop.fs.FileSystem;
import org.apache.hadoop.fs.Path;
import org.slf4j.Logger;
import org.slf4j.LoggerFactory;

/**
 *
 * This is a wrapper class for BCFile that includes a cache for independent caches for datablocks and metadatablocks
 */

public class CachableBlockFile {

  private CachableBlockFile() {};

  private static final Logger log = LoggerFactory.getLogger(CachableBlockFile.class);

  public static class Writer implements BlockFileWriter {
    private BCFile.Writer _bc;
    private BlockWrite _bw;
    private FSDataOutputStream fsout = null;

    public Writer(FileSystem fs, Path fName, String compressAlgor, Configuration conf, AccumuloConfiguration accumuloConfiguration) throws IOException {
      this.fsout = fs.create(fName);
      init(fsout, compressAlgor, conf, accumuloConfiguration);
    }

    public Writer(FSDataOutputStream fsout, String compressAlgor, Configuration conf, AccumuloConfiguration accumuloConfiguration) throws IOException {
      this.fsout = fsout;
      init(fsout, compressAlgor, conf, accumuloConfiguration);
    }

    private void init(FSDataOutputStream fsout, String compressAlgor, Configuration conf, AccumuloConfiguration accumuloConfiguration) throws IOException {
      _bc = new BCFile.Writer(fsout, compressAlgor, conf, false, accumuloConfiguration);
    }

    @Override
    public ABlockWriter prepareMetaBlock(String name) throws IOException {
      _bw = new BlockWrite(_bc.prepareMetaBlock(name));
      return _bw;
    }

    @Override
<<<<<<< HEAD
=======
    public ABlockWriter prepareMetaBlock(String name, String compressionName) throws IOException {
      _bw = new BlockWrite(_bc.prepareMetaBlock(name, compressionName));
      return _bw;
    }

    @Override
>>>>>>> 2afc3dc8
    public ABlockWriter prepareDataBlock() throws IOException {
      _bw = new BlockWrite(_bc.prepareDataBlock());
      return _bw;
    }

    @Override
    public void close() throws IOException {

      _bw.close();
      _bc.close();

      if (this.fsout != null) {
        this.fsout.close();
      }

    }

  }

  public static class BlockWrite extends DataOutputStream implements ABlockWriter {
    BlockAppender _ba;

    public BlockWrite(BlockAppender ba) {
      super(ba);
      this._ba = ba;
    }

    @Override
    public long getCompressedSize() throws IOException {
      return _ba.getCompressedSize();
    }

    @Override
    public long getRawSize() throws IOException {
      return _ba.getRawSize();
    }

    @Override
    public void close() throws IOException {

      _ba.close();
    }

    @Override
    public long getStartPos() throws IOException {
      return _ba.getStartPos();
    }

  }

  /**
   *
   *
   * Class wraps the BCFile reader.
   *
   */
  public static class Reader implements BlockFileReader {
    private BCFile.Reader _bc;
    private String fileName = "not_available";
    private BlockCache _dCache = null;
    private BlockCache _iCache = null;
    private FSDataInputStream fin = null;
    private FileSystem fs;
    private Configuration conf;
    private boolean closed = false;
    private AccumuloConfiguration accumuloConfiguration = null;

    private interface BlockLoader {
      BlockReader get() throws IOException;

      String getInfo();
    }

    private class OffsetBlockLoader implements BlockLoader {

      private int blockIndex;

      OffsetBlockLoader(int blockIndex) {
        this.blockIndex = blockIndex;
      }

      @Override
      public BlockReader get() throws IOException {
        return getBCFile(accumuloConfiguration).getDataBlock(blockIndex);
      }

      @Override
      public String getInfo() {
        return "" + blockIndex;
      }

    }

    private class RawBlockLoader implements BlockLoader {

      private long offset;
      private long compressedSize;
      private long rawSize;

      RawBlockLoader(long offset, long compressedSize, long rawSize) {
        this.offset = offset;
        this.compressedSize = compressedSize;
        this.rawSize = rawSize;
      }

      @Override
      public BlockReader get() throws IOException {
        return getBCFile(accumuloConfiguration).getDataBlock(offset, compressedSize, rawSize);
      }

      @Override
      public String getInfo() {
        return "" + offset + "," + compressedSize + "," + rawSize;
      }
    }

    private class MetaBlockLoader implements BlockLoader {

      private String name;
      private AccumuloConfiguration accumuloConfiguration;

      MetaBlockLoader(String name, AccumuloConfiguration accumuloConfiguration) {
        this.name = name;
        this.accumuloConfiguration = accumuloConfiguration;
      }

      @Override
      public BlockReader get() throws IOException {
        return getBCFile(accumuloConfiguration).getMetaBlock(name);
      }

      @Override
      public String getInfo() {
        return name;
      }
    }

    public Reader(FileSystem fs, Path dataFile, Configuration conf, BlockCache data, BlockCache index, AccumuloConfiguration accumuloConfiguration)
        throws IOException {

      /*
       * Grab path create input stream grab len create file
       */

      fileName = dataFile.toString();
      this._dCache = data;
      this._iCache = index;
      this.fs = fs;
      this.conf = conf;
      this.accumuloConfiguration = accumuloConfiguration;
    }

    public Reader(FSDataInputStream fsin, long len, Configuration conf, BlockCache data, BlockCache index, AccumuloConfiguration accumuloConfiguration)
        throws IOException {
      this._dCache = data;
      this._iCache = index;
      init(fsin, len, conf, accumuloConfiguration);
    }

    public Reader(FSDataInputStream fsin, long len, Configuration conf, AccumuloConfiguration accumuloConfiguration) throws IOException {
      // this.fin = fsin;
      init(fsin, len, conf, accumuloConfiguration);
    }

    private void init(FSDataInputStream fsin, long len, Configuration conf, AccumuloConfiguration accumuloConfiguration) throws IOException {
      this._bc = new BCFile.Reader(this, fsin, len, conf, accumuloConfiguration);
    }

    private synchronized BCFile.Reader getBCFile(AccumuloConfiguration accumuloConfiguration) throws IOException {
      if (closed)
        throw new IllegalStateException("File " + fileName + " is closed");

      if (_bc == null) {
        // lazily open file if needed
        Path path = new Path(fileName);
        fin = fs.open(path);
        init(fin, fs.getFileStatus(path).getLen(), conf, accumuloConfiguration);
      }

      return _bc;
    }

    public BlockRead getCachedMetaBlock(String blockName) throws IOException {
      String _lookup = fileName + "M" + blockName;

      if (_iCache != null) {
        CacheEntry cacheEntry = _iCache.getBlock(_lookup);

        if (cacheEntry != null) {
          return new CachedBlockRead(cacheEntry, cacheEntry.getBuffer());
        }

      }

      return null;
    }

    public BlockRead cacheMetaBlock(String blockName, BlockReader _currBlock) throws IOException {
      String _lookup = fileName + "M" + blockName;
      return cacheBlock(_lookup, _iCache, _currBlock, blockName);
    }

    public void cacheMetaBlock(String blockName, byte[] b) {

      if (_iCache == null)
        return;

      String _lookup = fileName + "M" + blockName;
      try {
        _iCache.cacheBlock(_lookup, b);
      } catch (Exception e) {
        log.warn("Already cached block: " + _lookup, e);
      }
    }

    private BlockRead getBlock(String _lookup, BlockCache cache, BlockLoader loader) throws IOException {

      BlockReader _currBlock;

      if (cache != null) {
        CacheEntry cb = null;
        cb = cache.getBlock(_lookup);

        if (cb != null) {
          return new CachedBlockRead(cb, cb.getBuffer());
        }

      }
      /**
       * grab the currBlock at this point the block is still in the data stream
       *
       */
      _currBlock = loader.get();

      /**
       * If the block is bigger than the cache just return the stream
       */
      return cacheBlock(_lookup, cache, _currBlock, loader.getInfo());

    }

    private BlockRead cacheBlock(String _lookup, BlockCache cache, BlockReader _currBlock, String block) throws IOException {

      if ((cache == null) || (_currBlock.getRawSize() > cache.getMaxSize())) {
        return new BlockRead(_currBlock, _currBlock.getRawSize());
      } else {

        /**
         * Try to fully read block for meta data if error try to close file
         *
         */
        byte b[] = null;
        try {
          b = new byte[(int) _currBlock.getRawSize()];
          _currBlock.readFully(b);
        } catch (IOException e) {
          log.debug("Error full blockRead for file " + fileName + " for block " + block, e);
          throw e;
        } finally {
          _currBlock.close();
        }

        CacheEntry ce = null;
        try {
          ce = cache.cacheBlock(_lookup, b);
        } catch (Exception e) {
          log.warn("Already cached block: " + _lookup, e);
        }

        if (ce == null)
          return new BlockRead(new DataInputStream(new ByteArrayInputStream(b)), b.length);
        else
          return new CachedBlockRead(ce, ce.getBuffer());

      }
    }

    /**
     * It is intended that once the BlockRead object is returned to the caller, that the caller will read the entire block and then call close on the BlockRead
     * class.
     *
     * NOTE: In the case of multi-read threads: This method can do redundant work where an entry is read from disk and other threads check the cache before it
     * has been inserted.
     */
    @Override
    public BlockRead getMetaBlock(String blockName) throws IOException {
      String _lookup = this.fileName + "M" + blockName;
      return getBlock(_lookup, _iCache, new MetaBlockLoader(blockName, accumuloConfiguration));
    }

    @Override
    public ABlockReader getMetaBlock(long offset, long compressedSize, long rawSize) throws IOException {
      String _lookup = this.fileName + "R" + offset;
      return getBlock(_lookup, _iCache, new RawBlockLoader(offset, compressedSize, rawSize));
    }

    /**
     * It is intended that once the BlockRead object is returned to the caller, that the caller will read the entire block and then call close on the BlockRead
     * class.
     *
     * NOTE: In the case of multi-read threads: This method can do redundant work where an entry is read from disk and other threads check the cache before it
     * has been inserted.
     */

    @Override
    public BlockRead getDataBlock(int blockIndex) throws IOException {
      String _lookup = this.fileName + "O" + blockIndex;
      return getBlock(_lookup, _dCache, new OffsetBlockLoader(blockIndex));

    }

    @Override
    public ABlockReader getDataBlock(long offset, long compressedSize, long rawSize) throws IOException {
      String _lookup = this.fileName + "R" + offset;
      return getBlock(_lookup, _dCache, new RawBlockLoader(offset, compressedSize, rawSize));
    }

    @Override
    public synchronized void close() throws IOException {
      if (closed)
        return;

      closed = true;

      if (_bc != null)
        _bc.close();

      if (fin != null) {
        fin.close();
      }
    }

  }

<<<<<<< HEAD
  static class SeekableByteArrayInputStream extends ByteArrayInputStream {

    public SeekableByteArrayInputStream(byte[] buf) {
      super(buf);
    }

    public void seek(int position) {
      if (pos < 0 || pos >= buf.length)
        throw new IllegalArgumentException("pos = " + pos + " buf.lenght = " + buf.length);
      this.pos = position;
    }

    public int getPosition() {
      return this.pos;
    }

  }

=======
>>>>>>> 2afc3dc8
  public static class CachedBlockRead extends BlockRead {
    private SeekableByteArrayInputStream seekableInput;
    private final CacheEntry cb;

    public CachedBlockRead(CacheEntry cb, byte buf[]) {
      this(new SeekableByteArrayInputStream(buf), buf.length, cb);
    }

    private CachedBlockRead(SeekableByteArrayInputStream seekableInput, long size, CacheEntry cb) {
      super(seekableInput, size);
      this.seekableInput = seekableInput;
      this.cb = cb;
    }

    @Override
    public void seek(int position) {
      seekableInput.seek(position);
    }

    @Override
    public int getPosition() {
      return seekableInput.getPosition();
    }

    @Override
    public boolean isIndexable() {
      return true;
    }

    @Override
    public byte[] getBuffer() {
      return seekableInput.getBuffer();
    }

    @Override
    public <T> T getIndex(Class<T> clazz) {
      T bi = null;
      synchronized (cb) {
        @SuppressWarnings("unchecked")
        SoftReference<T> softRef = (SoftReference<T>) cb.getIndex();
        if (softRef != null)
          bi = softRef.get();

        if (bi == null) {
          try {
            bi = clazz.newInstance();
          } catch (Exception e) {
            throw new RuntimeException(e);
          }
          cb.setIndex(new SoftReference<T>(bi));
        }
      }

      return bi;
    }
  }

  /**
   *
   * Class provides functionality to read one block from the underlying BCFile Since We are caching blocks in the Reader class as bytearrays, this class will
   * wrap a DataInputStream(ByteArrayStream(cachedBlock)).
   *
   *
   */
  public static class BlockRead extends DataInputStream implements ABlockReader {

    public BlockRead(InputStream in, long size) {
      super(in);
<<<<<<< HEAD
=======
      this.size = size;
    }

    /**
     * Size is the size of the bytearray that was read form the cache
     */
    @Override
    public long getRawSize() {
      return size;
>>>>>>> 2afc3dc8
    }

    /**
     * It is intended that the caller of this method will close the stream we also only intend that this be called once per BlockRead. This method is provide
     * for methods up stream that expect to receive a DataInputStream object.
     */
    @Override
    public DataInputStream getStream() throws IOException {
      return this;
    }

    @Override
    public boolean isIndexable() {
      return false;
    }

    @Override
    public void seek(int position) {
      throw new UnsupportedOperationException();
    }

    @Override
    public int getPosition() {
      throw new UnsupportedOperationException();
    }

    @Override
    public <T> T getIndex(Class<T> clazz) {
      throw new UnsupportedOperationException();
    }

    /**
     * The byte array returned by this method is only for read optimizations, it should not be modified.
     */
    @Override
    public byte[] getBuffer() {
      throw new UnsupportedOperationException();
    }

  }
}<|MERGE_RESOLUTION|>--- conflicted
+++ resolved
@@ -78,15 +78,6 @@
     }
 
     @Override
-<<<<<<< HEAD
-=======
-    public ABlockWriter prepareMetaBlock(String name, String compressionName) throws IOException {
-      _bw = new BlockWrite(_bc.prepareMetaBlock(name, compressionName));
-      return _bw;
-    }
-
-    @Override
->>>>>>> 2afc3dc8
     public ABlockWriter prepareDataBlock() throws IOException {
       _bw = new BlockWrite(_bc.prepareDataBlock());
       return _bw;
@@ -421,27 +412,6 @@
 
   }
 
-<<<<<<< HEAD
-  static class SeekableByteArrayInputStream extends ByteArrayInputStream {
-
-    public SeekableByteArrayInputStream(byte[] buf) {
-      super(buf);
-    }
-
-    public void seek(int position) {
-      if (pos < 0 || pos >= buf.length)
-        throw new IllegalArgumentException("pos = " + pos + " buf.lenght = " + buf.length);
-      this.pos = position;
-    }
-
-    public int getPosition() {
-      return this.pos;
-    }
-
-  }
-
-=======
->>>>>>> 2afc3dc8
   public static class CachedBlockRead extends BlockRead {
     private SeekableByteArrayInputStream seekableInput;
     private final CacheEntry cb;
@@ -510,18 +480,6 @@
 
     public BlockRead(InputStream in, long size) {
       super(in);
-<<<<<<< HEAD
-=======
-      this.size = size;
-    }
-
-    /**
-     * Size is the size of the bytearray that was read form the cache
-     */
-    @Override
-    public long getRawSize() {
-      return size;
->>>>>>> 2afc3dc8
     }
 
     /**
