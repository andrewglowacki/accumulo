--- conflicted
+++ resolved
@@ -16,12 +16,8 @@
  */
 package org.apache.accumulo.core.util;
 
-<<<<<<< HEAD
-import java.nio.charset.StandardCharsets;
-=======
-import static com.google.common.base.Charsets.UTF_8;
-
->>>>>>> 9b20a9d4
+import static java.nio.charset.StandardCharsets.UTF_8;
+
 import java.util.ArrayList;
 import java.util.Iterator;
 import java.util.List;
@@ -235,11 +231,7 @@
           Entry<Key,Value> entry = iterator.next();
           Key key = entry.getKey();
           if (key.getColumnFamily().equals(DataFileColumnFamily.NAME)) {
-<<<<<<< HEAD
-            String[] sizeEntries = new String(entry.getValue().get(), StandardCharsets.UTF_8).split(",");
-=======
             String[] sizeEntries = new String(entry.getValue().get(), UTF_8).split(",");
->>>>>>> 9b20a9d4
             if (sizeEntries.length == 2) {
               tabletSize += Long.parseLong(sizeEntries[0]);
             }
