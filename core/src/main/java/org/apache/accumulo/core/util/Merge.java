/*
 * Licensed to the Apache Software Foundation (ASF) under one or more
 * contributor license agreements.  See the NOTICE file distributed with
 * this work for additional information regarding copyright ownership.
 * The ASF licenses this file to You under the Apache License, Version 2.0
 * (the "License"); you may not use this file except in compliance with
 * the License.  You may obtain a copy of the License at
 *
 *     http://www.apache.org/licenses/LICENSE-2.0
 *
 * Unless required by applicable law or agreed to in writing, software
 * distributed under the License is distributed on an "AS IS" BASIS,
 * WITHOUT WARRANTIES OR CONDITIONS OF ANY KIND, either express or implied.
 * See the License for the specific language governing permissions and
 * limitations under the License.
 */
package org.apache.accumulo.core.util;

import java.util.ArrayList;
import java.util.Iterator;
import java.util.List;
import java.util.Map.Entry;

import org.apache.accumulo.core.cli.ClientOnRequiredTable;
import org.apache.accumulo.core.client.Connector;
import org.apache.accumulo.core.client.Scanner;
import org.apache.accumulo.core.client.impl.Table;
import org.apache.accumulo.core.client.impl.Tables;
import org.apache.accumulo.core.conf.AccumuloConfiguration;
import org.apache.accumulo.core.conf.ConfigurationCopy;
import org.apache.accumulo.core.conf.Property;
import org.apache.accumulo.core.data.Key;
import org.apache.accumulo.core.data.Value;
import org.apache.accumulo.core.data.impl.KeyExtent;
import org.apache.accumulo.core.metadata.MetadataTable;
import org.apache.accumulo.core.metadata.schema.DataFileValue;
import org.apache.accumulo.core.metadata.schema.MetadataSchema.TabletsSection;
import org.apache.accumulo.core.metadata.schema.MetadataSchema.TabletsSection.DataFileColumnFamily;
import org.apache.accumulo.core.security.Authorizations;
import org.apache.hadoop.io.Text;
import org.slf4j.Logger;
import org.slf4j.LoggerFactory;

import com.beust.jcommander.IStringConverter;
import com.beust.jcommander.Parameter;

public class Merge {

  public static class MergeException extends Exception {
    private static final long serialVersionUID = 1L;

    MergeException(Exception ex) {
      super(ex);
    }
  }

  private static final Logger log = LoggerFactory.getLogger(Merge.class);

  protected void message(String format, Object... args) {
    log.info(String.format(format, args));
  }

  static class TextConverter implements IStringConverter<Text> {
    @Override
    public Text convert(String value) {
      return new Text(value);
    }
  }

  static class Opts extends ClientOnRequiredTable {
    @Parameter(names = {"-s", "--size"}, description = "merge goal size",
        converter = MemoryConverter.class)
    Long goalSize = null;
    @Parameter(names = {"-f", "--force"},
        description = "merge small tablets even if merging them to larger tablets might cause a split")
    boolean force = false;
    @Parameter(names = {"-b", "--begin"}, description = "start tablet",
        converter = TextConverter.class)
    Text begin = null;
    @Parameter(names = {"-e", "--end"}, description = "end tablet", converter = TextConverter.class)
    Text end = null;
  }

  public void start(String[] args) throws MergeException {
    Opts opts = new Opts();
    opts.parseArgs(Merge.class.getName(), args);

    try {
      Connector conn = opts.getConnector();

      if (!conn.tableOperations().exists(opts.getTableName())) {
        System.err.println("table " + opts.getTableName() + " does not exist");
        return;
      }
      if (opts.goalSize == null || opts.goalSize < 1) {
<<<<<<< HEAD
        AccumuloConfiguration tableConfig = new ConfigurationCopy(conn.tableOperations().getProperties(opts.getTableName()));
        opts.goalSize = tableConfig.getAsBytes(Property.TABLE_SPLIT_THRESHOLD);
=======
        AccumuloConfiguration tableConfig = new ConfigurationCopy(
            conn.tableOperations().getProperties(opts.getTableName()));
        opts.goalSize = tableConfig.getMemoryInBytes(Property.TABLE_SPLIT_THRESHOLD);
>>>>>>> f4f43feb
      }

      message("Merging tablets in table %s to %d bytes", opts.getTableName(), opts.goalSize);
      mergomatic(conn, opts.getTableName(), opts.begin, opts.end, opts.goalSize, opts.force);
    } catch (Exception ex) {
      throw new MergeException(ex);
    }
  }

  public static void main(String[] args) throws MergeException {
    Merge merge = new Merge();
    merge.start(args);
  }

  public static class Size {
    public Size(KeyExtent extent, long size) {
      this.extent = extent;
      this.size = size;
    }

    KeyExtent extent;
    long size;
  }

  public void mergomatic(Connector conn, String table, Text start, Text end, long goalSize,
      boolean force) throws MergeException {
    try {
      if (table.equals(MetadataTable.NAME)) {
        throw new IllegalArgumentException("cannot merge tablets on the metadata table");
      }
      List<Size> sizes = new ArrayList<>();
      long totalSize = 0;
      // Merge any until you get larger than the goal size, and then merge one less tablet
      Iterator<Size> sizeIterator = getSizeIterator(conn, table, start, end);
      while (sizeIterator.hasNext()) {
        Size next = sizeIterator.next();
        totalSize += next.size;
        sizes.add(next);
        if (totalSize > goalSize) {
          totalSize = mergeMany(conn, table, sizes, goalSize, force, false);
        }
      }
      if (sizes.size() > 1)
        mergeMany(conn, table, sizes, goalSize, force, true);
    } catch (Exception ex) {
      throw new MergeException(ex);
    }
  }

  protected long mergeMany(Connector conn, String table, List<Size> sizes, long goalSize,
      boolean force, boolean last) throws MergeException {
    // skip the big tablets, which will be the typical case
    while (!sizes.isEmpty()) {
      if (sizes.get(0).size < goalSize)
        break;
      sizes.remove(0);
    }
    if (sizes.isEmpty()) {
      return 0;
    }

    // collect any small ones
    long mergeSize = 0;
    int numToMerge = 0;
    for (int i = 0; i < sizes.size(); i++) {
      if (mergeSize + sizes.get(i).size > goalSize) {
        numToMerge = i;
        break;
      }
      mergeSize += sizes.get(i).size;
    }

    if (numToMerge > 1) {
      mergeSome(conn, table, sizes, numToMerge);
    } else {
      if (numToMerge == 1 && sizes.size() > 1) {
        // here we have the case of a merge candidate that is surrounded by candidates that would
        // split
        if (force) {
          mergeSome(conn, table, sizes, 2);
        } else {
          sizes.remove(0);
        }
      }
    }
    if (numToMerge == 0 && sizes.size() > 1 && last) {
      // That's the last tablet, and we have a bunch to merge
      mergeSome(conn, table, sizes, sizes.size());
    }
    long result = 0;
    for (Size s : sizes) {
      result += s.size;
    }
    return result;
  }

  protected void mergeSome(Connector conn, String table, List<Size> sizes, int numToMerge)
      throws MergeException {
    merge(conn, table, sizes, numToMerge);
    for (int i = 0; i < numToMerge; i++) {
      sizes.remove(0);
    }
  }

  protected void merge(Connector conn, String table, List<Size> sizes, int numToMerge)
      throws MergeException {
    try {
      Text start = sizes.get(0).extent.getPrevEndRow();
      Text end = sizes.get(numToMerge - 1).extent.getEndRow();
      message("Merging %d tablets from (%s to %s]", numToMerge, start == null ? "-inf" : start,
          end == null ? "+inf" : end);
      conn.tableOperations().merge(table, start, end);
    } catch (Exception ex) {
      throw new MergeException(ex);
    }
  }

  protected Iterator<Size> getSizeIterator(Connector conn, String tablename, Text start, Text end)
      throws MergeException {
    // open up metatadata, walk through the tablets.
    Table.ID tableId;
    Scanner scanner;
    try {
      tableId = Tables.getTableId(conn.getInstance(), tablename);
      scanner = conn.createScanner(MetadataTable.NAME, Authorizations.EMPTY);
    } catch (Exception e) {
      throw new MergeException(e);
    }
    scanner.setRange(new KeyExtent(tableId, end, start).toMetadataRange());
    scanner.fetchColumnFamily(DataFileColumnFamily.NAME);
    TabletsSection.TabletColumnFamily.PREV_ROW_COLUMN.fetch(scanner);
    final Iterator<Entry<Key,Value>> iterator = scanner.iterator();

    Iterator<Size> result = new Iterator<Size>() {
      Size next = fetch();

      @Override
      public boolean hasNext() {
        return next != null;
      }

      private Size fetch() {
        long tabletSize = 0;
        while (iterator.hasNext()) {
          Entry<Key,Value> entry = iterator.next();
          Key key = entry.getKey();
          if (key.getColumnFamily().equals(DataFileColumnFamily.NAME)) {
            tabletSize += new DataFileValue(entry.getValue().get()).getSize();
          } else if (TabletsSection.TabletColumnFamily.PREV_ROW_COLUMN.hasColumns(key)) {
            KeyExtent extent = new KeyExtent(key.getRow(), entry.getValue());
            return new Size(extent, tabletSize);
          }
        }
        return null;
      }

      @Override
      public Size next() {
        Size result = next;
        next = fetch();
        return result;
      }

      @Override
      public void remove() {
        throw new UnsupportedOperationException();
      }
    };
    return result;
  }

}<|MERGE_RESOLUTION|>--- conflicted
+++ resolved
@@ -93,14 +93,9 @@
         return;
       }
       if (opts.goalSize == null || opts.goalSize < 1) {
-<<<<<<< HEAD
-        AccumuloConfiguration tableConfig = new ConfigurationCopy(conn.tableOperations().getProperties(opts.getTableName()));
-        opts.goalSize = tableConfig.getAsBytes(Property.TABLE_SPLIT_THRESHOLD);
-=======
         AccumuloConfiguration tableConfig = new ConfigurationCopy(
             conn.tableOperations().getProperties(opts.getTableName()));
-        opts.goalSize = tableConfig.getMemoryInBytes(Property.TABLE_SPLIT_THRESHOLD);
->>>>>>> f4f43feb
+        opts.goalSize = tableConfig.getAsBytes(Property.TABLE_SPLIT_THRESHOLD);
       }
 
       message("Merging tablets in table %s to %d bytes", opts.getTableName(), opts.goalSize);
