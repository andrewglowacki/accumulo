--- conflicted
+++ resolved
@@ -307,15 +307,9 @@
      */
     for (FileStatus importStatus : fs.listStatus(importPath)) {
       try {
-<<<<<<< HEAD
-        FileSKVIterator importIterator = FileOperations.getInstance().newReaderBuilder().forFile(importStatus.getPath().toString(), fs, fs.getConf())
-            .withTableConfiguration(DefaultConfiguration.getInstance()).seekToBeginning().build();
-=======
         FileSKVIterator importIterator = FileOperations.getInstance().newReaderBuilder()
             .forFile(importStatus.getPath().toString(), fs, fs.getConf())
-            .withTableConfiguration(AccumuloConfiguration.getDefaultConfiguration())
-            .seekToBeginning().build();
->>>>>>> f4f43feb
+            .withTableConfiguration(DefaultConfiguration.getInstance()).seekToBeginning().build();
         while (importIterator.hasTop()) {
           Key key = importIterator.getTopKey();
           Value value = importIterator.getTopValue();
@@ -552,26 +546,28 @@
   }
 
   @Override
-  public SummaryRetriever summaries(String tableName) throws TableNotFoundException, AccumuloException, AccumuloSecurityException {
-    throw new UnsupportedOperationException();
-  }
-
-  @Override
-  public void addSummarizers(String tableName, SummarizerConfiguration... summarizerConf) throws TableNotFoundException, AccumuloException,
-      AccumuloSecurityException {
-    throw new UnsupportedOperationException();
-
-  }
-
-  @Override
-  public void removeSummarizers(String tableName, Predicate<SummarizerConfiguration> predicate) throws AccumuloException, TableNotFoundException,
-      AccumuloSecurityException {
-    throw new UnsupportedOperationException();
-
-  }
-
-  @Override
-  public List<SummarizerConfiguration> listSummarizers(String tableName) throws AccumuloException, TableNotFoundException, AccumuloSecurityException {
+  public SummaryRetriever summaries(String tableName)
+      throws TableNotFoundException, AccumuloException, AccumuloSecurityException {
+    throw new UnsupportedOperationException();
+  }
+
+  @Override
+  public void addSummarizers(String tableName, SummarizerConfiguration... summarizerConf)
+      throws TableNotFoundException, AccumuloException, AccumuloSecurityException {
+    throw new UnsupportedOperationException();
+
+  }
+
+  @Override
+  public void removeSummarizers(String tableName, Predicate<SummarizerConfiguration> predicate)
+      throws AccumuloException, TableNotFoundException, AccumuloSecurityException {
+    throw new UnsupportedOperationException();
+
+  }
+
+  @Override
+  public List<SummarizerConfiguration> listSummarizers(String tableName)
+      throws AccumuloException, TableNotFoundException, AccumuloSecurityException {
     throw new UnsupportedOperationException();
   }
 }