--- conflicted
+++ resolved
@@ -51,7 +51,6 @@
   SiteConfiguration(AccumuloConfiguration parent) {
     SiteConfiguration.parent = parent;
   }
-<<<<<<< HEAD
   
   /**
    * Gets an instance of this class. A new instance is only created on the first
@@ -60,9 +59,6 @@
    * @param parent parent (default) configuration
    * @throws RuntimeException if the configuration is invalid
    */
-=======
-
->>>>>>> 9b3bc30f
   synchronized public static SiteConfiguration getInstance(AccumuloConfiguration parent) {
     if (instance == null) {
       instance = new SiteConfiguration(parent);
@@ -70,13 +66,10 @@
     }
     return instance;
   }
-<<<<<<< HEAD
   
   synchronized public static SiteConfiguration getInstance() {
     return getInstance(DefaultConfiguration.getInstance());
   }
-=======
->>>>>>> 9b3bc30f
 
   synchronized private static Configuration getXmlConfig() {
     String configFile = System.getProperty("org.apache.accumulo.config.file", "accumulo-site.xml");
