--- conflicted
+++ resolved
@@ -21,14 +21,11 @@
 import java.io.Serializable;
 import java.nio.ByteBuffer;
 
-<<<<<<< HEAD
+import org.apache.accumulo.core.util.ByteBufferUtil;
+
 /**
  * An implementation of {@link ByteSequence} that uses a backing byte array.
  */
-=======
-import org.apache.accumulo.core.util.ByteBufferUtil;
-
->>>>>>> 27300d81
 public class ArrayByteSequence extends ByteSequence implements Serializable {
 
   private static final long serialVersionUID = 1L;
