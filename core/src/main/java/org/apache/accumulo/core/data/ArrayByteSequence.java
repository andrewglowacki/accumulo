/*
 * Licensed to the Apache Software Foundation (ASF) under one or more
 * contributor license agreements.  See the NOTICE file distributed with
 * this work for additional information regarding copyright ownership.
 * The ASF licenses this file to You under the Apache License, Version 2.0
 * (the "License"); you may not use this file except in compliance with
 * the License.  You may obtain a copy of the License at
 *
 *     http://www.apache.org/licenses/LICENSE-2.0
 *
 * Unless required by applicable law or agreed to in writing, software
 * distributed under the License is distributed on an "AS IS" BASIS,
 * WITHOUT WARRANTIES OR CONDITIONS OF ANY KIND, either express or implied.
 * See the License for the specific language governing permissions and
 * limitations under the License.
 */
package org.apache.accumulo.core.data;

import static com.google.common.base.Charsets.UTF_8;

import java.io.Serializable;
import java.nio.ByteBuffer;
import java.nio.charset.StandardCharsets;

<<<<<<< HEAD
/**
 * An implementation of {@link ByteSequence} that uses a backing byte array.
 */
=======
>>>>>>> 9b20a9d4
public class ArrayByteSequence extends ByteSequence implements Serializable {
  
  private static final long serialVersionUID = 1L;

  protected byte data[];
  protected int offset;
  protected int length;
  
  /**
   * Creates a new sequence. The given byte array is used directly as the
   * backing array, so later changes made to the array reflect into the new
   * sequence.
   *
   * @param data byte data
   */
  public ArrayByteSequence(byte data[]) {
    this.data = data;
    this.offset = 0;
    this.length = data.length;
  }
  
  /**
   * Creates a new sequence from a subsequence of the given byte array. The
   * given byte array is used directly as the backing array, so later changes
   * made to the (relevant portion of the) array reflect into the new sequence.
   *
   * @param data byte data
   * @param offset starting offset in byte array (inclusive)
   * @param length number of bytes to include in sequence
   * @throws IllegalArgumentException if the offset or length are out of bounds
   * for the given byte array
   */
  public ArrayByteSequence(byte data[], int offset, int length) {
    
    if (offset < 0 || offset > data.length || length < 0 || (offset + length) > data.length) {
      throw new IllegalArgumentException(" Bad offset and/or length data.length = " + data.length + " offset = " + offset + " length = " + length);
    }
    
    this.data = data;
    this.offset = offset;
    this.length = length;
    
  }
  
  /**
   * Creates a new sequence from the given string. The bytes are determined from
   * the string using the default platform encoding.
   *
   * @param s string to represent as bytes
   */
  public ArrayByteSequence(String s) {
<<<<<<< HEAD
    this(s.getBytes(StandardCharsets.UTF_8));
=======
    this(s.getBytes(UTF_8));
>>>>>>> 9b20a9d4
  }
  
  /**
   * Creates a new sequence based on a byte buffer. If the byte buffer has an
   * array, that array (and the buffer's offset and limit) are used; otherwise,
   * a new backing array is created and a relative bulk get is performed to
   * transfer the buffer's contents (starting at its current position and
   * not beyond its limit).
   *
   * @param buffer byte buffer
   */
  public ArrayByteSequence(ByteBuffer buffer) {
    this.length = buffer.remaining();

    if (buffer.hasArray()) {
      this.data = buffer.array();
      this.offset = buffer.position();
    } else {
      this.data = new byte[length];
      this.offset = 0;
      buffer.get(data);
    }
  }

  @Override
  public byte byteAt(int i) {
    
    if (i < 0) {
      throw new IllegalArgumentException("i < 0, " + i);
    }
    
    if (i >= length) {
      throw new IllegalArgumentException("i >= length, " + i + " >= " + length);
    }
    
    return data[offset + i];
  }
  
  @Override
  public byte[] getBackingArray() {
    return data;
  }
  
  @Override
  public boolean isBackedByArray() {
    return true;
  }
  
  @Override
  public int length() {
    return length;
  }
  
  @Override
  public int offset() {
    return offset;
  }
  
  @Override
  public ByteSequence subSequence(int start, int end) {
    
    if (start > end || start < 0 || end > length) {
      throw new IllegalArgumentException("Bad start and/end start = " + start + " end=" + end + " offset=" + offset + " length=" + length);
    }
    
    return new ArrayByteSequence(data, offset + start, end - start);
  }
  
  @Override
  public byte[] toArray() {
    if (offset == 0 && length == data.length)
      return data;
    
    byte[] copy = new byte[length];
    System.arraycopy(data, offset, copy, 0, length);
    return copy;
  }
  
  public String toString() {
<<<<<<< HEAD
    return new String(data, offset, length, StandardCharsets.UTF_8);
=======
    return new String(data, offset, length, UTF_8);
>>>>>>> 9b20a9d4
  }
}<|MERGE_RESOLUTION|>--- conflicted
+++ resolved
@@ -16,18 +16,14 @@
  */
 package org.apache.accumulo.core.data;
 
-import static com.google.common.base.Charsets.UTF_8;
+import static java.nio.charset.StandardCharsets.UTF_8;
 
 import java.io.Serializable;
 import java.nio.ByteBuffer;
-import java.nio.charset.StandardCharsets;
 
-<<<<<<< HEAD
 /**
  * An implementation of {@link ByteSequence} that uses a backing byte array.
  */
-=======
->>>>>>> 9b20a9d4
 public class ArrayByteSequence extends ByteSequence implements Serializable {
   
   private static final long serialVersionUID = 1L;
@@ -79,11 +75,7 @@
    * @param s string to represent as bytes
    */
   public ArrayByteSequence(String s) {
-<<<<<<< HEAD
-    this(s.getBytes(StandardCharsets.UTF_8));
-=======
     this(s.getBytes(UTF_8));
->>>>>>> 9b20a9d4
   }
   
   /**
@@ -163,10 +155,6 @@
   }
   
   public String toString() {
-<<<<<<< HEAD
-    return new String(data, offset, length, StandardCharsets.UTF_8);
-=======
     return new String(data, offset, length, UTF_8);
->>>>>>> 9b20a9d4
   }
 }