/*
 * Licensed to the Apache Software Foundation (ASF) under one or more
 * contributor license agreements.  See the NOTICE file distributed with
 * this work for additional information regarding copyright ownership.
 * The ASF licenses this file to You under the Apache License, Version 2.0
 * (the "License"); you may not use this file except in compliance with
 * the License.  You may obtain a copy of the License at
 *
 *     http://www.apache.org/licenses/LICENSE-2.0
 *
 * Unless required by applicable law or agreed to in writing, software
 * distributed under the License is distributed on an "AS IS" BASIS,
 * WITHOUT WARRANTIES OR CONDITIONS OF ANY KIND, either express or implied.
 * See the License for the specific language governing permissions and
 * limitations under the License.
 */
package org.apache.accumulo.core.client.impl;

import static java.nio.charset.StandardCharsets.UTF_8;

import java.util.ArrayList;
import java.util.LinkedList;
import java.util.List;
import java.util.Map.Entry;
import java.util.SortedMap;
import java.util.TreeMap;
import java.util.function.BiConsumer;

import org.apache.accumulo.core.Constants;
import org.apache.accumulo.core.client.Instance;
import org.apache.accumulo.core.client.NamespaceNotFoundException;
import org.apache.accumulo.core.util.Validator;
import org.apache.accumulo.core.zookeeper.ZooUtil;
import org.apache.accumulo.fate.zookeeper.ZooCache;
import org.apache.accumulo.fate.zookeeper.ZooCacheFactory;
import org.slf4j.Logger;
import org.slf4j.LoggerFactory;

public class Namespaces {
  private static final Logger log = LoggerFactory.getLogger(Namespaces.class);

  public static final String VALID_NAME_REGEX = "^\\w*$";
  public static final Validator<String> VALID_NAME = new Validator<String>() {
    @Override
    public boolean test(String namespace) {
      return namespace != null && namespace.matches(VALID_NAME_REGEX);
    }

    @Override
    public String invalidMessage(String namespace) {
      if (namespace == null)
        return "Namespace cannot be null";
      return "Namespaces must only contain word characters (letters, digits, and underscores): "
          + namespace;
    }
  };

  public static final Validator<String> NOT_DEFAULT = new Validator<String>() {
    @Override
    public boolean test(String namespace) {
      return !Namespace.DEFAULT.equals(namespace);
    }

    @Override
    public String invalidMessage(String namespace) {
      return "Namespace cannot be the reserved empty namespace";
    }
  };

  public static final Validator<String> NOT_ACCUMULO = new Validator<String>() {
    @Override
    public boolean test(String namespace) {
      return !Namespace.ACCUMULO.equals(namespace);
    }

    @Override
    public String invalidMessage(String namespace) {
      return "Namespace cannot be the reserved namespace, " + Namespace.ACCUMULO;
    }
  };

  private static ZooCache getZooCache(Instance instance) {
<<<<<<< HEAD
    return new ZooCacheFactory().getZooCache(instance.getZooKeepers(), instance.getZooKeepersSessionTimeOut());
=======
    SecurityManager sm = System.getSecurityManager();
    if (sm != null) {
      sm.checkPermission(TABLES_PERMISSION);
    }
    return new ZooCacheFactory().getZooCache(instance.getZooKeepers(),
        instance.getZooKeepersSessionTimeOut());
>>>>>>> f4f43feb
  }

  public static boolean exists(Instance instance, Namespace.ID namespaceId) {
    ZooCache zc = getZooCache(instance);
    List<String> namespaceIds = zc.getChildren(ZooUtil.getRoot(instance) + Constants.ZNAMESPACES);
    return namespaceIds.contains(namespaceId.canonicalID());
  }

  public static List<Table.ID> getTableIds(Instance instance, Namespace.ID namespaceId) throws NamespaceNotFoundException {
    String namespace = getNamespaceName(instance, namespaceId);
    List<Table.ID> tableIds = new LinkedList<>();
    for (Entry<String,Table.ID> nameToId : Tables.getNameToIdMap(instance).entrySet())
      if (namespace.equals(Tables.qualify(nameToId.getKey()).getFirst()))
        tableIds.add(nameToId.getValue());
    return tableIds;
  }

  public static List<String> getTableNames(Instance instance, Namespace.ID namespaceId) throws NamespaceNotFoundException {
    String namespace = getNamespaceName(instance, namespaceId);
    List<String> names = new LinkedList<>();
    for (String name : Tables.getNameToIdMap(instance).keySet())
      if (namespace.equals(Tables.qualify(name).getFirst()))
        names.add(name);
    return names;
  }

  /**
   * Gets all the namespaces from ZK. The first arg (t) the BiConsumer accepts is the ID and the second (u) is the namespaceName.
   */
  private static void getAllNamespaces(Instance instance, BiConsumer<String,String> biConsumer) {
    final ZooCache zc = getZooCache(instance);
    List<String> namespaceIds = zc.getChildren(ZooUtil.getRoot(instance) + Constants.ZNAMESPACES);
    for (String id : namespaceIds) {
      byte[] path = zc.get(
          ZooUtil.getRoot(instance) + Constants.ZNAMESPACES + "/" + id + Constants.ZNAMESPACE_NAME);
      if (path != null) {
        biConsumer.accept(id, new String(path, UTF_8));
      }
    }
  }

<<<<<<< HEAD
  /**
   * Return sorted map with key = ID, value = namespaceName
   */
  public static SortedMap<Namespace.ID,String> getIdToNameMap(Instance instance) {
    SortedMap<Namespace.ID,String> idMap = new TreeMap<>();
    getAllNamespaces(instance, (id, name) -> idMap.put(Namespace.ID.of(id), name));
    return idMap;
  }

  /**
   * Return sorted map with key = namespaceName, value = ID
   */
  public static SortedMap<String,Namespace.ID> getNameToIdMap(Instance instance) {
    SortedMap<String,Namespace.ID> nameMap = new TreeMap<>();
    getAllNamespaces(instance, (id, name) -> nameMap.put(name, Namespace.ID.of(id)));
    return nameMap;
=======
  public static boolean exists(Instance instance, String namespaceId) {
    ZooCache zc = getZooCache(instance);
    List<String> namespaceIds = zc.getChildren(ZooUtil.getRoot(instance) + Constants.ZNAMESPACES);
    return namespaceIds.contains(namespaceId);
  }

  public static String getNamespaceId(Instance instance, String namespace)
      throws NamespaceNotFoundException {
    String id = getNameToIdMap(instance).get(namespace);
    if (id == null)
      throw new NamespaceNotFoundException(null, namespace,
          "getNamespaceId() failed to find namespace");
    return id;
  }

  public static String getNamespaceName(Instance instance, String namespaceId)
      throws NamespaceNotFoundException {
    String namespaceName = getIdToNameMap(instance).get(namespaceId);
    if (namespaceName == null)
      throw new NamespaceNotFoundException(namespaceId, null,
          "getNamespaceName() failed to find namespace");
    return namespaceName;
>>>>>>> f4f43feb
  }

  /**
   * Look for namespace ID in ZK. Throw NamespaceNotFoundException if not found.
   */
  public static Namespace.ID getNamespaceId(Instance instance, String namespaceName) throws NamespaceNotFoundException {
    final ArrayList<Namespace.ID> singleId = new ArrayList<>(1);
    getAllNamespaces(instance, (id, name) -> {
      if (name.equals(namespaceName))
        singleId.add(Namespace.ID.of(id));
    });
    if (singleId.isEmpty())
      throw new NamespaceNotFoundException(null, namespaceName, "getNamespaceId() failed to find namespace");
    return singleId.get(0);
  }

  /**
   * Look for namespace ID in ZK. Fail quietly by logging and returning null.
   */
  public static Namespace.ID lookupNamespaceId(Instance instance, String namespaceName) {
    Namespace.ID id = null;
    try {
      id = getNamespaceId(instance, namespaceName);
    } catch (NamespaceNotFoundException e) {
      if (log.isDebugEnabled())
        log.debug("Failed to find namespace ID from name: " + namespaceName, e);
    }
    return id;
  }

<<<<<<< HEAD
  /**
   * Return true if namespace name exists
   */
  public static boolean namespaceNameExists(Instance instance, String namespaceName) {
    return lookupNamespaceId(instance, namespaceName) != null;
  }

  /**
   * Look for namespace name in ZK. Throw NamespaceNotFoundException if not found.
   */
  public static String getNamespaceName(Instance instance, Namespace.ID namespaceId) throws NamespaceNotFoundException {
    String name;
    ZooCache zc = getZooCache(instance);
    byte[] path = zc.get(ZooUtil.getRoot(instance) + Constants.ZNAMESPACES + "/" + namespaceId.canonicalID() + Constants.ZNAMESPACE_NAME);
    if (path != null)
      name = new String(path, UTF_8);
    else
      throw new NamespaceNotFoundException(namespaceId.canonicalID(), null, "getNamespaceName() failed to find namespace");
    return name;
=======
  public static List<String> getTableIds(Instance instance, String namespaceId)
      throws NamespaceNotFoundException {
    String namespace = getNamespaceName(instance, namespaceId);
    List<String> names = new LinkedList<>();
    for (Entry<String,String> nameToId : Tables.getNameToIdMap(instance).entrySet())
      if (namespace.equals(Tables.qualify(nameToId.getKey()).getFirst()))
        names.add(nameToId.getValue());
    return names;
  }

  public static List<String> getTableNames(Instance instance, String namespaceId)
      throws NamespaceNotFoundException {
    String namespace = getNamespaceName(instance, namespaceId);
    List<String> names = new LinkedList<>();
    for (String name : Tables.getNameToIdMap(instance).keySet())
      if (namespace.equals(Tables.qualify(name).getFirst()))
        names.add(name);
    return names;
>>>>>>> f4f43feb
  }

}<|MERGE_RESOLUTION|>--- conflicted
+++ resolved
@@ -80,16 +80,8 @@
   };
 
   private static ZooCache getZooCache(Instance instance) {
-<<<<<<< HEAD
-    return new ZooCacheFactory().getZooCache(instance.getZooKeepers(), instance.getZooKeepersSessionTimeOut());
-=======
-    SecurityManager sm = System.getSecurityManager();
-    if (sm != null) {
-      sm.checkPermission(TABLES_PERMISSION);
-    }
     return new ZooCacheFactory().getZooCache(instance.getZooKeepers(),
         instance.getZooKeepersSessionTimeOut());
->>>>>>> f4f43feb
   }
 
   public static boolean exists(Instance instance, Namespace.ID namespaceId) {
@@ -98,7 +90,8 @@
     return namespaceIds.contains(namespaceId.canonicalID());
   }
 
-  public static List<Table.ID> getTableIds(Instance instance, Namespace.ID namespaceId) throws NamespaceNotFoundException {
+  public static List<Table.ID> getTableIds(Instance instance, Namespace.ID namespaceId)
+      throws NamespaceNotFoundException {
     String namespace = getNamespaceName(instance, namespaceId);
     List<Table.ID> tableIds = new LinkedList<>();
     for (Entry<String,Table.ID> nameToId : Tables.getNameToIdMap(instance).entrySet())
@@ -107,7 +100,8 @@
     return tableIds;
   }
 
-  public static List<String> getTableNames(Instance instance, Namespace.ID namespaceId) throws NamespaceNotFoundException {
+  public static List<String> getTableNames(Instance instance, Namespace.ID namespaceId)
+      throws NamespaceNotFoundException {
     String namespace = getNamespaceName(instance, namespaceId);
     List<String> names = new LinkedList<>();
     for (String name : Tables.getNameToIdMap(instance).keySet())
@@ -117,7 +111,8 @@
   }
 
   /**
-   * Gets all the namespaces from ZK. The first arg (t) the BiConsumer accepts is the ID and the second (u) is the namespaceName.
+   * Gets all the namespaces from ZK. The first arg (t) the BiConsumer accepts is the ID and the
+   * second (u) is the namespaceName.
    */
   private static void getAllNamespaces(Instance instance, BiConsumer<String,String> biConsumer) {
     final ZooCache zc = getZooCache(instance);
@@ -131,7 +126,6 @@
     }
   }
 
-<<<<<<< HEAD
   /**
    * Return sorted map with key = ID, value = namespaceName
    */
@@ -148,43 +142,21 @@
     SortedMap<String,Namespace.ID> nameMap = new TreeMap<>();
     getAllNamespaces(instance, (id, name) -> nameMap.put(name, Namespace.ID.of(id)));
     return nameMap;
-=======
-  public static boolean exists(Instance instance, String namespaceId) {
-    ZooCache zc = getZooCache(instance);
-    List<String> namespaceIds = zc.getChildren(ZooUtil.getRoot(instance) + Constants.ZNAMESPACES);
-    return namespaceIds.contains(namespaceId);
-  }
-
-  public static String getNamespaceId(Instance instance, String namespace)
-      throws NamespaceNotFoundException {
-    String id = getNameToIdMap(instance).get(namespace);
-    if (id == null)
-      throw new NamespaceNotFoundException(null, namespace,
-          "getNamespaceId() failed to find namespace");
-    return id;
-  }
-
-  public static String getNamespaceName(Instance instance, String namespaceId)
-      throws NamespaceNotFoundException {
-    String namespaceName = getIdToNameMap(instance).get(namespaceId);
-    if (namespaceName == null)
-      throw new NamespaceNotFoundException(namespaceId, null,
-          "getNamespaceName() failed to find namespace");
-    return namespaceName;
->>>>>>> f4f43feb
   }
 
   /**
    * Look for namespace ID in ZK. Throw NamespaceNotFoundException if not found.
    */
-  public static Namespace.ID getNamespaceId(Instance instance, String namespaceName) throws NamespaceNotFoundException {
+  public static Namespace.ID getNamespaceId(Instance instance, String namespaceName)
+      throws NamespaceNotFoundException {
     final ArrayList<Namespace.ID> singleId = new ArrayList<>(1);
     getAllNamespaces(instance, (id, name) -> {
       if (name.equals(namespaceName))
         singleId.add(Namespace.ID.of(id));
     });
     if (singleId.isEmpty())
-      throw new NamespaceNotFoundException(null, namespaceName, "getNamespaceId() failed to find namespace");
+      throw new NamespaceNotFoundException(null, namespaceName,
+          "getNamespaceId() failed to find namespace");
     return singleId.get(0);
   }
 
@@ -202,7 +174,6 @@
     return id;
   }
 
-<<<<<<< HEAD
   /**
    * Return true if namespace name exists
    */
@@ -213,35 +184,18 @@
   /**
    * Look for namespace name in ZK. Throw NamespaceNotFoundException if not found.
    */
-  public static String getNamespaceName(Instance instance, Namespace.ID namespaceId) throws NamespaceNotFoundException {
+  public static String getNamespaceName(Instance instance, Namespace.ID namespaceId)
+      throws NamespaceNotFoundException {
     String name;
     ZooCache zc = getZooCache(instance);
-    byte[] path = zc.get(ZooUtil.getRoot(instance) + Constants.ZNAMESPACES + "/" + namespaceId.canonicalID() + Constants.ZNAMESPACE_NAME);
+    byte[] path = zc.get(ZooUtil.getRoot(instance) + Constants.ZNAMESPACES + "/"
+        + namespaceId.canonicalID() + Constants.ZNAMESPACE_NAME);
     if (path != null)
       name = new String(path, UTF_8);
     else
-      throw new NamespaceNotFoundException(namespaceId.canonicalID(), null, "getNamespaceName() failed to find namespace");
+      throw new NamespaceNotFoundException(namespaceId.canonicalID(), null,
+          "getNamespaceName() failed to find namespace");
     return name;
-=======
-  public static List<String> getTableIds(Instance instance, String namespaceId)
-      throws NamespaceNotFoundException {
-    String namespace = getNamespaceName(instance, namespaceId);
-    List<String> names = new LinkedList<>();
-    for (Entry<String,String> nameToId : Tables.getNameToIdMap(instance).entrySet())
-      if (namespace.equals(Tables.qualify(nameToId.getKey()).getFirst()))
-        names.add(nameToId.getValue());
-    return names;
-  }
-
-  public static List<String> getTableNames(Instance instance, String namespaceId)
-      throws NamespaceNotFoundException {
-    String namespace = getNamespaceName(instance, namespaceId);
-    List<String> names = new LinkedList<>();
-    for (String name : Tables.getNameToIdMap(instance).keySet())
-      if (namespace.equals(Tables.qualify(name).getFirst()))
-        names.add(name);
-    return names;
->>>>>>> f4f43feb
   }
 
 }