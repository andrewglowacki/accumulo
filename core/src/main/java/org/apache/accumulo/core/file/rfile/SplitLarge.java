/*
 * Licensed to the Apache Software Foundation (ASF) under one or more
 * contributor license agreements.  See the NOTICE file distributed with
 * this work for additional information regarding copyright ownership.
 * The ASF licenses this file to You under the Apache License, Version 2.0
 * (the "License"); you may not use this file except in compliance with
 * the License.  You may obtain a copy of the License at
 *
 *     http://www.apache.org/licenses/LICENSE-2.0
 *
 * Unless required by applicable law or agreed to in writing, software
 * distributed under the License is distributed on an "AS IS" BASIS,
 * WITHOUT WARRANTIES OR CONDITIONS OF ANY KIND, either express or implied.
 * See the License for the specific language governing permissions and
 * limitations under the License.
 */
package org.apache.accumulo.core.file.rfile;

import java.util.ArrayList;
import java.util.List;

import org.apache.accumulo.core.cli.Help;
import org.apache.accumulo.core.conf.AccumuloConfiguration;
import org.apache.accumulo.core.conf.ConfigurationTypeHelper;
import org.apache.accumulo.core.conf.DefaultConfiguration;
import org.apache.accumulo.core.conf.Property;
import org.apache.accumulo.core.crypto.CryptoServiceFactory;
import org.apache.accumulo.core.data.Key;
import org.apache.accumulo.core.data.Range;
import org.apache.accumulo.core.data.Value;
import org.apache.accumulo.core.file.blockfile.impl.CachableBlockFile.CachableBuilder;
import org.apache.accumulo.core.file.rfile.RFile.Reader;
import org.apache.accumulo.core.file.rfile.RFile.Writer;
import org.apache.accumulo.core.file.rfile.bcfile.BCFile;
import org.apache.accumulo.core.spi.crypto.CryptoService;
import org.apache.hadoop.conf.Configuration;
import org.apache.hadoop.fs.FileSystem;
import org.apache.hadoop.fs.Path;

import com.beust.jcommander.Parameter;

/**
 * Split an RFile into large and small key/value files.
 */
public class SplitLarge {

  static class Opts extends Help {
    @Parameter(names = "-m",
        description = "the maximum size of the key/value pair to shunt to the small file")
    long maxSize = 10 * 1024 * 1024;
    @Parameter(names = "-crypto", description = "the class to perform encryption/decryption")
    String cryptoClass = Property.INSTANCE_CRYPTO_SERVICE.getDefaultValue();
    @Parameter(description = "<file.rf> { <file.rf> ... }")
    List<String> files = new ArrayList<>();
  }

  public static void main(String[] args) throws Exception {
    Configuration conf = new Configuration();
    FileSystem fs = FileSystem.get(conf);
    Opts opts = new Opts();
    opts.parseArgs(SplitLarge.class.getName(), args);

    for (String file : opts.files) {
      AccumuloConfiguration aconf = DefaultConfiguration.getInstance();
      CryptoService cryptoService = ConfigurationTypeHelper.getClassInstance(null, opts.cryptoClass,
          CryptoService.class, CryptoServiceFactory.newDefaultInstance());
      Path path = new Path(file);
<<<<<<< HEAD
      CachableBuilder cb = new CachableBuilder().fsPath(fs, path).conf(conf)
          .cryptoService(cryptoService);
      try (Reader iter = new RFile.Reader(cb)) {
=======
      CachableBlockFile.Reader rdr =
          new CachableBlockFile.Reader(fs, path, conf, null, null, aconf);
      try (Reader iter = new RFile.Reader(rdr)) {
>>>>>>> 0a9837f3

        if (!file.endsWith(".rf")) {
          throw new IllegalArgumentException("File must end with .rf");
        }
        String smallName = file.substring(0, file.length() - 3) + "_small.rf";
        String largeName = file.substring(0, file.length() - 3) + "_large.rf";

        int blockSize = (int) aconf.getAsBytes(Property.TABLE_FILE_BLOCK_SIZE);
        try (
            Writer small = new RFile.Writer(
                new BCFile.Writer(fs.create(new Path(smallName)), null, "gz", conf, cryptoService),
                blockSize);
            Writer large = new RFile.Writer(
                new BCFile.Writer(fs.create(new Path(largeName)), null, "gz", conf, cryptoService),
                blockSize)) {
          small.startDefaultLocalityGroup();
          large.startDefaultLocalityGroup();

          iter.seek(new Range(), new ArrayList<>(), false);
          while (iter.hasTop()) {
            Key key = iter.getTopKey();
            Value value = iter.getTopValue();
            if (key.getSize() + value.getSize() < opts.maxSize) {
              small.append(key, value);
            } else {
              large.append(key, value);
            }
            iter.next();
          }

        }
      }
    }
  }

}<|MERGE_RESOLUTION|>--- conflicted
+++ resolved
@@ -65,15 +65,9 @@
       CryptoService cryptoService = ConfigurationTypeHelper.getClassInstance(null, opts.cryptoClass,
           CryptoService.class, CryptoServiceFactory.newDefaultInstance());
       Path path = new Path(file);
-<<<<<<< HEAD
-      CachableBuilder cb = new CachableBuilder().fsPath(fs, path).conf(conf)
-          .cryptoService(cryptoService);
+      CachableBuilder cb =
+          new CachableBuilder().fsPath(fs, path).conf(conf).cryptoService(cryptoService);
       try (Reader iter = new RFile.Reader(cb)) {
-=======
-      CachableBlockFile.Reader rdr =
-          new CachableBlockFile.Reader(fs, path, conf, null, null, aconf);
-      try (Reader iter = new RFile.Reader(rdr)) {
->>>>>>> 0a9837f3
 
         if (!file.endsWith(".rf")) {
           throw new IllegalArgumentException("File must end with .rf");
