/*
 * Licensed to the Apache Software Foundation (ASF) under one or more
 * contributor license agreements.  See the NOTICE file distributed with
 * this work for additional information regarding copyright ownership.
 * The ASF licenses this file to You under the Apache License, Version 2.0
 * (the "License"); you may not use this file except in compliance with
 * the License.  You may obtain a copy of the License at
 *
 *     http://www.apache.org/licenses/LICENSE-2.0
 *
 * Unless required by applicable law or agreed to in writing, software
 * distributed under the License is distributed on an "AS IS" BASIS,
 * WITHOUT WARRANTIES OR CONDITIONS OF ANY KIND, either express or implied.
 * See the License for the specific language governing permissions and
 * limitations under the License.
 */
package org.apache.accumulo.core.client.mock;

import java.util.Collection;
import java.util.EnumSet;
import java.util.HashMap;
import java.util.Map;
import java.util.SortedSet;
import java.util.concurrent.atomic.AtomicInteger;

import org.apache.accumulo.core.client.BatchScanner;
import org.apache.accumulo.core.client.admin.TimeType;
import org.apache.accumulo.core.client.impl.Namespaces;
import org.apache.accumulo.core.client.impl.Tables;
import org.apache.accumulo.core.client.security.tokens.PasswordToken;
import org.apache.accumulo.core.data.Mutation;
import org.apache.accumulo.core.metadata.MetadataTable;
import org.apache.accumulo.core.metadata.RootTable;
import org.apache.accumulo.core.security.Authorizations;
import org.apache.accumulo.core.security.NamespacePermission;
import org.apache.accumulo.core.security.SystemPermission;
import org.apache.accumulo.core.security.TablePermission;
import org.apache.hadoop.fs.FileSystem;
import org.apache.hadoop.io.Text;

public class MockAccumulo {
  final Map<String,MockTable> tables = new HashMap<String,MockTable>();
  final Map<String,MockNamespace> namespaces = new HashMap<String,MockNamespace>();
  final Map<String,String> systemProperties = new HashMap<String,String>();
  Map<String,MockUser> users = new HashMap<String,MockUser>();
  final FileSystem fs;
<<<<<<< HEAD

=======
  final AtomicInteger tableIdCounter = new AtomicInteger(0);
  
>>>>>>> 9fcca2ed
  MockAccumulo(FileSystem fs) {
    this.fs = fs;
  }

  {
    MockUser root = new MockUser("root", new PasswordToken(new byte[0]), Authorizations.EMPTY);
    root.permissions.add(SystemPermission.SYSTEM);
    users.put(root.name, root);
    namespaces.put(Namespaces.DEFAULT_NAMESPACE, new MockNamespace());
    namespaces.put(Namespaces.ACCUMULO_NAMESPACE, new MockNamespace());
    createTable("root", RootTable.NAME, true, TimeType.LOGICAL);
    createTable("root", MetadataTable.NAME, true, TimeType.LOGICAL);
  }

  public FileSystem getFileSystem() {
    return fs;
  }

  void setProperty(String key, String value) {
    systemProperties.put(key, value);
  }

  String removeProperty(String key) {
    return systemProperties.remove(key);
  }

  void createTable(String user, String table) {
    createTable(user, table, true, TimeType.MILLIS);
  }

  public void addMutation(String table, Mutation m) {
    MockTable t = tables.get(table);
    t.addMutation(m);
  }

  public BatchScanner createBatchScanner(String tableName, Authorizations authorizations) {
    return new MockBatchScanner(tables.get(tableName), authorizations);
  }

  public void createTable(String username, String tableName, boolean useVersions, TimeType timeType) {
<<<<<<< HEAD
    String namespace = Tables.qualify(tableName).getFirst();

    if (!namespaceExists(namespace)) {
      return;
    }

    MockNamespace n = namespaces.get(namespace);
    MockTable t = new MockTable(n, useVersions, timeType);
=======
    MockTable t = new MockTable(useVersions, timeType, Integer.toString(tableIdCounter.incrementAndGet()));
>>>>>>> 9fcca2ed
    t.userPermissions.put(username, EnumSet.allOf(TablePermission.class));
    t.setNamespaceName(namespace);
    t.setNamespace(n);
    tables.put(tableName, t);
  }

  public void createNamespace(String username, String namespace) {
    if (!namespaceExists(namespace)) {
      MockNamespace n = new MockNamespace();
      n.userPermissions.put(username, EnumSet.allOf(NamespacePermission.class));
      namespaces.put(namespace, n);
    }
  }

  public void addSplits(String tableName, SortedSet<Text> partitionKeys) {
    tables.get(tableName).addSplits(partitionKeys);
  }

  public Collection<Text> getSplits(String tableName) {
    return tables.get(tableName).getSplits();
  }

  public void merge(String tableName, Text start, Text end) {
    tables.get(tableName).merge(start, end);
  }

  private boolean namespaceExists(String namespace) {
    return namespaces.containsKey(namespace);
  }
}<|MERGE_RESOLUTION|>--- conflicted
+++ resolved
@@ -44,12 +44,8 @@
   final Map<String,String> systemProperties = new HashMap<String,String>();
   Map<String,MockUser> users = new HashMap<String,MockUser>();
   final FileSystem fs;
-<<<<<<< HEAD
+  final AtomicInteger tableIdCounter = new AtomicInteger(0);
 
-=======
-  final AtomicInteger tableIdCounter = new AtomicInteger(0);
-  
->>>>>>> 9fcca2ed
   MockAccumulo(FileSystem fs) {
     this.fs = fs;
   }
@@ -90,7 +86,6 @@
   }
 
   public void createTable(String username, String tableName, boolean useVersions, TimeType timeType) {
-<<<<<<< HEAD
     String namespace = Tables.qualify(tableName).getFirst();
 
     if (!namespaceExists(namespace)) {
@@ -98,10 +93,7 @@
     }
 
     MockNamespace n = namespaces.get(namespace);
-    MockTable t = new MockTable(n, useVersions, timeType);
-=======
-    MockTable t = new MockTable(useVersions, timeType, Integer.toString(tableIdCounter.incrementAndGet()));
->>>>>>> 9fcca2ed
+    MockTable t = new MockTable(n, useVersions, timeType, Integer.toString(tableIdCounter.incrementAndGet()));
     t.userPermissions.put(username, EnumSet.allOf(TablePermission.class));
     t.setNamespaceName(namespace);
     t.setNamespace(n);
