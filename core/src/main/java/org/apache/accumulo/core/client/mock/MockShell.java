/*
 * Licensed to the Apache Software Foundation (ASF) under one or more
 * contributor license agreements.  See the NOTICE file distributed with
 * this work for additional information regarding copyright ownership.
 * The ASF licenses this file to You under the Apache License, Version 2.0
 * (the "License"); you may not use this file except in compliance with
 * the License.  You may obtain a copy of the License at
 *
 *     http://www.apache.org/licenses/LICENSE-2.0
 *
 * Unless required by applicable law or agreed to in writing, software
 * distributed under the License is distributed on an "AS IS" BASIS,
 * WITHOUT WARRANTIES OR CONDITIONS OF ANY KIND, either express or implied.
 * See the License for the specific language governing permissions and
 * limitations under the License.
 */
package org.apache.accumulo.core.client.mock;

import static com.google.common.base.Charsets.UTF_8;

import java.io.ByteArrayInputStream;
import java.io.IOException;
import java.io.InputStream;
import java.io.OutputStream;
import java.io.Writer;

import org.apache.commons.io.output.WriterOutputStream;

import org.apache.commons.cli.CommandLine;
import jline.console.ConsoleReader;

import org.apache.accumulo.core.util.shell.Shell;
import org.apache.accumulo.core.util.shell.ShellOptionsJC;

/**
 * An Accumulo Shell implementation that allows a developer to attach an InputStream and Writer to the Shell for testing purposes.
 */
public class MockShell extends Shell {
  private static final String NEWLINE = "\n";
  
  protected InputStream in;
  protected OutputStream out;

  /**
   * Will only be set if you use either the Writer constructor or the setWriter(Writer) method
   * @deprecated since 1.6.0; use out
   */
  @Deprecated
  protected Writer writer = null;

  public MockShell(InputStream in, OutputStream out) throws IOException {
    super();
    this.in = in;
    this.out = out;
    // we presume they don't use the writer field unless they use the other constructor.
  }

  /**
   * @deprecated since 1.6.0; use OutputStream version
   */
  @Deprecated
  public MockShell(InputStream in, Writer out) throws IOException {
    this(in, new WriterOutputStream(out, Constants.UTF8.name()));
    this.writer = out;
  }
  
  public boolean config(String... args) {
    configError = super.config(args);
    
    // Update the ConsoleReader with the input and output "redirected"
    try {
      this.reader = new ConsoleReader(in, out);
    } catch (Exception e) {
      printException(e);
      configError = true;
    }
    
    // Don't need this for testing purposes
    this.reader.setHistoryEnabled(false);
    this.reader.setPaginationEnabled(false);
    
    // Make the parsing from the client easier;
    this.verbose = false;
    return configError;
  }
  
  @Override
  protected void setInstance(ShellOptionsJC options) {
    // We always want a MockInstance for this test
    instance = new MockInstance();
  }

  /**
   * @deprecated since 1.6.0; use ShellOptionsJC version
   */
  @Deprecated
  protected void setInstance(CommandLine cl) {
    // same result as in previous version
    setInstance((ShellOptionsJC)null);
  }
  
  public int start() throws IOException {
    if (configError)
      return 1;
    
    String input;
    if (isVerbose())
      printInfo();
    
    if (execFile != null) {
<<<<<<< HEAD
      java.util.Scanner scanner = new java.util.Scanner(execFile, Constants.UTF8.name());
=======
      java.util.Scanner scanner = new java.util.Scanner(new File(execFile), UTF_8.name());
>>>>>>> 2deabd31
      try {
        while (scanner.hasNextLine() && !hasExited()) {
          execCommand(scanner.nextLine(), true, isVerbose());
        }
      } finally {
        scanner.close();
      }
    } else if (execCommand != null) {
      for (String command : execCommand.split("\n")) {
        execCommand(command, true, isVerbose());
      }
      return exitCode;
    }
    
    while (true) {
      if (hasExited())
        return exitCode;
      
      reader.setPrompt(getDefaultPrompt());
      input = reader.readLine();
      if (input == null) {
        reader.println();
        return exitCode;
      } // user canceled
      
      execCommand(input, false, false);
    }
  }
  
  /**
   * @param in
   *          the in to set
   */
  public void setConsoleInputStream(InputStream in) {
    this.in = in;
  }
  
  /**
   * @param out
   *          the output stream to set
   */
  public void setConsoleWriter(OutputStream out) {
    this.out = out;
  }

  /**
   * @deprecated since 1.6.0; use the OutputStream version
   */
  @Deprecated
  public void setConsoleWriter(Writer out) {
    setConsoleWriter(new WriterOutputStream(out, Constants.UTF8.name()));
    this.writer = out;
  }
  
  /**
   * Convenience method to create the byte-array to hand to the console
   * 
   * @param commands
   *          An array of commands to run
   * @return A byte[] input stream which can be handed to the console.
   */
  public static ByteArrayInputStream makeCommands(String... commands) {
    StringBuilder sb = new StringBuilder(commands.length * 8);
    
    for (String command : commands) {
      sb.append(command).append(NEWLINE);
    }
    
    return new ByteArrayInputStream(sb.toString().getBytes(UTF_8));
  }
}<|MERGE_RESOLUTION|>--- conflicted
+++ resolved
@@ -60,7 +60,7 @@
    */
   @Deprecated
   public MockShell(InputStream in, Writer out) throws IOException {
-    this(in, new WriterOutputStream(out, Constants.UTF8.name()));
+    this(in, new WriterOutputStream(out, UTF_8.name()));
     this.writer = out;
   }
   
@@ -108,11 +108,7 @@
       printInfo();
     
     if (execFile != null) {
-<<<<<<< HEAD
-      java.util.Scanner scanner = new java.util.Scanner(execFile, Constants.UTF8.name());
-=======
-      java.util.Scanner scanner = new java.util.Scanner(new File(execFile), UTF_8.name());
->>>>>>> 2deabd31
+      java.util.Scanner scanner = new java.util.Scanner(execFile, UTF_8.name());
       try {
         while (scanner.hasNextLine() && !hasExited()) {
           execCommand(scanner.nextLine(), true, isVerbose());
@@ -163,7 +159,7 @@
    */
   @Deprecated
   public void setConsoleWriter(Writer out) {
-    setConsoleWriter(new WriterOutputStream(out, Constants.UTF8.name()));
+    setConsoleWriter(new WriterOutputStream(out, UTF_8.name()));
     this.writer = out;
   }
   
