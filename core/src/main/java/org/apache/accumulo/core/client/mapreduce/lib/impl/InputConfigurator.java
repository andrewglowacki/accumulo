/*
 * Licensed to the Apache Software Foundation (ASF) under one or more
 * contributor license agreements.  See the NOTICE file distributed with
 * this work for additional information regarding copyright ownership.
 * The ASF licenses this file to You under the Apache License, Version 2.0
 * (the "License"); you may not use this file except in compliance with
 * the License.  You may obtain a copy of the License at
 *
 *     http://www.apache.org/licenses/LICENSE-2.0
 *
 * Unless required by applicable law or agreed to in writing, software
 * distributed under the License is distributed on an "AS IS" BASIS,
 * WITHOUT WARRANTIES OR CONDITIONS OF ANY KIND, either express or implied.
 * See the License for the specific language governing permissions and
 * limitations under the License.
 */
package org.apache.accumulo.core.client.mapreduce.lib.impl;

import static com.google.common.base.Preconditions.checkArgument;
import static java.nio.charset.StandardCharsets.UTF_8;
import static java.util.Objects.requireNonNull;

import java.io.ByteArrayInputStream;
import java.io.ByteArrayOutputStream;
import java.io.DataInputStream;
import java.io.DataOutputStream;
import java.io.IOException;
import java.util.ArrayList;
import java.util.Base64;
import java.util.Collection;
import java.util.HashMap;
import java.util.HashSet;
import java.util.Iterator;
import java.util.List;
import java.util.Map;
import java.util.Set;
import java.util.StringTokenizer;

import org.apache.accumulo.core.client.AccumuloException;
import org.apache.accumulo.core.client.AccumuloSecurityException;
import org.apache.accumulo.core.client.BatchScanner;
import org.apache.accumulo.core.client.ClientConfiguration;
import org.apache.accumulo.core.client.ClientSideIteratorScanner;
import org.apache.accumulo.core.client.Connector;
import org.apache.accumulo.core.client.Instance;
import org.apache.accumulo.core.client.IsolatedScanner;
import org.apache.accumulo.core.client.IteratorSetting;
import org.apache.accumulo.core.client.RowIterator;
import org.apache.accumulo.core.client.Scanner;
import org.apache.accumulo.core.client.TableNotFoundException;
import org.apache.accumulo.core.client.impl.ClientContext;
import org.apache.accumulo.core.client.impl.Credentials;
import org.apache.accumulo.core.client.impl.DelegationTokenImpl;
import org.apache.accumulo.core.client.impl.Table;
import org.apache.accumulo.core.client.impl.Tables;
import org.apache.accumulo.core.client.impl.TabletLocator;
import org.apache.accumulo.core.client.mapreduce.InputTableConfig;
import org.apache.accumulo.core.client.sample.SamplerConfiguration;
import org.apache.accumulo.core.client.security.tokens.AuthenticationToken;
import org.apache.accumulo.core.data.Key;
import org.apache.accumulo.core.data.PartialKey;
import org.apache.accumulo.core.data.Range;
import org.apache.accumulo.core.data.Value;
import org.apache.accumulo.core.data.impl.KeyExtent;
import org.apache.accumulo.core.iterators.SortedKeyValueIterator;
import org.apache.accumulo.core.master.state.tables.TableState;
import org.apache.accumulo.core.metadata.MetadataTable;
import org.apache.accumulo.core.metadata.schema.MetadataSchema;
import org.apache.accumulo.core.sample.impl.SamplerConfigurationImpl;
import org.apache.accumulo.core.security.Authorizations;
import org.apache.accumulo.core.security.TablePermission;
import org.apache.accumulo.core.util.DeprecationUtil;
import org.apache.accumulo.core.util.Pair;
import org.apache.accumulo.core.util.TextUtil;
import org.apache.hadoop.conf.Configuration;
import org.apache.hadoop.io.MapWritable;
import org.apache.hadoop.io.Text;
import org.apache.hadoop.io.Writable;
import org.apache.hadoop.util.StringUtils;

import com.google.common.collect.Maps;

/**
 * @since 1.6.0
 */
public class InputConfigurator extends ConfiguratorBase {

  /**
   * Configuration keys for {@link Scanner}.
   *
   * @since 1.6.0
   */
  public static enum ScanOpts {
    TABLE_NAME,
    AUTHORIZATIONS,
    RANGES,
    COLUMNS,
    ITERATORS,
    TABLE_CONFIGS,
    SAMPLER_CONFIG,
    CLASSLOADER_CONTEXT
  }

  /**
   * Configuration keys for various features.
   *
   * @since 1.6.0
   */
  public static enum Features {
    AUTO_ADJUST_RANGES,
    SCAN_ISOLATION,
    USE_LOCAL_ITERATORS,
    SCAN_OFFLINE,
    BATCH_SCANNER,
    BATCH_SCANNER_THREADS
  }

  /**
   * Sets the name of the context classloader to use for scans
   *
   * @param implementingClass
   *          the class whose name will be used as a prefix for the property configuration key
   * @param conf
   *          the Hadoop configuration object to configure
   * @param context
   *          the name of the context classloader
   * @since 1.8.0
   */
  public static void setClassLoaderContext(Class<?> implementingClass, Configuration conf,
      String context) {
    checkArgument(context != null, "context is null");
    conf.set(enumToConfKey(implementingClass, ScanOpts.CLASSLOADER_CONTEXT), context);
  }

  /**
   * Gets the name of the context classloader to use for scans
   *
   * @param implementingClass
   *          the class whose name will be used as a prefix for the property configuration key
   * @param conf
   *          the Hadoop configuration object to configure
   * @return the classloader context name
   * @since 1.8.0
   */
  public static String getClassLoaderContext(Class<?> implementingClass, Configuration conf) {
    return conf.get(enumToConfKey(implementingClass, ScanOpts.CLASSLOADER_CONTEXT), null);
  }

  /**
   * Sets the name of the input table, over which this job will scan.
   *
   * @param implementingClass
   *          the class whose name will be used as a prefix for the property configuration key
   * @param conf
   *          the Hadoop configuration object to configure
   * @param tableName
   *          the table to use when the tablename is null in the write call
   * @since 1.6.0
   */
  public static void setInputTableName(Class<?> implementingClass, Configuration conf,
      String tableName) {
    checkArgument(tableName != null, "tableName is null");
    conf.set(enumToConfKey(implementingClass, ScanOpts.TABLE_NAME), tableName);
  }

  /**
   * Sets the name of the input table, over which this job will scan.
   *
   * @param implementingClass
   *          the class whose name will be used as a prefix for the property configuration key
   * @param conf
   *          the Hadoop configuration object to configure
   * @since 1.6.0
   */
  public static String getInputTableName(Class<?> implementingClass, Configuration conf) {
    return conf.get(enumToConfKey(implementingClass, ScanOpts.TABLE_NAME));
  }

  /**
   * Sets the {@link Authorizations} used to scan. Must be a subset of the user's authorization.
   * Defaults to the empty set.
   *
   * @param implementingClass
   *          the class whose name will be used as a prefix for the property configuration key
   * @param conf
   *          the Hadoop configuration object to configure
   * @param auths
   *          the user's authorizations
   * @since 1.6.0
   */
  public static void setScanAuthorizations(Class<?> implementingClass, Configuration conf,
      Authorizations auths) {
    if (auths != null && !auths.isEmpty())
      conf.set(enumToConfKey(implementingClass, ScanOpts.AUTHORIZATIONS), auths.serialize());
  }

  /**
   * Gets the authorizations to set for the scans from the configuration.
   *
   * @param implementingClass
   *          the class whose name will be used as a prefix for the property configuration key
   * @param conf
   *          the Hadoop configuration object to configure
   * @return the Accumulo scan authorizations
   * @since 1.6.0
   * @see #setScanAuthorizations(Class, Configuration, Authorizations)
   */
  public static Authorizations getScanAuthorizations(Class<?> implementingClass,
      Configuration conf) {
    String authString = conf.get(enumToConfKey(implementingClass, ScanOpts.AUTHORIZATIONS));
    return authString == null ? Authorizations.EMPTY
        : new Authorizations(authString.getBytes(UTF_8));
  }

  /**
   * Sets the input ranges to scan on all input tables for this job. If not set, the entire table
   * will be scanned.
   *
   * @param implementingClass
   *          the class whose name will be used as a prefix for the property configuration key
   * @param conf
   *          the Hadoop configuration object to configure
   * @param ranges
   *          the ranges that will be mapped over
   * @throws IllegalArgumentException
   *           if the ranges cannot be encoded into base 64
   * @since 1.6.0
   */
  public static void setRanges(Class<?> implementingClass, Configuration conf,
      Collection<Range> ranges) {
    checkArgument(ranges != null, "ranges is null");

    ArrayList<String> rangeStrings = new ArrayList<>(ranges.size());
    try {
      for (Range r : ranges) {
        ByteArrayOutputStream baos = new ByteArrayOutputStream();
        r.write(new DataOutputStream(baos));
        rangeStrings.add(Base64.getEncoder().encodeToString(baos.toByteArray()));
      }
      conf.setStrings(enumToConfKey(implementingClass, ScanOpts.RANGES),
          rangeStrings.toArray(new String[0]));
    } catch (IOException ex) {
      throw new IllegalArgumentException("Unable to encode ranges to Base64", ex);
    }
  }

  /**
   * Gets the ranges to scan over from a job.
   *
   * @param implementingClass
   *          the class whose name will be used as a prefix for the property configuration key
   * @param conf
   *          the Hadoop configuration object to configure
   * @return the ranges
   * @throws IOException
   *           if the ranges have been encoded improperly
   * @since 1.6.0
   * @see #setRanges(Class, Configuration, Collection)
   */
  public static List<Range> getRanges(Class<?> implementingClass, Configuration conf)
      throws IOException {

    Collection<String> encodedRanges = conf
        .getStringCollection(enumToConfKey(implementingClass, ScanOpts.RANGES));
    List<Range> ranges = new ArrayList<>();
    for (String rangeString : encodedRanges) {
<<<<<<< HEAD
      ByteArrayInputStream bais = new ByteArrayInputStream(Base64.getDecoder().decode(rangeString));
=======
      ByteArrayInputStream bais = new ByteArrayInputStream(
          Base64.decodeBase64(rangeString.getBytes(UTF_8)));
>>>>>>> f4f43feb
      Range range = new Range();
      range.readFields(new DataInputStream(bais));
      ranges.add(range);
    }
    return ranges;
  }

  /**
   * Gets a list of the iterator settings (for iterators to apply to a scanner) from this
   * configuration.
   *
   * @param implementingClass
   *          the class whose name will be used as a prefix for the property configuration key
   * @param conf
   *          the Hadoop configuration object to configure
   * @return a list of iterators
   * @since 1.6.0
   * @see #addIterator(Class, Configuration, IteratorSetting)
   */
  public static List<IteratorSetting> getIterators(Class<?> implementingClass, Configuration conf) {
    String iterators = conf.get(enumToConfKey(implementingClass, ScanOpts.ITERATORS));

    // If no iterators are present, return an empty list
    if (iterators == null || iterators.isEmpty())
      return new ArrayList<>();

    // Compose the set of iterators encoded in the job configuration
    StringTokenizer tokens = new StringTokenizer(iterators, StringUtils.COMMA_STR);
    List<IteratorSetting> list = new ArrayList<>();
    try {
      while (tokens.hasMoreTokens()) {
        String itstring = tokens.nextToken();
<<<<<<< HEAD
        ByteArrayInputStream bais = new ByteArrayInputStream(Base64.getDecoder().decode(itstring));
=======
        ByteArrayInputStream bais = new ByteArrayInputStream(
            Base64.decodeBase64(itstring.getBytes(UTF_8)));
>>>>>>> f4f43feb
        list.add(new IteratorSetting(new DataInputStream(bais)));
        bais.close();
      }
    } catch (IOException e) {
      throw new IllegalArgumentException("couldn't decode iterator settings");
    }
    return list;
  }

  /**
   * Restricts the columns that will be mapped over for the single input table on this job.
   *
   * @param implementingClass
   *          the class whose name will be used as a prefix for the property configuration key
   * @param conf
   *          the Hadoop configuration object to configure
   * @param columnFamilyColumnQualifierPairs
   *          a pair of {@link Text} objects corresponding to column family and column qualifier. If
   *          the column qualifier is null, the entire column family is selected. An empty set is
   *          the default and is equivalent to scanning the all columns.
   * @throws IllegalArgumentException
   *           if the column family is null
   * @since 1.6.0
   */
  public static void fetchColumns(Class<?> implementingClass, Configuration conf,
      Collection<Pair<Text,Text>> columnFamilyColumnQualifierPairs) {
    checkArgument(columnFamilyColumnQualifierPairs != null,
        "columnFamilyColumnQualifierPairs is null");
    String[] columnStrings = serializeColumns(columnFamilyColumnQualifierPairs);
    conf.setStrings(enumToConfKey(implementingClass, ScanOpts.COLUMNS), columnStrings);
  }

  public static String[] serializeColumns(
      Collection<Pair<Text,Text>> columnFamilyColumnQualifierPairs) {
    checkArgument(columnFamilyColumnQualifierPairs != null,
        "columnFamilyColumnQualifierPairs is null");
    ArrayList<String> columnStrings = new ArrayList<>(columnFamilyColumnQualifierPairs.size());
    for (Pair<Text,Text> column : columnFamilyColumnQualifierPairs) {

      if (column.getFirst() == null)
        throw new IllegalArgumentException("Column family can not be null");

      String col = Base64.getEncoder().encodeToString(TextUtil.getBytes(column.getFirst()));
      if (column.getSecond() != null)
        col += ":" + Base64.getEncoder().encodeToString(TextUtil.getBytes(column.getSecond()));
      columnStrings.add(col);
    }

    return columnStrings.toArray(new String[0]);
  }

  /**
   * Gets the columns to be mapped over from this job.
   *
   * @param implementingClass
   *          the class whose name will be used as a prefix for the property configuration key
   * @param conf
   *          the Hadoop configuration object to configure
   * @return a set of columns
   * @since 1.6.0
   * @see #fetchColumns(Class, Configuration, Collection)
   */
  public static Set<Pair<Text,Text>> getFetchedColumns(Class<?> implementingClass,
      Configuration conf) {
    checkArgument(conf != null, "conf is null");
    String confValue = conf.get(enumToConfKey(implementingClass, ScanOpts.COLUMNS));
    List<String> serialized = new ArrayList<>();
    if (confValue != null) {
      // Split and include any trailing empty strings to allow empty column families
      for (String val : confValue.split(",", -1)) {
        serialized.add(val);
      }
    }
    return deserializeFetchedColumns(serialized);
  }

  public static Set<Pair<Text,Text>> deserializeFetchedColumns(Collection<String> serialized) {
    Set<Pair<Text,Text>> columns = new HashSet<>();

    if (null == serialized) {
      return columns;
    }

    for (String col : serialized) {
      int idx = col.indexOf(":");
<<<<<<< HEAD
      Text cf = new Text(idx < 0 ? Base64.getDecoder().decode(col) : Base64.getDecoder().decode(col.substring(0, idx)));
      Text cq = idx < 0 ? null : new Text(Base64.getDecoder().decode(col.substring(idx + 1)));
=======
      Text cf = new Text(idx < 0 ? Base64.decodeBase64(col.getBytes(UTF_8))
          : Base64.decodeBase64(col.substring(0, idx).getBytes(UTF_8)));
      Text cq = idx < 0 ? null
          : new Text(Base64.decodeBase64(col.substring(idx + 1).getBytes(UTF_8)));
>>>>>>> f4f43feb
      columns.add(new Pair<>(cf, cq));
    }
    return columns;
  }

  /**
   * Encode an iterator on the input for the single input table associated with this job.
   *
   * @param implementingClass
   *          the class whose name will be used as a prefix for the property configuration key
   * @param conf
   *          the Hadoop configuration object to configure
   * @param cfg
   *          the configuration of the iterator
   * @throws IllegalArgumentException
   *           if the iterator can't be serialized into the configuration
   * @since 1.6.0
   */
  public static void addIterator(Class<?> implementingClass, Configuration conf,
      IteratorSetting cfg) {
    ByteArrayOutputStream baos = new ByteArrayOutputStream();
    String newIter;
    try {
      cfg.write(new DataOutputStream(baos));
      newIter = Base64.getEncoder().encodeToString(baos.toByteArray());
      baos.close();
    } catch (IOException e) {
      throw new IllegalArgumentException("unable to serialize IteratorSetting");
    }

    String confKey = enumToConfKey(implementingClass, ScanOpts.ITERATORS);
    String iterators = conf.get(confKey);
    // No iterators specified yet, create a new string
    if (iterators == null || iterators.isEmpty()) {
      iterators = newIter;
    } else {
      // append the next iterator & reset
      iterators = iterators.concat(StringUtils.COMMA_STR + newIter);
    }
    // Store the iterators w/ the job
    conf.set(confKey, iterators);
  }

  /**
   * Controls the automatic adjustment of ranges for this job. This feature merges overlapping
   * ranges, then splits them to align with tablet boundaries. Disabling this feature will cause
   * exactly one Map task to be created for each specified range. The default setting is enabled. *
   *
   * <p>
   * By default, this feature is <b>enabled</b>.
   *
   * @param implementingClass
   *          the class whose name will be used as a prefix for the property configuration key
   * @param conf
   *          the Hadoop configuration object to configure
   * @param enableFeature
   *          the feature is enabled if true, disabled otherwise
   * @see #setRanges(Class, Configuration, Collection)
   * @since 1.6.0
   */
  public static void setAutoAdjustRanges(Class<?> implementingClass, Configuration conf,
      boolean enableFeature) {
    conf.setBoolean(enumToConfKey(implementingClass, Features.AUTO_ADJUST_RANGES), enableFeature);
  }

  /**
   * Determines whether a configuration has auto-adjust ranges enabled.
   *
   * @param implementingClass
   *          the class whose name will be used as a prefix for the property configuration key
   * @param conf
   *          the Hadoop configuration object to configure
   * @return false if the feature is disabled, true otherwise
   * @since 1.6.0
   * @see #setAutoAdjustRanges(Class, Configuration, boolean)
   */
  public static Boolean getAutoAdjustRanges(Class<?> implementingClass, Configuration conf) {
    return conf.getBoolean(enumToConfKey(implementingClass, Features.AUTO_ADJUST_RANGES), true);
  }

  /**
   * Controls the use of the {@link IsolatedScanner} in this job.
   *
   * <p>
   * By default, this feature is <b>disabled</b>.
   *
   * @param implementingClass
   *          the class whose name will be used as a prefix for the property configuration key
   * @param conf
   *          the Hadoop configuration object to configure
   * @param enableFeature
   *          the feature is enabled if true, disabled otherwise
   * @since 1.6.0
   */
  public static void setScanIsolation(Class<?> implementingClass, Configuration conf,
      boolean enableFeature) {
    conf.setBoolean(enumToConfKey(implementingClass, Features.SCAN_ISOLATION), enableFeature);
  }

  /**
   * Determines whether a configuration has isolation enabled.
   *
   * @param implementingClass
   *          the class whose name will be used as a prefix for the property configuration key
   * @param conf
   *          the Hadoop configuration object to configure
   * @return true if the feature is enabled, false otherwise
   * @since 1.6.0
   * @see #setScanIsolation(Class, Configuration, boolean)
   */
  public static Boolean isIsolated(Class<?> implementingClass, Configuration conf) {
    return conf.getBoolean(enumToConfKey(implementingClass, Features.SCAN_ISOLATION), false);
  }

  /**
   * Controls the use of the {@link ClientSideIteratorScanner} in this job. Enabling this feature
   * will cause the iterator stack to be constructed within the Map task, rather than within the
   * Accumulo TServer. To use this feature, all classes needed for those iterators must be available
   * on the classpath for the task.
   *
   * <p>
   * By default, this feature is <b>disabled</b>.
   *
   * @param implementingClass
   *          the class whose name will be used as a prefix for the property configuration key
   * @param conf
   *          the Hadoop configuration object to configure
   * @param enableFeature
   *          the feature is enabled if true, disabled otherwise
   * @since 1.6.0
   */
  public static void setLocalIterators(Class<?> implementingClass, Configuration conf,
      boolean enableFeature) {
    conf.setBoolean(enumToConfKey(implementingClass, Features.USE_LOCAL_ITERATORS), enableFeature);
  }

  /**
   * Determines whether a configuration uses local iterators.
   *
   * @param implementingClass
   *          the class whose name will be used as a prefix for the property configuration key
   * @param conf
   *          the Hadoop configuration object to configure
   * @return true if the feature is enabled, false otherwise
   * @since 1.6.0
   * @see #setLocalIterators(Class, Configuration, boolean)
   */
  public static Boolean usesLocalIterators(Class<?> implementingClass, Configuration conf) {
    return conf.getBoolean(enumToConfKey(implementingClass, Features.USE_LOCAL_ITERATORS), false);
  }

  /**
   * Enable reading offline tables. By default, this feature is disabled and only online tables are
   * scanned. This will make the map reduce job directly read the table's files. If the table is not
   * offline, then the job will fail. If the table comes online during the map reduce job, it is
   * likely that the job will fail.
   *
   * <p>
   * To use this option, the map reduce user will need access to read the Accumulo directory in
   * HDFS.
   *
   * <p>
   * Reading the offline table will create the scan time iterator stack in the map process. So any
   * iterators that are configured for the table will need to be on the mapper's classpath.
   *
   * <p>
   * One way to use this feature is to clone a table, take the clone offline, and use the clone as
   * the input table for a map reduce job. If you plan to map reduce over the data many times, it
   * may be better to the compact the table, clone it, take it offline, and use the clone for all
   * map reduce jobs. The reason to do this is that compaction will reduce each tablet in the table
   * to one file, and it is faster to read from one file.
   *
   * <p>
   * There are two possible advantages to reading a tables file directly out of HDFS. First, you may
   * see better read performance. Second, it will support speculative execution better. When reading
   * an online table speculative execution can put more load on an already slow tablet server.
   *
   * <p>
   * By default, this feature is <b>disabled</b>.
   *
   * @param implementingClass
   *          the class whose name will be used as a prefix for the property configuration key
   * @param conf
   *          the Hadoop configuration object to configure
   * @param enableFeature
   *          the feature is enabled if true, disabled otherwise
   * @since 1.6.0
   */
  public static void setOfflineTableScan(Class<?> implementingClass, Configuration conf,
      boolean enableFeature) {
    conf.setBoolean(enumToConfKey(implementingClass, Features.SCAN_OFFLINE), enableFeature);
  }

  /**
   * Determines whether a configuration has the offline table scan feature enabled.
   *
   * @param implementingClass
   *          the class whose name will be used as a prefix for the property configuration key
   * @param conf
   *          the Hadoop configuration object to configure
   * @return true if the feature is enabled, false otherwise
   * @since 1.6.0
   * @see #setOfflineTableScan(Class, Configuration, boolean)
   */
  public static Boolean isOfflineScan(Class<?> implementingClass, Configuration conf) {
    return conf.getBoolean(enumToConfKey(implementingClass, Features.SCAN_OFFLINE), false);
  }

  /**
   * Controls the use of the {@link BatchScanner} in this job. Using this feature will group ranges
   * by their source tablet per InputSplit and use BatchScanner to read them.
   *
   * <p>
   * By default, this feature is <b>disabled</b>.
   *
   * @param implementingClass
   *          the class whose name will be used as a prefix for the property configuration key
   * @param conf
   *          the Hadoop configuration object to configure
   * @param enableFeature
   *          the feature is enabled if true, disabled otherwise
   * @since 1.7.0
   */
  public static void setBatchScan(Class<?> implementingClass, Configuration conf,
      boolean enableFeature) {
    conf.setBoolean(enumToConfKey(implementingClass, Features.BATCH_SCANNER), enableFeature);
  }

  /**
   * Determines whether a configuration has the BatchScanner feature enabled.
   *
   * @param implementingClass
   *          the class whose name will be used as a prefix for the property configuration key
   * @param conf
   *          the Hadoop configuration object to configure
   * @return true if the feature is enabled, false otherwise
   * @since 1.7.0
   * @see #setBatchScan(Class, Configuration, boolean)
   */
  public static Boolean isBatchScan(Class<?> implementingClass, Configuration conf) {
    return conf.getBoolean(enumToConfKey(implementingClass, Features.BATCH_SCANNER), false);
  }

  /**
   * Sets configurations for multiple tables at a time.
   *
   * @param implementingClass
   *          the class whose name will be used as a prefix for the property configuration key
   * @param conf
   *          the Hadoop configuration object to configure
   * @param configs
   *          an array of {@link InputTableConfig} objects to associate with the job
   * @since 1.6.0
   */
  public static void setInputTableConfigs(Class<?> implementingClass, Configuration conf,
      Map<String,InputTableConfig> configs) {
    MapWritable mapWritable = new MapWritable();
    for (Map.Entry<String,InputTableConfig> tableConfig : configs.entrySet())
      mapWritable.put(new Text(tableConfig.getKey()), tableConfig.getValue());

    ByteArrayOutputStream baos = new ByteArrayOutputStream();
    try {
      mapWritable.write(new DataOutputStream(baos));
    } catch (IOException e) {
      throw new IllegalStateException("Table configuration could not be serialized.");
    }

    String confKey = enumToConfKey(implementingClass, ScanOpts.TABLE_CONFIGS);
    conf.set(confKey, Base64.getEncoder().encodeToString(baos.toByteArray()));
  }

  /**
   * Returns all {@link InputTableConfig} objects associated with this job.
   *
   * @param implementingClass
   *          the class whose name will be used as a prefix for the property configuration key
   * @param conf
   *          the Hadoop configuration object to configure
   * @return all of the table query configs for the job
   * @since 1.6.0
   */
  public static Map<String,InputTableConfig> getInputTableConfigs(Class<?> implementingClass,
      Configuration conf) {
    Map<String,InputTableConfig> configs = new HashMap<>();
    Map.Entry<String,InputTableConfig> defaultConfig = getDefaultInputTableConfig(implementingClass,
        conf);
    if (defaultConfig != null)
      configs.put(defaultConfig.getKey(), defaultConfig.getValue());
    String configString = conf.get(enumToConfKey(implementingClass, ScanOpts.TABLE_CONFIGS));
    MapWritable mapWritable = new MapWritable();
    if (configString != null) {
      try {
        byte[] bytes = Base64.getDecoder().decode(configString);
        ByteArrayInputStream bais = new ByteArrayInputStream(bytes);
        mapWritable.readFields(new DataInputStream(bais));
        bais.close();
      } catch (IOException e) {
        throw new IllegalStateException(
            "The table query configurations could not be deserialized from the given configuration");
      }
    }
    for (Map.Entry<Writable,Writable> entry : mapWritable.entrySet())
      configs.put(entry.getKey().toString(), (InputTableConfig) entry.getValue());

    return configs;
  }

  /**
   * Returns the {@link InputTableConfig} for the given table
   *
   * @param implementingClass
   *          the class whose name will be used as a prefix for the property configuration key
   * @param conf
   *          the Hadoop configuration object to configure
   * @param tableName
   *          the table name for which to fetch the table query config
   * @return the table query config for the given table name (if it exists) and null if it does not
   * @since 1.6.0
   */
  public static InputTableConfig getInputTableConfig(Class<?> implementingClass, Configuration conf,
      String tableName) {
    Map<String,InputTableConfig> queryConfigs = getInputTableConfigs(implementingClass, conf);
    return queryConfigs.get(tableName);
  }

  /**
   * Initializes an Accumulo {@link TabletLocator} based on the configuration.
   *
   * @param implementingClass
   *          the class whose name will be used as a prefix for the property configuration key
   * @param conf
   *          the Hadoop configuration object to configure
   * @param tableId
   *          The table id for which to initialize the {@link TabletLocator}
   * @return an Accumulo tablet locator
   * @throws TableNotFoundException
   *           if the table name set on the configuration doesn't exist
   * @since 1.6.0
   */
<<<<<<< HEAD
  public static TabletLocator getTabletLocator(Class<?> implementingClass, Configuration conf, Table.ID tableId) throws TableNotFoundException {
=======
  public static TabletLocator getTabletLocator(Class<?> implementingClass, Configuration conf,
      String tableId) throws TableNotFoundException {
>>>>>>> f4f43feb
    String instanceType = conf.get(enumToConfKey(implementingClass, InstanceOpts.TYPE));
    if ("MockInstance".equals(instanceType))
      return DeprecationUtil.makeMockLocator();
    Instance instance = getInstance(implementingClass, conf);
    ClientConfiguration clientConf = getClientConfiguration(implementingClass, conf);
    ClientContext context = new ClientContext(instance,
        new Credentials(getPrincipal(implementingClass, conf),
            getAuthenticationToken(implementingClass, conf)),
        clientConf);
    return TabletLocator.getLocator(context, tableId);
  }

  /**
   * Validates and extracts an {@link Instance} from the configuration
   *
   * @param implementingClass
   *          the class whose name will be used as a prefix for the property configuration key
   * @param conf
   *          the Hadoop configuration object to configure
   * @since 1.7.0
   */
  public static Instance validateInstance(Class<?> implementingClass, Configuration conf)
      throws IOException {
    if (!isConnectorInfoSet(implementingClass, conf))
      throw new IOException("Input info has not been set.");
    String instanceKey = conf.get(enumToConfKey(implementingClass, InstanceOpts.TYPE));
    if (!"MockInstance".equals(instanceKey) && !"ZooKeeperInstance".equals(instanceKey))
      throw new IOException("Instance info has not been set.");
    return getInstance(implementingClass, conf);
  }

  /**
   * Validates that the user has permissions on the requested tables
   *
   * @param implementingClass
   *          the class whose name will be used as a prefix for the property configuration key
   * @param conf
   *          the Hadoop configuration object to configure
   * @param conn
   *          the Connector
   * @since 1.7.0
   */
  public static void validatePermissions(Class<?> implementingClass, Configuration conf,
      Connector conn) throws IOException {
    Map<String,InputTableConfig> inputTableConfigs = getInputTableConfigs(implementingClass, conf);
    try {
      if (getInputTableConfigs(implementingClass, conf).size() == 0)
        throw new IOException("No table set.");

      for (Map.Entry<String,InputTableConfig> tableConfig : inputTableConfigs.entrySet()) {
        if (!conn.securityOperations().hasTablePermission(getPrincipal(implementingClass, conf),
            tableConfig.getKey(), TablePermission.READ))
          throw new IOException("Unable to access table");
      }
      for (Map.Entry<String,InputTableConfig> tableConfigEntry : inputTableConfigs.entrySet()) {
        InputTableConfig tableConfig = tableConfigEntry.getValue();
        if (!tableConfig.shouldUseLocalIterators()) {
          if (tableConfig.getIterators() != null) {
            for (IteratorSetting iter : tableConfig.getIterators()) {
              if (!conn.tableOperations().testClassLoad(tableConfigEntry.getKey(),
                  iter.getIteratorClass(), SortedKeyValueIterator.class.getName()))
                throw new AccumuloException("Servers are unable to load " + iter.getIteratorClass()
                    + " as a " + SortedKeyValueIterator.class.getName());
            }
          }
        }
      }
    } catch (AccumuloException | TableNotFoundException | AccumuloSecurityException e) {
      throw new IOException(e);
    }
  }

  // InputFormat doesn't have the equivalent of OutputFormat's checkOutputSpecs(JobContext job)
  /**
   * Check whether a configuration is fully configured to be used with an Accumulo
   * {@link org.apache.hadoop.mapreduce.InputFormat}.
   *
   * <p>
   * The implementation (JobContext or JobConf which created the Configuration) needs to be used to
   * extract the proper {@link AuthenticationToken} for {@link DelegationTokenImpl} support.
   *
   * @param implementingClass
   *          the class whose name will be used as a prefix for the property configuration key
   * @param conf
   *          the Hadoop configuration object to configure
   * @throws IOException
   *           if the context is improperly configured
   * @since 1.6.0
   *
   * @see #validateInstance(Class, Configuration)
   * @see #validatePermissions(Class, Configuration, Connector)
   */
  @Deprecated
  public static void validateOptions(Class<?> implementingClass, Configuration conf)
      throws IOException {

    Map<String,InputTableConfig> inputTableConfigs = getInputTableConfigs(implementingClass, conf);
    if (!isConnectorInfoSet(implementingClass, conf))
      throw new IOException("Input info has not been set.");
    String instanceKey = conf.get(enumToConfKey(implementingClass, InstanceOpts.TYPE));
    if (!"MockInstance".equals(instanceKey) && !"ZooKeeperInstance".equals(instanceKey))
      throw new IOException("Instance info has not been set.");
    // validate that we can connect as configured
    try {
      String principal = getPrincipal(implementingClass, conf);
      AuthenticationToken token = getAuthenticationToken(implementingClass, conf);
      Connector c = getInstance(implementingClass, conf).getConnector(principal, token);
      if (!c.securityOperations().authenticateUser(principal, token))
        throw new IOException("Unable to authenticate user");

      if (getInputTableConfigs(implementingClass, conf).size() == 0)
        throw new IOException("No table set.");

      for (Map.Entry<String,InputTableConfig> tableConfig : inputTableConfigs.entrySet()) {
        if (!c.securityOperations().hasTablePermission(getPrincipal(implementingClass, conf),
            tableConfig.getKey(), TablePermission.READ))
          throw new IOException("Unable to access table");
      }
      for (Map.Entry<String,InputTableConfig> tableConfigEntry : inputTableConfigs.entrySet()) {
        InputTableConfig tableConfig = tableConfigEntry.getValue();
        if (!tableConfig.shouldUseLocalIterators()) {
          if (tableConfig.getIterators() != null) {
            for (IteratorSetting iter : tableConfig.getIterators()) {
              if (!c.tableOperations().testClassLoad(tableConfigEntry.getKey(),
                  iter.getIteratorClass(), SortedKeyValueIterator.class.getName()))
                throw new AccumuloException("Servers are unable to load " + iter.getIteratorClass()
                    + " as a " + SortedKeyValueIterator.class.getName());
            }
          }
        }
      }
    } catch (AccumuloException | TableNotFoundException | AccumuloSecurityException e) {
      throw new IOException(e);
    }
  }

  /**
   * Returns the {@link org.apache.accumulo.core.client.mapreduce.InputTableConfig} for the
   * configuration based on the properties set using the single-table input methods.
   *
   * @param implementingClass
   *          the class whose name will be used as a prefix for the property configuration key
   * @param conf
   *          the Hadoop instance for which to retrieve the configuration
   * @return the config object built from the single input table properties set on the job
   * @since 1.6.0
   */
  protected static Map.Entry<String,InputTableConfig> getDefaultInputTableConfig(
      Class<?> implementingClass, Configuration conf) {
    String tableName = getInputTableName(implementingClass, conf);
    if (tableName != null) {
      InputTableConfig queryConfig = new InputTableConfig();
      List<IteratorSetting> itrs = getIterators(implementingClass, conf);
      if (itrs != null)
        queryConfig.setIterators(itrs);
      Set<Pair<Text,Text>> columns = getFetchedColumns(implementingClass, conf);
      if (columns != null)
        queryConfig.fetchColumns(columns);
      List<Range> ranges = null;
      try {
        ranges = getRanges(implementingClass, conf);
      } catch (IOException e) {
        throw new RuntimeException(e);
      }
      if (ranges != null)
        queryConfig.setRanges(ranges);

      SamplerConfiguration samplerConfig = getSamplerConfiguration(implementingClass, conf);
      if (samplerConfig != null) {
        queryConfig.setSamplerConfiguration(samplerConfig);
      }

      queryConfig.setAutoAdjustRanges(getAutoAdjustRanges(implementingClass, conf))
          .setUseIsolatedScanners(isIsolated(implementingClass, conf))
          .setUseLocalIterators(usesLocalIterators(implementingClass, conf))
          .setOfflineScan(isOfflineScan(implementingClass, conf));
      return Maps.immutableEntry(tableName, queryConfig);
    }
    return null;
  }

<<<<<<< HEAD
  public static Map<String,Map<KeyExtent,List<Range>>> binOffline(Table.ID tableId, List<Range> ranges, Instance instance, Connector conn)
=======
  public static Map<String,Map<KeyExtent,List<Range>>> binOffline(String tableId,
      List<Range> ranges, Instance instance, Connector conn)
>>>>>>> f4f43feb
      throws AccumuloException, TableNotFoundException {
    Map<String,Map<KeyExtent,List<Range>>> binnedRanges = new HashMap<>();

    if (Tables.getTableState(instance, tableId) != TableState.OFFLINE) {
      Tables.clearCache(instance);
      if (Tables.getTableState(instance, tableId) != TableState.OFFLINE) {
        throw new AccumuloException(
            "Table is online tableId:" + tableId + " cannot scan table in offline mode ");
      }
    }

    for (Range range : ranges) {
      Text startRow;

      if (range.getStartKey() != null)
        startRow = range.getStartKey().getRow();
      else
        startRow = new Text();

      Range metadataRange = new Range(new KeyExtent(tableId, startRow, null).getMetadataEntry(),
          true, null, false);
      Scanner scanner = conn.createScanner(MetadataTable.NAME, Authorizations.EMPTY);
      MetadataSchema.TabletsSection.TabletColumnFamily.PREV_ROW_COLUMN.fetch(scanner);
      scanner.fetchColumnFamily(MetadataSchema.TabletsSection.LastLocationColumnFamily.NAME);
      scanner.fetchColumnFamily(MetadataSchema.TabletsSection.CurrentLocationColumnFamily.NAME);
      scanner.fetchColumnFamily(MetadataSchema.TabletsSection.FutureLocationColumnFamily.NAME);
      scanner.setRange(metadataRange);

      RowIterator rowIter = new RowIterator(scanner);
      KeyExtent lastExtent = null;
      while (rowIter.hasNext()) {
        Iterator<Map.Entry<Key,Value>> row = rowIter.next();
        String last = "";
        KeyExtent extent = null;
        String location = null;

        while (row.hasNext()) {
          Map.Entry<Key,Value> entry = row.next();
          Key key = entry.getKey();

          if (key.getColumnFamily()
              .equals(MetadataSchema.TabletsSection.LastLocationColumnFamily.NAME)) {
            last = entry.getValue().toString();
          }

          if (key.getColumnFamily()
              .equals(MetadataSchema.TabletsSection.CurrentLocationColumnFamily.NAME)
              || key.getColumnFamily()
                  .equals(MetadataSchema.TabletsSection.FutureLocationColumnFamily.NAME)) {
            location = entry.getValue().toString();
          }

          if (MetadataSchema.TabletsSection.TabletColumnFamily.PREV_ROW_COLUMN.hasColumns(key)) {
            extent = new KeyExtent(key.getRow(), entry.getValue());
          }

        }

        if (location != null)
          return null;

        if (!extent.getTableId().equals(tableId)) {
          throw new AccumuloException("Saw unexpected table Id " + tableId + " " + extent);
        }

        if (lastExtent != null && !extent.isPreviousExtent(lastExtent)) {
          throw new AccumuloException(" " + lastExtent + " is not previous extent " + extent);
        }

        Map<KeyExtent,List<Range>> tabletRanges = binnedRanges.get(last);
        if (tabletRanges == null) {
          tabletRanges = new HashMap<>();
          binnedRanges.put(last, tabletRanges);
        }

        List<Range> rangeList = tabletRanges.get(extent);
        if (rangeList == null) {
          rangeList = new ArrayList<>();
          tabletRanges.put(extent, rangeList);
        }

        rangeList.add(range);

        if (extent.getEndRow() == null
            || range.afterEndKey(new Key(extent.getEndRow()).followingKey(PartialKey.ROW))) {
          break;
        }

        lastExtent = extent;
      }

    }
    return binnedRanges;
  }

  private static String toBase64(Writable writable) {
    ByteArrayOutputStream baos = new ByteArrayOutputStream();
    DataOutputStream dos = new DataOutputStream(baos);
    try {
      writable.write(dos);
      dos.close();
    } catch (IOException e) {
      throw new RuntimeException(e);
    }

    return Base64.getEncoder().encodeToString(baos.toByteArray());
  }

  private static <T extends Writable> T fromBase64(T writable, String enc) {
    ByteArrayInputStream bais = new ByteArrayInputStream(Base64.getDecoder().decode(enc));
    DataInputStream dis = new DataInputStream(bais);
    try {
      writable.readFields(dis);
    } catch (IOException e) {
      throw new RuntimeException(e);
    }
    return writable;
  }

  public static void setSamplerConfiguration(Class<?> implementingClass, Configuration conf,
      SamplerConfiguration samplerConfig) {
    requireNonNull(samplerConfig);

    String key = enumToConfKey(implementingClass, ScanOpts.SAMPLER_CONFIG);
    String val = toBase64(new SamplerConfigurationImpl(samplerConfig));

    conf.set(key, val);
  }

  public static SamplerConfiguration getSamplerConfiguration(Class<?> implementingClass,
      Configuration conf) {
    String key = enumToConfKey(implementingClass, ScanOpts.SAMPLER_CONFIG);

    String encodedSC = conf.get(key);
    if (encodedSC == null)
      return null;

    return fromBase64(new SamplerConfigurationImpl(), encodedSC).toSamplerConfiguration();
  }
}<|MERGE_RESOLUTION|>--- conflicted
+++ resolved
@@ -264,12 +264,7 @@
         .getStringCollection(enumToConfKey(implementingClass, ScanOpts.RANGES));
     List<Range> ranges = new ArrayList<>();
     for (String rangeString : encodedRanges) {
-<<<<<<< HEAD
       ByteArrayInputStream bais = new ByteArrayInputStream(Base64.getDecoder().decode(rangeString));
-=======
-      ByteArrayInputStream bais = new ByteArrayInputStream(
-          Base64.decodeBase64(rangeString.getBytes(UTF_8)));
->>>>>>> f4f43feb
       Range range = new Range();
       range.readFields(new DataInputStream(bais));
       ranges.add(range);
@@ -302,12 +297,7 @@
     try {
       while (tokens.hasMoreTokens()) {
         String itstring = tokens.nextToken();
-<<<<<<< HEAD
         ByteArrayInputStream bais = new ByteArrayInputStream(Base64.getDecoder().decode(itstring));
-=======
-        ByteArrayInputStream bais = new ByteArrayInputStream(
-            Base64.decodeBase64(itstring.getBytes(UTF_8)));
->>>>>>> f4f43feb
         list.add(new IteratorSetting(new DataInputStream(bais)));
         bais.close();
       }
@@ -393,15 +383,9 @@
 
     for (String col : serialized) {
       int idx = col.indexOf(":");
-<<<<<<< HEAD
-      Text cf = new Text(idx < 0 ? Base64.getDecoder().decode(col) : Base64.getDecoder().decode(col.substring(0, idx)));
+      Text cf = new Text(idx < 0 ? Base64.getDecoder().decode(col)
+          : Base64.getDecoder().decode(col.substring(0, idx)));
       Text cq = idx < 0 ? null : new Text(Base64.getDecoder().decode(col.substring(idx + 1)));
-=======
-      Text cf = new Text(idx < 0 ? Base64.decodeBase64(col.getBytes(UTF_8))
-          : Base64.decodeBase64(col.substring(0, idx).getBytes(UTF_8)));
-      Text cq = idx < 0 ? null
-          : new Text(Base64.decodeBase64(col.substring(idx + 1).getBytes(UTF_8)));
->>>>>>> f4f43feb
       columns.add(new Pair<>(cf, cq));
     }
     return columns;
@@ -741,12 +725,8 @@
    *           if the table name set on the configuration doesn't exist
    * @since 1.6.0
    */
-<<<<<<< HEAD
-  public static TabletLocator getTabletLocator(Class<?> implementingClass, Configuration conf, Table.ID tableId) throws TableNotFoundException {
-=======
   public static TabletLocator getTabletLocator(Class<?> implementingClass, Configuration conf,
-      String tableId) throws TableNotFoundException {
->>>>>>> f4f43feb
+      Table.ID tableId) throws TableNotFoundException {
     String instanceType = conf.get(enumToConfKey(implementingClass, InstanceOpts.TYPE));
     if ("MockInstance".equals(instanceType))
       return DeprecationUtil.makeMockLocator();
@@ -928,12 +908,8 @@
     return null;
   }
 
-<<<<<<< HEAD
-  public static Map<String,Map<KeyExtent,List<Range>>> binOffline(Table.ID tableId, List<Range> ranges, Instance instance, Connector conn)
-=======
-  public static Map<String,Map<KeyExtent,List<Range>>> binOffline(String tableId,
+  public static Map<String,Map<KeyExtent,List<Range>>> binOffline(Table.ID tableId,
       List<Range> ranges, Instance instance, Connector conn)
->>>>>>> f4f43feb
       throws AccumuloException, TableNotFoundException {
     Map<String,Map<KeyExtent,List<Range>>> binnedRanges = new HashMap<>();
 
