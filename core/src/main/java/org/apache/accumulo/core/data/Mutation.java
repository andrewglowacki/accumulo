--- conflicted
+++ resolved
@@ -1115,20 +1115,13 @@
   }
 
   private boolean equalMutation(Mutation m) {
-<<<<<<< HEAD
-    serialize();
-    m.serialize();
-    if (Arrays.equals(row, m.row) && entries == m.entries && Arrays.equals(data, m.data)) {
+    byte[] myData = serializedSnapshot();
+    byte[] otherData = m.serializedSnapshot();
+    if (Arrays.equals(row, m.row) && entries == m.entries && Arrays.equals(myData, otherData)) {
       // If two mutations don't have the same
       if (!replicationSources.equals(m.replicationSources)) {
         return false;
       }
-
-=======
-    byte[] myData = serializedSnapshot();
-    byte[] otherData = m.serializedSnapshot();
-    if (Arrays.equals(row, m.row) && entries == m.entries && Arrays.equals(myData, otherData)) {
->>>>>>> 6fa2090b
       if (values == null && m.values == null)
         return true;
 
@@ -1152,14 +1145,6 @@
    * @return Thrift mutation
    */
   public TMutation toThrift() {
-<<<<<<< HEAD
-    serialize();
-    TMutation tmutation = new TMutation(java.nio.ByteBuffer.wrap(row), java.nio.ByteBuffer.wrap(data), ByteBufferUtil.toByteBuffers(values), entries);
-    if (!this.replicationSources.isEmpty()) {
-      tmutation.setSources(new ArrayList<>(replicationSources));
-    }
-    return tmutation;
-=======
     return toThrift(true);
   }
 
@@ -1171,8 +1156,11 @@
     } else {
       data = serializedSnapshot();
     }
-    return new TMutation(java.nio.ByteBuffer.wrap(row), java.nio.ByteBuffer.wrap(data), ByteBufferUtil.toByteBuffers(values), entries);
->>>>>>> 6fa2090b
+    TMutation tmutation = new TMutation(java.nio.ByteBuffer.wrap(row), java.nio.ByteBuffer.wrap(data), ByteBufferUtil.toByteBuffers(values), entries);
+    if (!this.replicationSources.isEmpty()) {
+      tmutation.setSources(new ArrayList<>(replicationSources));
+    }
+    return tmutation;
   }
 
   /**
