--- conflicted
+++ resolved
@@ -29,10 +29,6 @@
   <version>@project.version@</version>
 
   <description>A simple IT verifying the basic use case.</description>
-
-  <properties>
-    <rat.skip>true</rat.skip>
-  </properties>
 
   <dependencies>
     <dependency>
@@ -118,7 +114,6 @@
         </executions>
       </plugin>
       <plugin>
-<<<<<<< HEAD
         <groupId>org.apache.maven.plugins</groupId>
         <artifactId>maven-failsafe-plugin</artifactId>
         <executions>
@@ -133,13 +128,13 @@
             </configuration>
           </execution>
         </executions>
-=======
+      </plugin>
+      <plugin>
         <groupId>org.apache.rat</groupId>
         <artifactId>apache-rat-plugin</artifactId>
         <configuration>
           <skip>true</skip>
         </configuration>
->>>>>>> 81f1c7d8
       </plugin>
     </plugins>
   </build>
